/*!
 * \file config_structure.cpp
 * \brief Main file for managing the config file
 * \author F. Palacios, T. Economon, B. Tracey, H. Kline
 * \version 5.0.0 "Raven"
 *
 * SU2 Original Developers: Dr. Francisco D. Palacios.
 *                          Dr. Thomas D. Economon.
 *
 * SU2 Developers: Prof. Juan J. Alonso's group at Stanford University.
 *                 Prof. Piero Colonna's group at Delft University of Technology.
 *                 Prof. Nicolas R. Gauger's group at Kaiserslautern University of Technology.
 *                 Prof. Alberto Guardone's group at Polytechnic University of Milan.
 *                 Prof. Rafael Palacios' group at Imperial College London.
 *                 Prof. Edwin van der Weide's group at the University of Twente.
 *                 Prof. Vincent Terrapon's group at the University of Liege.
 *
 * Copyright (C) 2012-2017 SU2, the open-source CFD code.
 *
 * SU2 is free software; you can redistribute it and/or
 * modify it under the terms of the GNU Lesser General Public
 * License as published by the Free Software Foundation; either
 * version 2.1 of the License, or (at your option) any later version.
 *
 * SU2 is distributed in the hope that it will be useful,
 * but WITHOUT ANY WARRANTY; without even the implied warranty of
 * MERCHANTABILITY or FITNESS FOR A PARTICULAR PURPOSE. See the GNU
 * Lesser General Public License for more details.
 *
 * You should have received a copy of the GNU Lesser General Public
 * License along with SU2. If not, see <http://www.gnu.org/licenses/>.
 */

#include "../include/config_structure.hpp"

CConfig::CConfig(char case_filename[MAX_STRING_SIZE], unsigned short val_software, unsigned short val_iZone, unsigned short val_nZone, unsigned short val_nDim, unsigned short verb_level) {
  
#ifdef HAVE_MPI
  MPI_Comm_rank(MPI_COMM_WORLD, &rank);
#else
  rank = MASTER_NODE;
#endif

  /*--- Initialize pointers to Null---*/

  SetPointersNull();

  /*--- Reading config options  ---*/

  SetConfig_Options(val_iZone, val_nZone);

  /*--- Parsing the config file  ---*/

  SetConfig_Parsing(case_filename);

  /*--- Configuration file postprocessing ---*/

  SetPostprocessing(val_software, val_iZone, val_nDim);

  /*--- Configuration file boundaries/markers setting ---*/

  SetMarkers(val_software);

  /*--- Configuration file output ---*/

  if ((rank == MASTER_NODE) && (verb_level == VERB_HIGH) && (val_iZone == 0))
    SetOutput(val_software, val_iZone);

}

CConfig::CConfig(char case_filename[MAX_STRING_SIZE], unsigned short val_software) {

  /*--- Initialize pointers to Null---*/

  SetPointersNull();

  /*--- Reading config options  ---*/

  SetConfig_Options(0, 1);

  /*--- Parsing the config file  ---*/

  SetConfig_Parsing(case_filename);

  /*--- Configuration file postprocessing ---*/

  SetPostprocessing(val_software, 0, 1);

}

CConfig::CConfig(char case_filename[MAX_STRING_SIZE], CConfig *config) {

  bool runtime_file = false;

  /*--- Initialize pointers to Null---*/

  SetPointersNull();

  /*--- Reading config options  ---*/

  SetRunTime_Options();

  /*--- Parsing the config file  ---*/

  runtime_file = SetRunTime_Parsing(case_filename);

  /*--- Update original config file ---*/

  if (runtime_file) {
    config->SetnExtIter(nExtIter);
  }

}

SU2_Comm CConfig::GetMPICommunicator() {

  return SU2_Communicator;

}

void CConfig::SetMPICommunicator(SU2_Comm Communicator) {

  SU2_Communicator = Communicator;

}

unsigned short CConfig::GetnZone(string val_mesh_filename, unsigned short val_format, CConfig *config) {
  string text_line, Marker_Tag;
  ifstream mesh_file;
  short nZone = 1; // Default value
  unsigned short iLine, nLine = 10;
  char cstr[200];
  string::size_type position;
  int rank = MASTER_NODE;
  
#ifdef HAVE_MPI
  MPI_Comm_rank(MPI_COMM_WORLD, &rank);
#endif
  
  /*--- Search the mesh file for the 'NZONE' keyword. ---*/

  switch (val_format) {
    case SU2:

      /*--- Open grid file ---*/

      strcpy (cstr, val_mesh_filename.c_str());
      mesh_file.open(cstr, ios::in);
      if (mesh_file.fail()) {
        if (rank == MASTER_NODE) {
          cout << "There is no geometry file called " << cstr << "." << endl;
        }
#ifndef HAVE_MPI
        exit(EXIT_FAILURE);
#else
        MPI_Barrier(MPI_COMM_WORLD);
        MPI_Abort(MPI_COMM_WORLD,1);
        MPI_Finalize();
#endif
      }

      /*--- Read the SU2 mesh file ---*/

      for (iLine = 0; iLine < nLine ; iLine++) {

        getline (mesh_file, text_line);

        /*--- Search for the "NZONE" keyword to see if there are multiple Zones ---*/

        position = text_line.find ("NZONE=",0);
        if (position != string::npos) {
          text_line.erase (0,6); nZone = atoi(text_line.c_str());
        }
      }

      break;

  }

  /*--- For harmonic balance integration, nZones = nTimeInstances. ---*/

  if (config->GetUnsteady_Simulation() == HARMONIC_BALANCE && (config->GetKind_SU2() != SU2_DEF)   ) {
  	nZone = config->GetnTimeInstances();
  }

  return (unsigned short) nZone;
}

unsigned short CConfig::GetnDim(string val_mesh_filename, unsigned short val_format) {

  string text_line, Marker_Tag;
  ifstream mesh_file;
  short nDim = 3;
  unsigned short iLine, nLine = 10;
  char cstr[200];
  string::size_type position;

  /*--- Open grid file ---*/

  strcpy (cstr, val_mesh_filename.c_str());
  mesh_file.open(cstr, ios::in);

  switch (val_format) {
  case SU2:

    /*--- Read SU2 mesh file ---*/

    for (iLine = 0; iLine < nLine ; iLine++) {

      getline (mesh_file, text_line);

      /*--- Search for the "NDIM" keyword to see if there are multiple Zones ---*/

      position = text_line.find ("NDIME=",0);
      if (position != string::npos) {
        text_line.erase (0,6); nDim = atoi(text_line.c_str());
      }
    }
    break;

  case CGNS:

#ifdef HAVE_CGNS

    /*--- Local variables which are needed when calling the CGNS mid-level API. ---*/

    int fn, nbases = 0, nzones = 0, file_type;
    int cell_dim = 0, phys_dim = 0;
    char basename[CGNS_STRING_SIZE];

    /*--- Check whether the supplied file is truly a CGNS file. ---*/

    if ( cg_is_cgns(val_mesh_filename.c_str(), &file_type) != CG_OK ) {
      printf( "\n\n   !!! Error !!!\n" );
      printf( " %s is not a CGNS file.\n", val_mesh_filename.c_str());
      printf( " Now exiting...\n\n");
      exit(EXIT_FAILURE);
    }

    /*--- Open the CGNS file for reading. The value of fn returned
       is the specific index number for this file and will be
       repeatedly used in the function calls. ---*/

    if (cg_open(val_mesh_filename.c_str(), CG_MODE_READ, &fn)) cg_error_exit();

    /*--- Get the number of databases. This is the highest node
       in the CGNS heirarchy. ---*/

    if (cg_nbases(fn, &nbases)) cg_error_exit();

    /*--- Check if there is more than one database. Throw an
       error if there is because this reader can currently
       only handle one database. ---*/

    if ( nbases > 1 ) {
      printf("\n\n   !!! Error !!!\n" );
      printf("CGNS reader currently incapable of handling more than 1 database.");
      printf("Now exiting...\n\n");
      exit(EXIT_FAILURE);
    }

    /*--- Read the databases. Note that the indexing starts at 1. ---*/

    for ( int i = 1; i <= nbases; i++ ) {

      if (cg_base_read(fn, i, basename, &cell_dim, &phys_dim)) cg_error_exit();

      /*--- Get the number of zones for this base. ---*/

      if (cg_nzones(fn, i, &nzones)) cg_error_exit();

    }

    /*--- Set the problem dimension as read from the CGNS file ---*/

    nDim = cell_dim;

#endif

    break;

  }

  mesh_file.close();

  return (unsigned short) nDim;
}

void CConfig::SetPointersNull(void) {
  
  Marker_CfgFile_GeoEval      = NULL;   Marker_All_GeoEval       = NULL;
  Marker_CfgFile_Monitoring   = NULL;   Marker_All_Monitoring    = NULL;
  Marker_CfgFile_Designing    = NULL;   Marker_All_Designing     = NULL;
  Marker_CfgFile_Plotting     = NULL;   Marker_All_Plotting      = NULL;
  Marker_CfgFile_Analyze      = NULL;   Marker_All_Analyze       = NULL;
  Marker_CfgFile_DV           = NULL;   Marker_All_DV            = NULL;
  Marker_CfgFile_Moving       = NULL;   Marker_All_Moving        = NULL;
  Marker_CfgFile_PerBound     = NULL;   Marker_All_PerBound      = NULL;    Marker_PerBound   = NULL;
  Marker_CfgFile_ZoneInterface = NULL;
  Marker_CfgFile_CHT          = NULL;   Marker_All_CHT           = NULL;
  
  Marker_DV                   = NULL;   Marker_Moving            = NULL;    Marker_Monitoring = NULL;
  Marker_Designing            = NULL;   Marker_GeoEval           = NULL;    Marker_Plotting   = NULL;
<<<<<<< HEAD
  Marker_Analyze              = NULL;   Marker_All_BCCustom      = NULL;    Marker_CHT        = NULL;
=======
  Marker_Analyze              = NULL;   Marker_WallFunctions     = NULL;
>>>>>>> 7256beac
  Marker_CfgFile_KindBC       = NULL;   Marker_All_KindBC        = NULL;

  Kind_WallFunctions       = NULL;
  IntInfo_WallFunctions    = NULL;
  DoubleInfo_WallFunctions = NULL;
  
  /*--- Marker Pointers ---*/

  Marker_Euler                = NULL;    Marker_FarField         = NULL;    Marker_Custom         = NULL;
  Marker_SymWall              = NULL;    Marker_Pressure         = NULL;    Marker_PerBound       = NULL;
  Marker_PerDonor             = NULL;    Marker_NearFieldBound   = NULL;    Marker_InterfaceBound = NULL;
  Marker_Dirichlet            = NULL;    Marker_Inlet            = NULL;    
  Marker_Supersonic_Inlet     = NULL;    Marker_Outlet           = NULL;
  Marker_Isothermal           = NULL;    Marker_HeatFlux         = NULL;    Marker_EngineInflow   = NULL;
  Marker_Supersonic_Outlet    = NULL;    Marker_Load             = NULL;    Marker_Disp_Dir       = NULL;
  Marker_EngineExhaust        = NULL;    Marker_Displacement     = NULL;    Marker_Load           = NULL;
  Marker_Load_Dir             = NULL;    Marker_Load_Sine        = NULL;    Marker_Clamped        = NULL;
  Marker_FlowLoad             = NULL;    Marker_Neumann          = NULL;    Marker_Internal       = NULL;
  Marker_All_TagBound         = NULL;    Marker_CfgFile_TagBound = NULL;    Marker_All_KindBC     = NULL;
  Marker_CfgFile_KindBC       = NULL;    Marker_All_SendRecv     = NULL;    Marker_All_PerBound   = NULL;
  Marker_ZoneInterface        = NULL;    Marker_All_ZoneInterface= NULL;    Marker_Riemann        = NULL;
  Marker_Fluid_InterfaceBound = NULL;    Marker_Damper           = NULL;

  
    /*--- Boundary Condition settings ---*/

  Dirichlet_Value = NULL;    Isothermal_Temperature = NULL;
  Heat_Flux       = NULL;    Displ_Value            = NULL;    Load_Value = NULL;
  FlowLoad_Value  = NULL;    Damper_Constant        = NULL;
  
  /*--- Inlet Outlet Boundary Condition settings ---*/

  Inlet_Ttotal    = NULL;    Inlet_Ptotal      = NULL;
  Inlet_FlowDir   = NULL;    Inlet_Temperature = NULL;    Inlet_Pressure = NULL;
  Inlet_Velocity  = NULL;
  Outlet_Pressure = NULL;
  
  /*--- Engine Boundary Condition settings ---*/
  
  Inflow_Pressure      = NULL;    Inflow_MassFlow    = NULL;    Inflow_ReverseMassFlow  = NULL;
  Inflow_TotalPressure = NULL;    Inflow_Temperature = NULL;    Inflow_TotalTemperature = NULL;
  Inflow_RamDrag       = NULL;    Inflow_Force       = NULL;    Inflow_Power            = NULL;
  Inflow_Mach          = NULL;
  
  Exhaust_Pressure        = NULL;   Exhaust_Temperature        = NULL;    Exhaust_MassFlow = NULL;
  Exhaust_TotalPressure   = NULL;   Exhaust_TotalTemperature   = NULL;
  Exhaust_GrossThrust     = NULL;   Exhaust_Force              = NULL;
  Exhaust_Power           = NULL;   Exhaust_Temperature_Target = NULL;
  Exhaust_Pressure_Target = NULL;
  
  Engine_Mach  = NULL;    Engine_Force        = NULL;
  Engine_Power = NULL;    Engine_NetThrust    = NULL;    Engine_GrossThrust = NULL;
  Engine_Area  = NULL;    EngineInflow_Target = NULL;
  
  Periodic_Translate   = NULL;   Periodic_Rotation  = NULL;   Periodic_Center    = NULL;
  Periodic_Translation = NULL;   Periodic_RotAngles = NULL;   Periodic_RotCenter = NULL;

  Dirichlet_Value           = NULL;     Exhaust_Temperature_Target  = NULL;     Exhaust_Temperature   = NULL;
  Exhaust_Pressure_Target   = NULL;     Inlet_Ttotal                = NULL;     Inlet_Ptotal          = NULL;
  Inlet_FlowDir             = NULL;     Inlet_Temperature           = NULL;     Inlet_Pressure        = NULL;
  Inlet_Velocity            = NULL;     Inflow_Mach                 = NULL;     Inflow_Pressure       = NULL;
  Exhaust_Pressure          = NULL;     Outlet_Pressure             = NULL;     Isothermal_Temperature= NULL;
  Heat_Flux                 = NULL;     Displ_Value                 = NULL;     Load_Value            = NULL;
  FlowLoad_Value            = NULL;     Periodic_RotCenter          = NULL;     Periodic_RotAngles    = NULL;
  Periodic_Translation      = NULL;     Periodic_Center             = NULL;     Periodic_Rotation     = NULL;
  Periodic_Translate        = NULL;

  ElasticityMod             = NULL;     PoissonRatio                = NULL;     MaterialDensity       = NULL;

  Load_Dir = NULL;	          Load_Dir_Value = NULL;          Load_Dir_Multiplier = NULL;
  Disp_Dir = NULL;            Disp_Dir_Value = NULL;          Disp_Dir_Multiplier = NULL;
  Load_Sine_Dir = NULL;	      Load_Sine_Amplitude = NULL;     Load_Sine_Frequency = NULL;
  Electric_Field_Mod = NULL;  Electric_Field_Dir = NULL;      RefNode_Displacement = NULL;

  Electric_Constant = NULL;

  /*--- Actuator Disk Boundary Condition settings ---*/
  
  ActDiskInlet_Pressure         = NULL;    ActDiskInlet_TotalPressure = NULL;    ActDiskInlet_Temperature = NULL;
  ActDiskInlet_TotalTemperature = NULL;    ActDiskInlet_MassFlow      = NULL;    ActDiskInlet_RamDrag     = NULL;
  ActDiskInlet_Force            = NULL;    ActDiskInlet_Power         = NULL;

  ActDiskOutlet_Pressure      = NULL;
  ActDiskOutlet_TotalPressure = NULL;   ActDiskOutlet_GrossThrust = NULL;  ActDiskOutlet_Force            = NULL;
  ActDiskOutlet_Power         = NULL;   ActDiskOutlet_Temperature = NULL;  ActDiskOutlet_TotalTemperature = NULL;
  ActDiskOutlet_MassFlow      = NULL;
  
  ActDisk_DeltaPress      = NULL;    ActDisk_DeltaTemp      = NULL;
  ActDisk_TotalPressRatio = NULL;    ActDisk_TotalTempRatio = NULL;    ActDisk_StaticPressRatio = NULL;
  ActDisk_StaticTempRatio = NULL;    ActDisk_NetThrust      = NULL;    ActDisk_GrossThrust      = NULL;
  ActDisk_Power           = NULL;    ActDisk_MassFlow       = NULL;    ActDisk_Area             = NULL;
  ActDisk_ReverseMassFlow = NULL;    Surface_MassFlow        = NULL;   Surface_Mach             = NULL;
  Surface_Temperature      = NULL;   Surface_Pressure         = NULL;  Surface_Density          = NULL;   Surface_Enthalpy          = NULL;
  Surface_NormalVelocity   = NULL;   Surface_TotalTemperature = NULL;  Surface_TotalPressure    = NULL;
  Surface_DC60             = NULL;    Surface_IDC = NULL;
  Surface_IDC_Mach        = NULL;    Surface_IDR            = NULL;    ActDisk_Mach             = NULL;
  ActDisk_Force           = NULL;    ActDisk_BCThrust       = NULL;    ActDisk_BCThrust_Old     = NULL;
  
  /*--- Miscellaneous/unsorted ---*/

  Aeroelastic_plunge  = NULL;
  Aeroelastic_pitch   = NULL;
  MassFrac_FreeStream = NULL;
  Velocity_FreeStream = NULL;

  RefOriginMoment     = NULL;
  CFL_AdaptParam      = NULL;            
  CFL                 = NULL;
  HTP_Axis = NULL;
  PlaneTag            = NULL;
  Kappa_Flow          = NULL;    
  Kappa_AdjFlow       = NULL;
  Stations_Bounds     = NULL;
  ParamDV             = NULL;     
  DV_Value            = NULL;    
  Design_Variable     = NULL;

  Hold_GridFixed_Coord= NULL;
  SubsonicEngine_Cyl  = NULL;
  EA_IntLimit         = NULL;
  RK_Alpha_Step       = NULL;
  MG_CorrecSmooth     = NULL;
  MG_PreSmooth        = NULL;
  MG_PostSmooth       = NULL;
  Int_Coeffs          = NULL;

  Kind_ObjFunc   = NULL;

  Weight_ObjFunc = NULL;

  /*--- Moving mesh pointers ---*/

  Kind_GridMovement   = NULL;    LocationStations   = NULL;
  Motion_Origin_X     = NULL;    Motion_Origin_Y     = NULL;    Motion_Origin_Z     = NULL;
  Translation_Rate_X  = NULL;    Translation_Rate_Y  = NULL;    Translation_Rate_Z  = NULL;
  Rotation_Rate_X     = NULL;    Rotation_Rate_Y     = NULL;    Rotation_Rate_Z     = NULL;
  Pitching_Omega_X    = NULL;    Pitching_Omega_Y    = NULL;    Pitching_Omega_Z    = NULL;
  Pitching_Ampl_X     = NULL;    Pitching_Ampl_Y     = NULL;    Pitching_Ampl_Z     = NULL;
  Pitching_Phase_X    = NULL;    Pitching_Phase_Y    = NULL;    Pitching_Phase_Z    = NULL;
  Plunging_Omega_X    = NULL;    Plunging_Omega_Y    = NULL;    Plunging_Omega_Z    = NULL;
  Plunging_Ampl_X     = NULL;    Plunging_Ampl_Y     = NULL;    Plunging_Ampl_Z     = NULL;
  RefOriginMoment_X   = NULL;    RefOriginMoment_Y   = NULL;    RefOriginMoment_Z   = NULL;
  MoveMotion_Origin   = NULL;
  Periodic_Translate  = NULL;    Periodic_Rotation   = NULL;    Periodic_Center     = NULL;
  Periodic_Translation= NULL;    Periodic_RotAngles  = NULL;    Periodic_RotCenter  = NULL;


  /* Harmonic Balance Frequency pointer */
  Omega_HB = NULL;
    
  /*--- Initialize some default arrays to NULL. ---*/
  
  default_vel_inf            = NULL;
  default_ffd_axis           = NULL;
  default_eng_cyl            = NULL;
  default_eng_val            = NULL;
  default_cfl_adapt          = NULL;
  default_jst_coeff          = NULL;
  default_ffd_coeff          = NULL;
  default_mixedout_coeff     = NULL;
  default_extrarelfac        = NULL;
  default_rampRotFrame_coeff = NULL;
  default_rampOutPres_coeff  = NULL;
  default_jst_adj_coeff      = NULL;
  default_obj_coeff          = NULL;
  default_geo_loc            = NULL;
  default_distortion         = NULL;
  default_ea_lim             = NULL;
  default_grid_fix           = NULL;
  default_inc_crit           = NULL;
  default_htp_axis           = NULL;
  default_body_force         = NULL;

  Riemann_FlowDir       = NULL;
  Giles_FlowDir         = NULL;
  CoordFFDBox           = NULL;
  DegreeFFDBox          = NULL;
  FFDTag                = NULL;
  nDV_Value             = NULL;
  TagFFDBox             = NULL;
 
  Kind_Data_Riemann        = NULL;
  Riemann_Var1             = NULL;
  Riemann_Var2             = NULL;
  Kind_Data_Giles          = NULL;
  Giles_Var1               = NULL;
  Giles_Var2               = NULL;
  RelaxFactorAverage       = NULL;
  RelaxFactorFourier       = NULL;
  nSpan_iZones             = NULL;
  ExtraRelFacGiles         = NULL;
  Mixedout_Coeff           = NULL;
  RampRotatingFrame_Coeff  = NULL;
  RampOutletPressure_Coeff = NULL;
  Kind_TurboMachinery      = NULL;

  Marker_MixingPlaneInterface  = NULL;
  Marker_TurboBoundIn          = NULL;
  Marker_TurboBoundOut         = NULL;
  Marker_Giles                 = NULL;
  Marker_Shroud                = NULL;

  nBlades                      = NULL;
  FreeStreamTurboNormal        = NULL;

  /*--- Variable initialization ---*/
  
  ExtIter    = 0;
  IntIter    = 0;
  nIntCoeffs = 0;
  FSIIter    = 0;
  
  AoA_Offset = 0;
  AoS_Offset = 0;

  nMarker_PerBound = 0;
  nPeriodic_Index  = 0;

  Grid_Movement = false;
  Aeroelastic_Simulation = false;

  nSpanMaxAllZones = 1;
  
}

void CConfig::SetRunTime_Options(void) {
  
  /* DESCRIPTION: Number of external iterations */
  
  addUnsignedLongOption("EXT_ITER", nExtIter, 999999);

}

void CConfig::SetConfig_Options(unsigned short val_iZone, unsigned short val_nZone) {
  
  nZone = val_nZone;
  iZone = val_iZone;

  /*--- Allocate some default arrays needed for lists of doubles. ---*/
  
  default_vel_inf            = new su2double[3];
  default_ffd_axis           = new su2double[3];
  default_eng_cyl            = new su2double[7];
  default_eng_val            = new su2double[5];
  default_cfl_adapt          = new su2double[4];
  default_jst_coeff          = new su2double[2];
  default_ffd_coeff          = new su2double[3];
  default_mixedout_coeff     = new su2double[3];
  default_extrarelfac        = new su2double[2];
  default_rampRotFrame_coeff = new su2double[3];
  default_rampOutPres_coeff  = new su2double[3];
  default_jst_adj_coeff      = new su2double[2];
  default_obj_coeff          = new su2double[5];
  default_geo_loc            = new su2double[2];
  default_distortion         = new su2double[2];
  default_ea_lim             = new su2double[3];
  default_grid_fix           = new su2double[6];
  default_inc_crit           = new su2double[3];
  default_htp_axis           = new su2double[2];
  default_body_force         = new su2double[3];

  // This config file is parsed by a number of programs to make it easy to write SU2
  // wrapper scripts (in python, go, etc.) so please do
  // the best you can to follow the established format. It's very hard to parse c++ code
  // and none of us that write the parsers want to write a full c++ interpreter. Please
  // play nice with the existing format so that you don't break the existing scripts.

  /* BEGIN_CONFIG_OPTIONS */

  /*!\par CONFIG_CATEGORY: Problem Definition \ingroup Config */
  /*--- Options related to problem definition and partitioning ---*/

  /*!\brief REGIME_TYPE \n  DESCRIPTION: Regime type \n OPTIONS: see \link Regime_Map \endlink \ingroup Config*/
  addEnumOption("REGIME_TYPE", Kind_Regime, Regime_Map, COMPRESSIBLE);
  
  /*!\brief PHYSICAL_PROBLEM \n DESCRIPTION: Physical governing equations \n Options: see \link Solver_Map \endlink \n DEFAULT: NO_SOLVER \ingroup Config*/
  addEnumOption("PHYSICAL_PROBLEM", Kind_Solver, Solver_Map, NO_SOLVER);
  /*!\brief MATH_PROBLEM  \n DESCRIPTION: Mathematical problem \n  Options: DIRECT, ADJOINT \ingroup Config*/
  addMathProblemOption("MATH_PROBLEM", ContinuousAdjoint, false, DiscreteAdjoint, false, Restart_Flow, false);
  /*!\brief KIND_TURB_MODEL \n DESCRIPTION: Specify turbulence model \n Options: see \link Turb_Model_Map \endlink \n DEFAULT: NO_TURB_MODEL \ingroup Config*/
  addEnumOption("KIND_TURB_MODEL", Kind_Turb_Model, Turb_Model_Map, NO_TURB_MODEL);

  /*!\brief KIND_TRANS_MODEL \n DESCRIPTION: Specify transition model OPTIONS: see \link Trans_Model_Map \endlink \n DEFAULT: NO_TRANS_MODEL \ingroup Config*/
  addEnumOption("KIND_TRANS_MODEL", Kind_Trans_Model, Trans_Model_Map, NO_TRANS_MODEL);

  /*\brief AXISYMMETRIC \n DESCRIPTION: Axisymmetric simulation \n DEFAULT: false \ingroup Config */
  addBoolOption("AXISYMMETRIC", Axisymmetric, false);
  /* DESCRIPTION: Add the gravity force */
  addBoolOption("GRAVITY_FORCE", GravityForce, false);
  /* DESCRIPTION: Apply a body force as a source term (NO, YES) */
  addBoolOption("BODY_FORCE", Body_Force, false);
  default_body_force[0] = 0.0; default_body_force[1] = 0.0; default_body_force[2] = 0.0;
  /* DESCRIPTION: Vector of body force values (BodyForce_X, BodyForce_Y, BodyForce_Z) */
  addDoubleArrayOption("BODY_FORCE_VECTOR", 3, Body_Force_Vector, default_body_force);
  /*!\brief RESTART_SOL \n DESCRIPTION: Restart solution from native solution file \n Options: NO, YES \ingroup Config */
  addBoolOption("RESTART_SOL", Restart, false);
  /*!\brief BINARY_RESTART \n DESCRIPTION: Read / write binary SU2 native restart files. \n Options: YES, NO \ingroup Config */
  addBoolOption("WRT_BINARY_RESTART", Wrt_Binary_Restart, true);
  /*!\brief BINARY_RESTART \n DESCRIPTION: Read / write binary SU2 native restart files. \n Options: YES, NO \ingroup Config */
  addBoolOption("READ_BINARY_RESTART", Read_Binary_Restart, true);
  /*!\brief SYSTEM_MEASUREMENTS \n DESCRIPTION: System of measurements \n OPTIONS: see \link Measurements_Map \endlink \n DEFAULT: SI \ingroup Config*/
  addEnumOption("SYSTEM_MEASUREMENTS", SystemMeasurements, Measurements_Map, SI);

  /*!\par CONFIG_CATEGORY: FluidModel \ingroup Config*/
  /*!\brief FLUID_MODEL \n DESCRIPTION: Fluid model \n OPTIONS: See \link FluidModel_Map \endlink \n DEFAULT: STANDARD_AIR \ingroup Config*/
  addEnumOption("FLUID_MODEL", Kind_FluidModel, FluidModel_Map, STANDARD_AIR);


  /*!\par CONFIG_CATEGORY: Freestream Conditions \ingroup Config*/
  /*--- Options related to freestream specification ---*/

  /*!\brief GAS_CONSTANT \n DESCRIPTION: Specific gas constant (287.058 J/kg*K (air), only for compressible flows) \ingroup Config*/
  addDoubleOption("GAS_CONSTANT", Gas_Constant, 287.058);
  /*!\brief GAMMA_VALUE  \n DESCRIPTION: Ratio of specific heats (1.4 (air), only for compressible flows) \ingroup Config*/
  addDoubleOption("GAMMA_VALUE", Gamma, 1.4);


  /*--- Options related to VAN der WAALS MODEL and PENG ROBINSON ---*/

  /* DESCRIPTION: Critical Temperature, default value for AIR */
  addDoubleOption("CRITICAL_TEMPERATURE", Temperature_Critical, 131.00);
  /* DESCRIPTION: Critical Pressure, default value for MDM */
  addDoubleOption("CRITICAL_PRESSURE", Pressure_Critical, 3588550.0);
  /* DESCRIPTION: Critical Density, default value for MDM */
  addDoubleOption("CRITICAL_DENSITY", Density_Critical, 263.0);

  /*--- Options related to VAN der WAALS MODEL and PENG ROBINSON ---*/
  /* DESCRIPTION: Critical Density, default value for MDM */
   addDoubleOption("ACENTRIC_FACTOR", Acentric_Factor, 0.035);

   /*--- Options related to Viscosity Model ---*/
  /*!\brief VISCOSITY_MODEL \n DESCRIPTION: model of the viscosity \n OPTIONS: See \link ViscosityModel_Map \endlink \n DEFAULT: SUTHERLAND \ingroup Config*/
  addEnumOption("VISCOSITY_MODEL", Kind_ViscosityModel, ViscosityModel_Map, SUTHERLAND);

  /*--- Options related to Constant Viscosity Model ---*/

  /* DESCRIPTION: default value for AIR */
  addDoubleOption("MU_CONSTANT", Mu_Constant , 1.716E-5);

  /*--- Options related to Sutherland Viscosity Model ---*/

  /* DESCRIPTION: Sutherland Viscosity Ref default value for AIR SI */
  addDoubleOption("MU_REF", Mu_Ref, 1.716E-5);
  /* DESCRIPTION: Sutherland Temperature Ref, default value for AIR SI */
  addDoubleOption("MU_T_REF", Mu_Temperature_Ref, 273.15);
  /* DESCRIPTION: Sutherland constant, default value for AIR SI */
  addDoubleOption("SUTHERLAND_CONSTANT", Mu_S, 110.4);

  /*--- Options related to Thermal Conductivity Model ---*/

  addEnumOption("CONDUCTIVITY_MODEL", Kind_ConductivityModel, ConductivityModel_Map, CONSTANT_PRANDTL);

 /*--- Options related to Constant Thermal Conductivity Model ---*/

 /* DESCRIPTION: default value for AIR */
  addDoubleOption("KT_CONSTANT", Kt_Constant , 0.0257);

  /*!\brief REYNOLDS_NUMBER \n DESCRIPTION: Reynolds number (non-dimensional, based on the free-stream values). Needed for viscous solvers. For incompressible solvers the Reynolds length will always be 1.0 \n DEFAULT: 0.0 \ingroup Config */
  addDoubleOption("REYNOLDS_NUMBER", Reynolds, 0.0);
  /*!\brief REYNOLDS_LENGTH \n DESCRIPTION: Reynolds length (1 m by default). Used for compressible solver: incompressible solver will use 1.0. \ingroup Config */
  addDoubleOption("REYNOLDS_LENGTH", Length_Reynolds, 1.0);
  /*!\brief PRANDTL_LAM \n DESCRIPTION: Laminar Prandtl number (0.72 (air), only for compressible flows) \n DEFAULT: 0.72 \ingroup Config*/
  addDoubleOption("PRANDTL_LAM", Prandtl_Lam, 0.72);
  /*!\brief PRANDTL_TURB \n DESCRIPTION: Turbulent Prandtl number (0.9 (air), only for compressible flows) \n DEFAULT 0.90 \ingroup Config*/
  addDoubleOption("PRANDTL_TURB", Prandtl_Turb, 0.90);
  /*!\brief BULK_MODULUS \n DESCRIPTION: Value of the Bulk Modulus  \n DEFAULT 1.42E5 \ingroup Config*/
  addDoubleOption("BULK_MODULUS", Bulk_Modulus, 1.42E5);
  /* DESCRIPTION: Artifical compressibility factor  */
  addDoubleOption("ARTCOMP_FACTOR", ArtComp_Factor, 1.0);
  /*!\brief MACH_NUMBER  \n DESCRIPTION:  Mach number (non-dimensional, based on the free-stream values). 0.0 by default \ingroup Config*/
  addDoubleOption("MACH_NUMBER", Mach, 0.0);
  /*!\brief INIT_OPTION \n DESCRIPTION: Init option to choose between Reynolds or thermodynamics quantities for initializing the solution \n OPTIONS: see \link InitOption_Map \endlink \n DEFAULT REYNOLDS \ingroup Config*/
  addEnumOption("INIT_OPTION", Kind_InitOption, InitOption_Map, REYNOLDS);
  /* DESCRIPTION: Free-stream option to choose between density and temperature for initializing the solution */
  addEnumOption("FREESTREAM_OPTION", Kind_FreeStreamOption, FreeStreamOption_Map, TEMPERATURE_FS);
  /*!\brief FREESTREAM_PRESSURE\n DESCRIPTION: Free-stream pressure (101325.0 N/m^2 by default) \ingroup Config*/
  addDoubleOption("FREESTREAM_PRESSURE", Pressure_FreeStream, 101325.0);
  /*!\brief FREESTREAM_DENSITY\n DESCRIPTION: Free-stream density (1.2886 Kg/m^3 (air), 998.2 Kg/m^3 (water)) \n DEFAULT -1.0 (calculated from others) \ingroup Config*/
  addDoubleOption("FREESTREAM_DENSITY", Density_FreeStream, -1.0);
  /*!\brief FREESTREAM_TEMPERATURE\n DESCRIPTION: Free-stream temperature (288.15 K by default) \ingroup Config*/
  addDoubleOption("FREESTREAM_TEMPERATURE", Temperature_FreeStream, 288.15);
  /*!\brief FREESTREAM_TEMPERATURE_VE\n DESCRIPTION: Free-stream vibrational-electronic temperature (288.15 K by default) \ingroup Config*/
  addDoubleOption("FREESTREAM_TEMPERATURE_VE", Temperature_ve_FreeStream, 288.15);
  default_vel_inf[0] = 1.0; default_vel_inf[1] = 0.0; default_vel_inf[2] = 0.0;
  /*!\brief FREESTREAM_VELOCITY\n DESCRIPTION: Free-stream velocity (m/s) */
  addDoubleArrayOption("FREESTREAM_VELOCITY", 3, Velocity_FreeStream, default_vel_inf);
  /* DESCRIPTION: Free-stream viscosity (1.853E-5 Ns/m^2 (air), 0.798E-3 Ns/m^2 (water)) */
  addDoubleOption("FREESTREAM_VISCOSITY", Viscosity_FreeStream, -1.0);
  /* DESCRIPTION:  */
  addDoubleOption("FREESTREAM_INTERMITTENCY", Intermittency_FreeStream, 1.0);
  /* DESCRIPTION:  */
  addDoubleOption("FREESTREAM_TURBULENCEINTENSITY", TurbulenceIntensity_FreeStream, 0.05);
  /* DESCRIPTION:  */
  addDoubleOption("FREESTREAM_NU_FACTOR", NuFactor_FreeStream, 3.0);
  /* DESCRIPTION:  */
  addDoubleOption("ENGINE_NU_FACTOR", NuFactor_Engine, 3.0);
  /* DESCRIPTION:  */
  addDoubleOption("ACTDISK_SECONDARY_FLOW", SecondaryFlow_ActDisk, 0.0);
  /* DESCRIPTION:  */
  addDoubleOption("INITIAL_BCTHRUST", Initial_BCThrust, 4000.0);
  /* DESCRIPTION:  */
  addDoubleOption("FREESTREAM_TURB2LAMVISCRATIO", Turb2LamViscRatio_FreeStream, 10.0);
  /* DESCRIPTION: Side-slip angle (degrees, only for compressible flows) */
  addDoubleOption("SIDESLIP_ANGLE", AoS, 0.0);
  /*!\brief AOA  \n DESCRIPTION: Angle of attack (degrees, only for compressible flows) \ingroup Config*/
  addDoubleOption("AOA", AoA, 0.0);
  /* DESCRIPTION: Activate fixed CL mode (specify a CL instead of AoA). */
  addBoolOption("FIXED_CL_MODE", Fixed_CL_Mode, false);
  /* DESCRIPTION: Activate fixed CM mode (specify a CM instead of iH). */
  addBoolOption("FIXED_CM_MODE", Fixed_CM_Mode, false);
  /* DESCRIPTION: Evaluate the dOF_dCL or dOF_dCMy during run time. */
  addBoolOption("EVAL_DOF_DCX", Eval_dOF_dCX, true);
  /* DESCRIPTION: DIscard the angle of attack in the solution and the increment in the geometry files. */
  addBoolOption("DISCARD_INFILES", Discard_InFiles, false);
  /* DESCRIPTION: Specify a fixed coefficient of lift instead of AoA (only for compressible flows) */
  addDoubleOption("TARGET_CL", Target_CL, 0.0);
  /* DESCRIPTION: Specify a fixed coefficient of lift instead of AoA (only for compressible flows) */
  addDoubleOption("TARGET_CM", Target_CM, 0.0);
  /* DESCRIPTION: Damping factor for fixed CL mode. */
  addDoubleOption("DCL_DALPHA", dCL_dAlpha, 0.2);
  /* DESCRIPTION: Damping factor for fixed CL mode. */
  addDoubleOption("DCM_DIH", dCM_diH, 0.05);
  /* DESCRIPTION: Number of times Alpha is updated in a fix CL problem. */
  addUnsignedLongOption("UPDATE_ALPHA", Update_Alpha, 5);
  /* DESCRIPTION: Number of times Alpha is updated in a fix CL problem. */
  addUnsignedLongOption("UPDATE_IH", Update_iH, 5);
  /* DESCRIPTION: Number of iterations to evaluate dCL_dAlpha . */
  addUnsignedLongOption("ITER_DCL_DALPHA", Iter_dCL_dAlpha, 500);
  /* DESCRIPTION: Damping factor for fixed CL mode. */
  addDoubleOption("DNETTHRUST_DBCTHRUST", dNetThrust_dBCThrust, 2.0);
  /* DESCRIPTION: Number of times Alpha is updated in a fix CL problem. */
  addUnsignedLongOption("UPDATE_BCTHRUST", Update_BCThrust, 5);


  /*!\par CONFIG_CATEGORY: Reference Conditions \ingroup Config*/
  /*--- Options related to reference values for nondimensionalization ---*/

  Length_Ref = 1.0; //<---- NOTE: this should be given an option or set as a const

  /*!\brief REF_ORIGIN_MOMENT_X\n DESCRIPTION: X Reference origin for moment computation \ingroup Config*/
  addDoubleListOption("REF_ORIGIN_MOMENT_X", nRefOriginMoment_X, RefOriginMoment_X);
  /*!\brief REF_ORIGIN_MOMENT_Y\n DESCRIPTION: Y Reference origin for moment computation \ingroup Config*/
  addDoubleListOption("REF_ORIGIN_MOMENT_Y", nRefOriginMoment_Y, RefOriginMoment_Y);
  /*!\brief REF_ORIGIN_MOMENT_Z\n DESCRIPTION: Z Reference origin for moment computation \ingroup Config*/
  addDoubleListOption("REF_ORIGIN_MOMENT_Z", nRefOriginMoment_Z, RefOriginMoment_Z);
  /*!\brief REF_AREA\n DESCRIPTION: Reference area for force coefficients (0 implies automatic calculation) \ingroup Config*/
  addDoubleOption("REF_AREA", RefArea, 1.0);
  /*!\brief SEMI_SPAN\n DESCRIPTION: Wing semi-span (0 implies automatic calculation) \ingroup Config*/
  addDoubleOption("SEMI_SPAN", SemiSpan, 0.0);
  /*!\brief REF_LENGTH\n DESCRIPTION: Reference length for pitching, rolling, and yawing non-dimensional moment \ingroup Config*/
  addDoubleOption("REF_LENGTH", RefLength, 1.0);
  /*!\brief REF_SHARP_EDGES\n DESCRIPTION: Reference coefficient for detecting sharp edges \ingroup Config*/
  addDoubleOption("REF_SHARP_EDGES", RefSharpEdges, 3.0);
	/*!\brief REF_VELOCITY\n DESCRIPTION: Reference velocity (incompressible only)  \ingroup Config*/
  addDoubleOption("REF_VELOCITY", Velocity_Ref, -1.0);
	/* !\brief REF_VISCOSITY  \n DESCRIPTION: Reference viscosity (incompressible only)  \ingroup Config*/
  addDoubleOption("REF_VISCOSITY", Viscosity_Ref, -1.0);
  /* DESCRIPTION: Type of mesh motion */
  addEnumOption("REF_DIMENSIONALIZATION", Ref_NonDim, NonDim_Map, DIMENSIONAL);

  /*!\par CONFIG_CATEGORY: Boundary Markers \ingroup Config*/
  /*--- Options related to various boundary markers ---*/

  /*!\brief HTP_AXIS\n DESCRIPTION: Location of the HTP axis*/
  default_htp_axis[0] = 0.0; default_htp_axis[1] = 0.0;
  addDoubleArrayOption("HTP_AXIS", 2, HTP_Axis, default_htp_axis);
  /*!\brief MARKER_PLOTTING\n DESCRIPTION: Marker(s) of the surface in the surface flow solution file  \ingroup Config*/
  addStringListOption("MARKER_PLOTTING", nMarker_Plotting, Marker_Plotting);
  /*!\brief MARKER_MONITORING\n DESCRIPTION: Marker(s) of the surface where evaluate the non-dimensional coefficients \ingroup Config*/
  addStringListOption("MARKER_MONITORING", nMarker_Monitoring, Marker_Monitoring);
  /*!\brief MARKER_CONTROL_VOLUME\n DESCRIPTION: Marker(s) of the surface in the surface flow solution file  \ingroup Config*/
  addStringListOption("MARKER_ANALYZE", nMarker_Analyze, Marker_Analyze);
  /*!\brief MARKER_DESIGNING\n DESCRIPTION: Marker(s) of the surface where objective function (design problem) will be evaluated \ingroup Config*/
  addStringListOption("MARKER_DESIGNING", nMarker_Designing, Marker_Designing);
  /*!\brief GEO_MARKER\n DESCRIPTION: Marker(s) of the surface where evaluate the geometrical functions \ingroup Config*/
  addStringListOption("GEO_MARKER", nMarker_GeoEval, Marker_GeoEval);
  /*!\brief MARKER_EULER\n DESCRIPTION: Euler wall boundary marker(s) \ingroup Config*/
  addStringListOption("MARKER_EULER", nMarker_Euler, Marker_Euler);
  /*!\brief MARKER_FAR\n DESCRIPTION: Far-field boundary marker(s) \ingroup Config*/
  addStringListOption("MARKER_FAR", nMarker_FarField, Marker_FarField);
  /*!\brief MARKER_SYM\n DESCRIPTION: Symmetry boundary condition \ingroup Config*/
  addStringListOption("MARKER_SYM", nMarker_SymWall, Marker_SymWall);
  /*!\brief MARKER_PRESSURE\n DESCRIPTION: Symmetry boundary condition \ingroup Config*/
  addStringListOption("MARKER_PRESSURE", nMarker_Pressure, Marker_Pressure);
  /*!\brief MARKER_NEARFIELD\n DESCRIPTION: Near-Field boundary condition \ingroup Config*/
  addStringListOption("MARKER_NEARFIELD", nMarker_NearFieldBound, Marker_NearFieldBound);
  /*!\brief MARKER_FLUID_INTERFACE\n DESCRIPTION: Fluid interface boundary marker(s) \ingroup Config*/
  addStringListOption("MARKER_FLUID_INTERFACE", nMarker_Fluid_InterfaceBound, Marker_Fluid_InterfaceBound);
  /*!\brief MARKER_INTERFACE\n DESCRIPTION: Zone interface boundary marker(s) \ingroup Config*/
  addStringListOption("MARKER_INTERFACE", nMarker_InterfaceBound, Marker_InterfaceBound);
  /*!\brief MARKER_FSI_INTERFACE \n DESCRIPTION: ZONE interface boundary marker(s) \ingroup Config*/
  addStringListOption("MARKER_ZONE_INTERFACE", nMarker_ZoneInterface, Marker_ZoneInterface);
  /*!\brief MARKER_DIRICHLET  \n DESCRIPTION: Dirichlet boundary marker(s) \ingroup Config*/
  addStringListOption("MARKER_DIRICHLET", nMarker_Dirichlet, Marker_Dirichlet);
  /* DESCRIPTION: Neumann boundary marker(s) */
  addStringListOption("MARKER_NEUMANN", nMarker_Neumann, Marker_Neumann);
  /* DESCRIPTION: Neumann boundary marker(s) */
  addStringListOption("MARKER_INTERNAL", nMarker_Internal, Marker_Internal);
  /* DESCRIPTION: Custom boundary marker(s) */
  addStringListOption("MARKER_CUSTOM", nMarker_Custom, Marker_Custom);
  /* DESCRIPTION: Periodic boundary marker(s) for use with SU2_MSH
   Format: ( periodic marker, donor marker, rotation_center_x, rotation_center_y,
   rotation_center_z, rotation_angle_x-axis, rotation_angle_y-axis,
   rotation_angle_z-axis, translation_x, translation_y, translation_z, ... ) */
  addPeriodicOption("MARKER_PERIODIC", nMarker_PerBound, Marker_PerBound, Marker_PerDonor,
                    Periodic_RotCenter, Periodic_RotAngles, Periodic_Translation);

<<<<<<< HEAD
  /*!\brief MARKER_CHT\n DESCRIPTION: Conjugate heat transfer boundary marker(s) \ingroup Config*/
  addStringListOption("MARKER_CHT", nMarker_CHT, Marker_CHT);
=======
  /*!\brief MARKER_WALL_FUNCTIONS\n DESCRIPTION: Viscous wall markers for which wall functions must be applied.
   Format: (Wall function marker, wall function type, ...) \ingroup Config*/
  addWallFunctionOption("MARKER_WALL_FUNCTIONS", nMarker_WallFunctions, Marker_WallFunctions,
                        Kind_WallFunctions, IntInfo_WallFunctions, DoubleInfo_WallFunctions);
>>>>>>> 7256beac

  /*!\brief ACTDISK_TYPE  \n DESCRIPTION: Actuator Disk boundary type \n OPTIONS: see \link ActDisk_Map \endlink \n Default: VARIABLES_JUMP \ingroup Config*/
  addEnumOption("ACTDISK_TYPE", Kind_ActDisk, ActDisk_Map, VARIABLES_JUMP);

  /*!\brief MARKER_ACTDISK\n DESCRIPTION: Periodic boundary marker(s) for use with SU2_MSH
   Format: ( periodic marker, donor marker, rotation_center_x, rotation_center_y,
   rotation_center_z, rotation_angle_x-axis, rotation_angle_y-axis,
   rotation_angle_z-axis, translation_x, translation_y, translation_z, ... ) \ingroup Config*/
  addActDiskOption("MARKER_ACTDISK",
                   nMarker_ActDiskInlet, nMarker_ActDiskOutlet,  Marker_ActDiskInlet, Marker_ActDiskOutlet,
                   ActDisk_PressJump, ActDisk_TempJump, ActDisk_Omega);

  /*!\brief INLET_TYPE  \n DESCRIPTION: Inlet boundary type \n OPTIONS: see \link Inlet_Map \endlink \n DEFAULT: TOTAL_CONDITIONS \ingroup Config*/
  addEnumOption("INLET_TYPE", Kind_Inlet, Inlet_Map, TOTAL_CONDITIONS);

  /*!\brief MARKER_INLET  \n DESCRIPTION: Inlet boundary marker(s) with the following formats,
   Total Conditions: (inlet marker, total temp, total pressure, flow_direction_x,
   flow_direction_y, flow_direction_z, ... ) where flow_direction is
   a unit vector.
   Mass Flow: (inlet marker, density, velocity magnitude, flow_direction_x,
   flow_direction_y, flow_direction_z, ... ) where flow_direction is
   a unit vector. \ingroup Config*/
  addInletOption("MARKER_INLET", nMarker_Inlet, Marker_Inlet, Inlet_Ttotal, Inlet_Ptotal, Inlet_FlowDir);

  /*!\brief MARKER_RIEMANN \n DESCRIPTION: Riemann boundary marker(s) with the following formats, a unit vector.
   * \n OPTIONS: See \link Riemann_Map \endlink. The variables indicated by the option and the flow direction unit vector must be specified. \ingroup Config*/
  addRiemannOption("MARKER_RIEMANN", nMarker_Riemann, Marker_Riemann, Kind_Data_Riemann, Riemann_Map, Riemann_Var1, Riemann_Var2, Riemann_FlowDir);
  /*!\brief MARKER_GILES \n DESCRIPTION: Giles boundary marker(s) with the following formats, a unit vector. */
  /* \n OPTIONS: See \link Giles_Map \endlink. The variables indicated by the option and the flow direction unit vector must be specified. \ingroup Config*/
  addGilesOption("MARKER_GILES", nMarker_Giles, Marker_Giles, Kind_Data_Giles, Giles_Map, Giles_Var1, Giles_Var2, Giles_FlowDir, RelaxFactorAverage, RelaxFactorFourier);
  /*!\brief SPATIAL_FOURIER \n DESCRIPTION: Option to compute the spatial fourier trasformation for the Giles BC. */
  addBoolOption("SPATIAL_FOURIER", SpatialFourier, false);
  /*!\brief GILES_EXTRA_RELAXFACTOR \n DESCRIPTION: the 1st coeff the value of the under relaxation factor to apply to the shroud and hub,
   * the 2nd coefficient is the the percentage of span-wise height influenced by this extra under relaxation factor.*/
  default_extrarelfac[0] = 0.1; default_extrarelfac[1] = 0.1;
  addDoubleArrayOption("GILES_EXTRA_RELAXFACTOR", 2, ExtraRelFacGiles, default_extrarelfac);
  /*!\brief AVERAGE_PROCESS_TYPE \n DESCRIPTION: types of mixing process for averaging quantities at the boundaries.
    \n OPTIONS: see \link MixingProcess_Map \endlink \n DEFAULT: AREA_AVERAGE \ingroup Config*/
  addEnumOption("MIXINGPLANE_INTERFACE_KIND", Kind_MixingPlaneInterface, MixingPlaneInterface_Map, NEAREST_SPAN);
  /*!\brief AVERAGE_PROCESS_KIND \n DESCRIPTION: types of mixing process for averaging quantities at the boundaries.
    \n OPTIONS: see \link MixingProcess_Map \endlink \n DEFAULT: AREA_AVERAGE \ingroup Config*/
  addEnumOption("AVERAGE_PROCESS_KIND", Kind_AverageProcess, AverageProcess_Map, AREA);
  /*!\brief PERFORMANCE_AVERAGE_PROCESS_KIND \n DESCRIPTION: types of mixing process for averaging quantities at the boundaries for performance computation.
      \n OPTIONS: see \link MixingProcess_Map \endlink \n DEFAULT: AREA_AVERAGE \ingroup Config*/
  addEnumOption("PERFORMANCE_AVERAGE_PROCESS_KIND", Kind_PerformanceAverageProcess, AverageProcess_Map, AREA);
  default_mixedout_coeff[0] = 1.0; default_mixedout_coeff[1] = 1.0E-05; default_mixedout_coeff[2] = 15.0;
  /*!\brief MIXEDOUT_COEFF \n DESCRIPTION: the 1st coeff is an under relaxation factor for the Newton method,
   * the 2nd coefficient is the tolerance for the Newton method, 3rd coefficient is the maximum number of
   * iteration for the Newton Method.*/
  addDoubleArrayOption("MIXEDOUT_COEFF", 3, Mixedout_Coeff, default_mixedout_coeff);
  /*!\brief RAMP_ROTATING_FRAME\n DESCRIPTION: option to ramp up or down the rotating frame velocity value*/
  addBoolOption("RAMP_ROTATING_FRAME", RampRotatingFrame, false);
  default_rampRotFrame_coeff[0] = 0; default_rampRotFrame_coeff[1] = 1.0; default_rampRotFrame_coeff[2] = 1000.0;
      /*!\brief RAMP_ROTATING_FRAME_COEFF \n DESCRIPTION: the 1st coeff is the staring velocity,
   * the 2nd coeff is the number of iterations for the update, 3rd is the number of iteration */
  addDoubleArrayOption("RAMP_ROTATING_FRAME_COEFF", 3, RampRotatingFrame_Coeff, default_rampRotFrame_coeff);
  /* DESCRIPTION: AVERAGE_MACH_LIMIT is a limit value for average procedure based on the mass flux. */
  addDoubleOption("AVERAGE_MACH_LIMIT", AverageMachLimit, 0.03);
  /*!\brief RAMP_OUTLET_PRESSURE\n DESCRIPTION: option to ramp up or down the rotating frame velocity value*/
  addBoolOption("RAMP_OUTLET_PRESSURE", RampOutletPressure, false);
  default_rampOutPres_coeff[0] = 100000.0; default_rampOutPres_coeff[1] = 1.0; default_rampOutPres_coeff[2] = 1000.0;
  /*!\brief RAMP_OUTLET_PRESSURE_COEFF \n DESCRIPTION: the 1st coeff is the staring outlet pressure,
   * the 2nd coeff is the number of iterations for the update, 3rd is the number of total iteration till reaching the final outlet pressure value */
  addDoubleArrayOption("RAMP_OUTLET_PRESSURE_COEFF", 3, RampOutletPressure_Coeff, default_rampOutPres_coeff);
  /*!\brief MARKER_MIXINGPLANE \n DESCRIPTION: Identify the boundaries in which the mixing plane is applied. \ingroup Config*/
  addStringListOption("MARKER_MIXINGPLANE_INTERFACE", nMarker_MixingPlaneInterface, Marker_MixingPlaneInterface);
  /*!\brief TURBULENT_MIXINGPLANE \n DESCRIPTION: Activate mixing plane also for turbulent quantities \ingroup Config*/
  addBoolOption("TURBULENT_MIXINGPLANE", turbMixingPlane, false);
  /*!\brief MARKER_TURBOMACHINERY \n DESCRIPTION: Identify the inflow and outflow boundaries in which the turbomachinery settings are  applied. \ingroup Config*/
  addTurboPerfOption("MARKER_TURBOMACHINERY", nMarker_Turbomachinery, Marker_TurboBoundIn, Marker_TurboBoundOut);
  /*!\brief NUM_SPANWISE_SECTIONS \n DESCRIPTION: Integer number of spanwise sections to compute 3D turbo BC and Performance for turbomachinery */
  addUnsignedShortOption("NUM_SPANWISE_SECTIONS", nSpanWiseSections_User, 1);
  /*!\brief SPANWISE_KIND \n DESCRIPTION: type of algorithm to identify the span-wise sections at the turbo boundaries.
   \n OPTIONS: see \link SpanWise_Map \endlink \n Default: AUTOMATIC */
  addEnumOption("SPANWISE_KIND", Kind_SpanWise, SpanWise_Map, AUTOMATIC);
  /*!\brief TURBOMACHINERY_KIND \n DESCRIPTION: types of turbomachynery architecture.
      \n OPTIONS: see \link TurboMachinery_Map \endlink \n Default: AXIAL */
  addEnumListOption("TURBOMACHINERY_KIND",nTurboMachineryKind, Kind_TurboMachinery, TurboMachinery_Map);
  /*!\brief MARKER_SHROUD \n DESCRIPTION: markers in which velocity is forced to 0.0 .
   * \n Format: (shroud1, shroud2, ...)*/
  addStringListOption("MARKER_SHROUD", nMarker_Shroud, Marker_Shroud);
  /*!\brief MARKER_SUPERSONIC_INLET  \n DESCRIPTION: Supersonic inlet boundary marker(s)
   * \n   Format: (inlet marker, temperature, static pressure, velocity_x,   velocity_y, velocity_z, ... ), i.e. primitive variables specified. \ingroup Config*/
  addInletOption("MARKER_SUPERSONIC_INLET", nMarker_Supersonic_Inlet, Marker_Supersonic_Inlet, Inlet_Temperature, Inlet_Pressure, Inlet_Velocity);
  /*!\brief MARKER_SUPERSONIC_OUTLET \n DESCRIPTION: Supersonic outlet boundary marker(s) \ingroup Config*/
  addStringListOption("MARKER_SUPERSONIC_OUTLET", nMarker_Supersonic_Outlet, Marker_Supersonic_Outlet);
  /*!\brief MARKER_OUTLET  \n DESCRIPTION: Outlet boundary marker(s)\n
   Format: ( outlet marker, back pressure (static), ... ) \ingroup Config*/
  addStringDoubleListOption("MARKER_OUTLET", nMarker_Outlet, Marker_Outlet, Outlet_Pressure);
  /*!\brief MARKER_ISOTHERMAL DESCRIPTION: Isothermal wall boundary marker(s)\n
   * Format: ( isothermal marker, wall temperature (static), ... ) \ingroup Config  */
  addStringDoubleListOption("MARKER_ISOTHERMAL", nMarker_Isothermal, Marker_Isothermal, Isothermal_Temperature);
  /*!\brief MARKER_HEATFLUX  \n DESCRIPTION: Specified heat flux wall boundary marker(s)
   Format: ( Heat flux marker, wall heat flux (static), ... ) \ingroup Config*/
  addStringDoubleListOption("MARKER_HEATFLUX", nMarker_HeatFlux, Marker_HeatFlux, Heat_Flux);
  /*!\brief MARKER_ENGINE_INFLOW  \n DESCRIPTION: Engine inflow boundary marker(s)
   Format: ( nacelle inflow marker, fan face Mach, ... ) \ingroup Config*/
  addStringDoubleListOption("MARKER_ENGINE_INFLOW", nMarker_EngineInflow, Marker_EngineInflow, EngineInflow_Target);
  /* DESCRIPTION: Highlite area */
  addDoubleOption("HIGHLITE_AREA", Highlite_Area, 1.0);
  /* DESCRIPTION: Fan poly efficiency */
  addDoubleOption("FAN_POLY_EFF", Fan_Poly_Eff, 1.0);
  /*!\brief SUBSONIC_ENGINE\n DESCRIPTION: Engine subsonic intake region \ingroup Config*/
  addBoolOption("SUBSONIC_ENGINE", SubsonicEngine, false);
  /* DESCRIPTION: Actuator disk double surface */
  addBoolOption("ACTDISK_DOUBLE_SURFACE", ActDisk_DoubleSurface, false);
  /* DESCRIPTION: Only half engine is in the computational grid */
  addBoolOption("ENGINE_HALF_MODEL", Engine_HalfModel, false);
  /* DESCRIPTION: Actuator disk double surface */
  addBoolOption("ACTDISK_SU2_DEF", ActDisk_SU2_DEF, false);
  /* DESCRIPTION: Definition of the distortion rack (radial number of proves / circumferential density (degree) */
  default_distortion[0] =  5.0; default_distortion[1] =  15.0;
  addDoubleArrayOption("DISTORTION_RACK", 2, DistortionRack, default_distortion);
  /* DESCRIPTION: Values of the box to impose a subsonic nacellle (mach, Pressure, Temperature) */
  default_eng_val[0]=0.0; default_eng_val[1]=0.0; default_eng_val[2]=0.0;
  default_eng_val[3]=0.0;  default_eng_val[4]=0.0;
  addDoubleArrayOption("SUBSONIC_ENGINE_VALUES", 5, SubsonicEngine_Values, default_eng_val);
  /* DESCRIPTION: Coordinates of the box to impose a subsonic nacellle cylinder (Xmin, Ymin, Zmin, Xmax, Ymax, Zmax, Radius) */
  default_eng_cyl[0] = 0.0; default_eng_cyl[1] = 0.0; default_eng_cyl[2] = 0.0;
  default_eng_cyl[3] =  1E15; default_eng_cyl[4] =  1E15; default_eng_cyl[5] =  1E15; default_eng_cyl[6] =  1E15;
  addDoubleArrayOption("SUBSONIC_ENGINE_CYL", 7, SubsonicEngine_Cyl, default_eng_cyl);
  /* DESCRIPTION: Engine exhaust boundary marker(s)
   Format: (nacelle exhaust marker, total nozzle temp, total nozzle pressure, ... )*/
  addExhaustOption("MARKER_ENGINE_EXHAUST", nMarker_EngineExhaust, Marker_EngineExhaust, Exhaust_Temperature_Target, Exhaust_Pressure_Target);
  /* DESCRIPTION: Clamped boundary marker(s) */
  addStringListOption("MARKER_CLAMPED", nMarker_Clamped, Marker_Clamped);
  /* DESCRIPTION: Displacement boundary marker(s) */
  addStringDoubleListOption("MARKER_NORMAL_DISPL", nMarker_Displacement, Marker_Displacement, Displ_Value);
  /* DESCRIPTION: Load boundary marker(s) */
  addStringDoubleListOption("MARKER_NORMAL_LOAD", nMarker_Load, Marker_Load, Load_Value);
  /* DESCRIPTION: Load boundary marker(s) */
  addStringDoubleListOption("MARKER_DAMPER", nMarker_Damper, Marker_Damper, Damper_Constant);
  /* DESCRIPTION: Load boundary marker(s)
   Format: (inlet marker, load, multiplier, dir_x, dir_y, dir_z, ... ), i.e. primitive variables specified. */
  addInletOption("MARKER_LOAD", nMarker_Load_Dir, Marker_Load_Dir, Load_Dir_Value, Load_Dir_Multiplier, Load_Dir);
  /* DESCRIPTION: Load boundary marker(s)
   Format: (inlet marker, load, multiplier, dir_x, dir_y, dir_z, ... ), i.e. primitive variables specified. */
  addInletOption("MARKER_DISPLACEMENT", nMarker_Disp_Dir, Marker_Disp_Dir, Disp_Dir_Value, Disp_Dir_Multiplier, Disp_Dir);
  /* DESCRIPTION: Sine load boundary marker(s)
   Format: (inlet marker, load, multiplier, dir_x, dir_y, dir_z, ... ), i.e. primitive variables specified. */
  addInletOption("MARKER_SINE_LOAD", nMarker_Load_Sine, Marker_Load_Sine, Load_Sine_Amplitude, Load_Sine_Frequency, Load_Sine_Dir);

  /* DESCRIPTION: Flow load boundary marker(s) */
  addStringDoubleListOption("MARKER_FLOWLOAD", nMarker_FlowLoad, Marker_FlowLoad, FlowLoad_Value);
  /* DESCRIPTION: Damping factor for engine inlet condition */
  addDoubleOption("DAMP_ENGINE_INFLOW", Damp_Engine_Inflow, 0.95);
  /* DESCRIPTION: Damping factor for engine exhaust condition */
  addDoubleOption("DAMP_ENGINE_EXHAUST", Damp_Engine_Exhaust, 0.95);
  /*!\brief ENGINE_INFLOW_TYPE  \n DESCRIPTION: Inlet boundary type \n OPTIONS: see \link Engine_Inflow_Map \endlink \n Default: FAN_FACE_MACH \ingroup Config*/
  addEnumOption("ENGINE_INFLOW_TYPE", Kind_Engine_Inflow, Engine_Inflow_Map, FAN_FACE_MACH);
  /* DESCRIPTION: Evaluate a problem with engines */
  addBoolOption("ENGINE", Engine, false);


  /*!\par CONFIG_CATEGORY: Time-marching \ingroup Config*/
  /*--- Options related to time-marching ---*/

  /* DESCRIPTION: Unsteady simulation  */
  addEnumOption("UNSTEADY_SIMULATION", Unsteady_Simulation, Unsteady_Map, STEADY);
  /* DESCRIPTION:  Courant-Friedrichs-Lewy condition of the finest grid */
  addDoubleOption("CFL_NUMBER", CFLFineGrid, 1.25);
  /* DESCRIPTION:  Max time step in local time stepping simulations */
  addDoubleOption("MAX_DELTA_TIME", Max_DeltaTime, 1000000);
  /* DESCRIPTION: Activate The adaptive CFL number. */
  addBoolOption("CFL_ADAPT", CFL_Adapt, false);
  /* !\brief CFL_ADAPT_PARAM
   * DESCRIPTION: Parameters of the adaptive CFL number (factor down, factor up, CFL limit (min and max) )
   * Factor down generally >1.0, factor up generally < 1.0 to cause the CFL to increase when residual is decreasing,
   * and decrease when the residual is increasing or stalled. \ingroup Config*/
  default_cfl_adapt[0] = 0.0; default_cfl_adapt[1] = 0.0; default_cfl_adapt[2] = 1.0; default_cfl_adapt[3] = 100.0;
  addDoubleArrayOption("CFL_ADAPT_PARAM", 4, CFL_AdaptParam, default_cfl_adapt);
  /* DESCRIPTION: Reduction factor of the CFL coefficient in the adjoint problem */
  addDoubleOption("CFL_REDUCTION_ADJFLOW", CFLRedCoeff_AdjFlow, 0.8);
  /* DESCRIPTION: Reduction factor of the CFL coefficient in the level set problem */
  addDoubleOption("CFL_REDUCTION_TURB", CFLRedCoeff_Turb, 1.0);
  /* DESCRIPTION: Reduction factor of the CFL coefficient in the turbulent adjoint problem */
  addDoubleOption("CFL_REDUCTION_ADJTURB", CFLRedCoeff_AdjTurb, 1.0);
  /* DESCRIPTION: Number of total iterations */
  addUnsignedLongOption("EXT_ITER", nExtIter, 999999);
  /* DESCRIPTION: External iteration offset due to restart */
  addUnsignedLongOption("EXT_ITER_OFFSET", ExtIter_OffSet, 0);
  // these options share nRKStep as their size, which is not a good idea in general
  /* DESCRIPTION: Runge-Kutta alpha coefficients */
  addDoubleListOption("RK_ALPHA_COEFF", nRKStep, RK_Alpha_Step);
  /* DESCRIPTION: Time Step for dual time stepping simulations (s) */
  addDoubleOption("UNST_TIMESTEP", Delta_UnstTime, 0.0);
  /* DESCRIPTION: Total Physical Time for dual time stepping simulations (s) */
  addDoubleOption("UNST_TIME", Total_UnstTime, 1.0);
  /* DESCRIPTION: Unsteady Courant-Friedrichs-Lewy number of the finest grid */
  addDoubleOption("UNST_CFL_NUMBER", Unst_CFL, 0.0);
  /* DESCRIPTION: Number of internal iterations (dual time method) */
  addUnsignedLongOption("UNST_INT_ITER", Unst_nIntIter, 100);
  /* DESCRIPTION: Integer number of periodic time instances for Harmonic Balance */
  addUnsignedShortOption("TIME_INSTANCES", nTimeInstances, 1);
  /* DESCRIPTION: Time period for Harmonic Balance wihtout moving meshes */
  addDoubleOption("HB_PERIOD", HarmonicBalance_Period, -1.0);
  /* DESCRIPTION:  Turn on/off harmonic balance preconditioning */
  addBoolOption("HB_PRECONDITION", HB_Precondition, false);
  /* DESCRIPTION: Iteration number to begin unsteady restarts (dual time method) */
  addLongOption("UNST_RESTART_ITER", Unst_RestartIter, 0);
  /* DESCRIPTION: Starting direct solver iteration for the unsteady adjoint */
  addLongOption("UNST_ADJOINT_ITER", Unst_AdjointIter, 0);
  /* DESCRIPTION: Number of iterations to average the objective */
  addLongOption("ITER_AVERAGE_OBJ", Iter_Avg_Objective , 0);
  /* DESCRIPTION: Iteration number to begin unsteady restarts (structural analysis) */
  addLongOption("DYN_RESTART_ITER", Dyn_RestartIter, 0);
  /* DESCRIPTION: Time discretization */
  addEnumOption("TIME_DISCRE_FLOW", Kind_TimeIntScheme_Flow, Time_Int_Map, EULER_IMPLICIT);
  /* DESCRIPTION: Time discretization */
  addEnumOption("TIME_DISCRE_ADJFLOW", Kind_TimeIntScheme_AdjFlow, Time_Int_Map, EULER_IMPLICIT);
  /* DESCRIPTION: Time discretization */
  addEnumOption("TIME_DISCRE_TURB", Kind_TimeIntScheme_Turb, Time_Int_Map, EULER_IMPLICIT);
  /* DESCRIPTION: Time discretization */
  addEnumOption("TIME_DISCRE_ADJTURB", Kind_TimeIntScheme_AdjTurb, Time_Int_Map, EULER_IMPLICIT);
  /* DESCRIPTION: Time discretization */
  addEnumOption("TIME_DISCRE_WAVE", Kind_TimeIntScheme_Wave, Time_Int_Map, EULER_IMPLICIT);
  /* DESCRIPTION: Time discretization */
  addEnumOption("TIME_DISCRE_FEA", Kind_TimeIntScheme_FEA, Time_Int_Map_FEA, NEWMARK_IMPLICIT);
  /* DESCRIPTION: Time discretization */
  addEnumOption("TIME_DISCRE_HEAT", Kind_TimeIntScheme_Heat, Time_Int_Map, EULER_IMPLICIT);
  /* DESCRIPTION: Time discretization */
  addEnumOption("TIME_DISCRE_POISSON", Kind_TimeIntScheme_Poisson, Time_Int_Map, EULER_IMPLICIT);

  /*!\par CONFIG_CATEGORY: Linear solver definition \ingroup Config*/
  /*--- Options related to the linear solvers ---*/

  /*!\brief LINEAR_SOLVER
   *  \n DESCRIPTION: Linear solver for the implicit, mesh deformation, or discrete adjoint systems \n OPTIONS: see \link Linear_Solver_Map \endlink \n DEFAULT: FGMRES \ingroup Config*/
  addEnumOption("LINEAR_SOLVER", Kind_Linear_Solver, Linear_Solver_Map, FGMRES);
  /*!\brief LINEAR_SOLVER_PREC
   *  \n DESCRIPTION: Preconditioner for the Krylov linear solvers \n OPTIONS: see \link Linear_Solver_Prec_Map \endlink \n DEFAULT: LU_SGS \ingroup Config*/
  addEnumOption("LINEAR_SOLVER_PREC", Kind_Linear_Solver_Prec, Linear_Solver_Prec_Map, ILU);
  /* DESCRIPTION: Minimum error threshold for the linear solver for the implicit formulation */
  addDoubleOption("LINEAR_SOLVER_ERROR", Linear_Solver_Error, 1E-6);
  /* DESCRIPTION: Maximum number of iterations of the linear solver for the implicit formulation */
  addUnsignedLongOption("LINEAR_SOLVER_ITER", Linear_Solver_Iter, 10);
  /* DESCRIPTION: Fill in level for the ILU preconditioner */
  addUnsignedShortOption("LINEAR_SOLVER_ILU_FILL_IN", Linear_Solver_ILU_n, 0);
  /* DESCRIPTION: Maximum number of iterations of the linear solver for the implicit formulation */
  addUnsignedLongOption("LINEAR_SOLVER_RESTART_FREQUENCY", Linear_Solver_Restart_Frequency, 10);
  /* DESCRIPTION: Relaxation of the flow equations solver for the implicit formulation */
  addDoubleOption("RELAXATION_FACTOR_FLOW", Relaxation_Factor_Flow, 1.0);
  /* DESCRIPTION: Relaxation of the turb equations solver for the implicit formulation */
  addDoubleOption("RELAXATION_FACTOR_TURB", Relaxation_Factor_Turb, 1.0);
  /* DESCRIPTION: Relaxation of the adjoint flow equations solver for the implicit formulation */
  addDoubleOption("RELAXATION_FACTOR_ADJFLOW", Relaxation_Factor_AdjFlow, 1.0);
  /* DESCRIPTION: Roe coefficient */
  addDoubleOption("ROE_KAPPA", Roe_Kappa, 0.5);
  /* DESCRIPTION: Roe-Turkel preconditioning for low Mach number flows */
  addBoolOption("ROE_TURKEL_PREC", Low_Mach_Precon, false);
  /* DESCRIPTION: Post-reconstruction correction for low Mach number flows */
  addBoolOption("LOW_MACH_CORR", Low_Mach_Corr, false);
  /* DESCRIPTION: Time Step for dual time stepping simulations (s) */
  addDoubleOption("MIN_ROE_TURKEL_PREC", Min_Beta_RoeTurkel, 0.01);
  /* DESCRIPTION: Time Step for dual time stepping simulations (s) */
  addDoubleOption("MAX_ROE_TURKEL_PREC", Max_Beta_RoeTurkel, 0.2);
  /* DESCRIPTION: Linear solver for the turbulent adjoint systems */
  addEnumOption("ADJTURB_LIN_SOLVER", Kind_AdjTurb_Linear_Solver, Linear_Solver_Map, FGMRES);
  /* DESCRIPTION: Preconditioner for the turbulent adjoint Krylov linear solvers */
  addEnumOption("ADJTURB_LIN_PREC", Kind_AdjTurb_Linear_Prec, Linear_Solver_Prec_Map, ILU);
  /* DESCRIPTION: Minimum error threshold for the turbulent adjoint linear solver for the implicit formulation */
  addDoubleOption("ADJTURB_LIN_ERROR", AdjTurb_Linear_Error, 1E-5);
  /* DESCRIPTION: Maximum number of iterations of the turbulent adjoint linear solver for the implicit formulation */
  addUnsignedShortOption("ADJTURB_LIN_ITER", AdjTurb_Linear_Iter, 10);
  /* DESCRIPTION: Entropy fix factor */
  addDoubleOption("ENTROPY_FIX_COEFF", EntropyFix_Coeff, 0.001);
  /* DESCRIPTION: Linear solver for the discete adjoint systems */
  addEnumOption("DISCADJ_LIN_SOLVER", Kind_DiscAdj_Linear_Solver, Linear_Solver_Map, FGMRES);
  /* DESCRIPTION: Preconditioner for the discrete adjoint Krylov linear solvers */
  addEnumOption("DISCADJ_LIN_PREC", Kind_DiscAdj_Linear_Prec, Linear_Solver_Prec_Map, ILU);
  /* DESCRIPTION: Linear solver for the discete adjoint systems */
  addEnumOption("FSI_DISCADJ_LIN_SOLVER_STRUC", Kind_DiscAdj_Linear_Solver_FSI_Struc, Linear_Solver_Map, CONJUGATE_GRADIENT);
  /* DESCRIPTION: Preconditioner for the discrete adjoint Krylov linear solvers */
  addEnumOption("FSI_DISCADJ_LIN_PREC_STRUC", Kind_DiscAdj_Linear_Prec_FSI_Struc, Linear_Solver_Prec_Map, JACOBI);
  
  /*!\par CONFIG_CATEGORY: Convergence\ingroup Config*/
  /*--- Options related to convergence ---*/
  
  /*!\brief CONV_CRITERIA
   *  \n DESCRIPTION: Convergence criteria \n OPTIONS: see \link Converge_Crit_Map \endlink \n DEFAULT: RESIDUAL \ingroup Config*/
  addEnumOption("CONV_CRITERIA", ConvCriteria, Converge_Crit_Map, RESIDUAL);
  /*!\brief RESIDUAL_REDUCTION \n DESCRIPTION: Residual reduction (order of magnitude with respect to the initial value)\n DEFAULT: 3.0 \ingroup Config*/
  addDoubleOption("RESIDUAL_REDUCTION", OrderMagResidual, 5.0);
  /*!\brief RESIDUAL_MINVAL\n DESCRIPTION: Min value of the residual (log10 of the residual)\n DEFAULT: -8.0 \ingroup Config*/
  addDoubleOption("RESIDUAL_MINVAL", MinLogResidual, -8.0);
  /* DESCRIPTION: Residual reduction (order of magnitude with respect to the initial value) */
  addDoubleOption("RESIDUAL_REDUCTION_FSI", OrderMagResidualFSI, 3.0);
  /* DESCRIPTION: Min value of the residual (log10 of the residual) */
  addDoubleOption("RESIDUAL_MINVAL_FSI", MinLogResidualFSI, -5.0);
  /*!\brief RESIDUAL_REDUCTION \n DESCRIPTION: Residual reduction (order of magnitude with respect to the initial value)\n DEFAULT: 3.0 \ingroup Config*/
  addDoubleOption("RESIDUAL_REDUCTION_BGS_FLOW", OrderMagResidual_BGS_F, 3.0);
  /*!\brief RESIDUAL_MINVAL\n DESCRIPTION: Min value of the residual (log10 of the residual)\n DEFAULT: -8.0 \ingroup Config*/
  addDoubleOption("RESIDUAL_MINVAL_BGS_FLOW", MinLogResidual_BGS_F, -8.0);
  /*!\brief RESIDUAL_REDUCTION \n DESCRIPTION: Residual reduction (order of magnitude with respect to the initial value)\n DEFAULT: 3.0 \ingroup Config*/
  addDoubleOption("RESIDUAL_REDUCTION_BGS_STRUCTURE", OrderMagResidual_BGS_S, 3.0);
  /*!\brief RESIDUAL_MINVAL\n DESCRIPTION: Min value of the residual (log10 of the residual)\n DEFAULT: -8.0 \ingroup Config*/
  addDoubleOption("RESIDUAL_MINVAL_BGS_STRUCTURE", MinLogResidual_BGS_S, -8.0);
  /* DESCRIPTION: FEM: UTOL = norm(Delta_U(k)) / norm(U(k)) */
  addDoubleOption("RESIDUAL_FEM_UTOL", Res_FEM_UTOL, -9.0);
  /* DESCRIPTION: FEM: RTOL = norm(Residual(k)) / norm(Residual(0)) */
  addDoubleOption("RESIDUAL_FEM_RTOL", Res_FEM_RTOL, -9.0);
  /* DESCRIPTION: FEM: ETOL = Delta_U(k) * Residual(k) / Delta_U(0) * Residual(0) */
  addDoubleOption("RESIDUAL_FEM_ETOL", Res_FEM_ETOL, -9.0);
  /* DESCRIPTION: FEM: ETOL = Delta_U(k) * Residual(k) / Delta_U(0) * Residual(0) */
  addEnumOption("RESIDUAL_CRITERIA_FEM", Res_FEM_CRIT, ResFem_Map, RESFEM_RELATIVE);
  /*!\brief RESIDUAL_FUNC_FLOW\n DESCRIPTION: Flow functional for the Residual criteria\n OPTIONS: See \link Residual_Map \endlink \n DEFAULT: RHO_RESIDUAL \ingroup Config*/
  addEnumOption("RESIDUAL_FUNC_FLOW", Residual_Func_Flow, Residual_Map, RHO_RESIDUAL);
  /*!\brief STARTCONV_ITER\n DESCRIPTION: Iteration number to begin convergence monitoring\n DEFAULT: 5 \ingroup Config*/
  addUnsignedLongOption("STARTCONV_ITER", StartConv_Iter, 5);
  /*!\brief CAUCHY_ELEMS\n DESCRIPTION: Number of elements to apply the criteria. \n DEFAULT 100 \ingroup Config*/
  addUnsignedShortOption("CAUCHY_ELEMS", Cauchy_Elems, 100);
  /*!\brief CAUCHY_EPS\n DESCRIPTION: Epsilon to control the series convergence \n DEFAULT: 1e-10 \ingroup Config*/
  addDoubleOption("CAUCHY_EPS", Cauchy_Eps, 1E-10);
  /*!\brief CAUCHY_FUNC_FLOW
   *  \n DESCRIPTION: Flow functional for the Cauchy criteria \n OPTIONS: see \link Objective_Map \endlink \n DEFAULT: DRAG_COEFFICIENT \ingroup Config*/
  addEnumOption("CAUCHY_FUNC_FLOW", Cauchy_Func_Flow, Objective_Map, DRAG_COEFFICIENT);
  /*!\brief CAUCHY_FUNC_ADJFLOW\n DESCRIPTION: Adjoint functional for the Cauchy criteria.\n OPTIONS: See \link Sens_Map \endlink. \n DEFAULT: SENS_GEOMETRY \ingroup Config*/
  addEnumOption("CAUCHY_FUNC_ADJFLOW", Cauchy_Func_AdjFlow, Sens_Map, SENS_GEOMETRY);

  /*!\par CONFIG_CATEGORY: Multi-grid \ingroup Config*/
  /*--- Options related to Multi-grid ---*/

  /*!\brief START_UP_ITER \n DESCRIPTION: Start up iterations using the fine grid only. DEFAULT: 0 \ingroup Config*/
  addUnsignedShortOption("START_UP_ITER", nStartUpIter, 0);
  /*!\brief MGLEVEL\n DESCRIPTION: Multi-grid Levels. DEFAULT: 0 \ingroup Config*/
  addUnsignedShortOption("MGLEVEL", nMGLevels, 0);
  /*!\brief MGCYCLE\n DESCRIPTION: Multi-grid cycle. OPTIONS: See \link MG_Cycle_Map \endlink. Defualt V_CYCLE \ingroup Config*/
  addEnumOption("MGCYCLE", MGCycle, MG_Cycle_Map, V_CYCLE);
  /*!\brief MG_PRE_SMOOTH\n DESCRIPTION: Multi-grid pre-smoothing level \ingroup Config*/
  addUShortListOption("MG_PRE_SMOOTH", nMG_PreSmooth, MG_PreSmooth);
  /*!\brief MG_POST_SMOOTH\n DESCRIPTION: Multi-grid post-smoothing level \ingroup Config*/
  addUShortListOption("MG_POST_SMOOTH", nMG_PostSmooth, MG_PostSmooth);
  /*!\brief MG_CORRECTION_SMOOTH\n DESCRIPTION: Jacobi implicit smoothing of the correction \ingroup Config*/
  addUShortListOption("MG_CORRECTION_SMOOTH", nMG_CorrecSmooth, MG_CorrecSmooth);
  /*!\brief MG_DAMP_RESTRICTION\n DESCRIPTION: Damping factor for the residual restriction. DEFAULT: 0.75 \ingroup Config*/
  addDoubleOption("MG_DAMP_RESTRICTION", Damp_Res_Restric, 0.75);
  /*!\brief MG_DAMP_PROLONGATION\n DESCRIPTION: Damping factor for the correction prolongation. DEFAULT 0.75 \ingroup Config*/
  addDoubleOption("MG_DAMP_PROLONGATION", Damp_Correc_Prolong, 0.75);

  /*!\par CONFIG_CATEGORY: Spatial Discretization \ingroup Config*/
  /*--- Options related to the spatial discretization ---*/

  /*!\brief NUM_METHOD_GRAD
   *  \n DESCRIPTION: Numerical method for spatial gradients \n OPTIONS: See \link Gradient_Map \endlink. \n DEFAULT: WEIGHTED_LEAST_SQUARES. \ingroup Config*/
  addEnumOption("NUM_METHOD_GRAD", Kind_Gradient_Method, Gradient_Map, WEIGHTED_LEAST_SQUARES);
  /*!\brief VENKAT_LIMITER_COEFF
   *  \n DESCRIPTION: Coefficient for the limiter. DEFAULT value 0.5. Larger values decrease the extent of limiting, values approaching zero cause lower-order approximation to the solution. \ingroup Config */
  addDoubleOption("VENKAT_LIMITER_COEFF", Venkat_LimiterCoeff, 0.05);
  /*!\brief ADJ_SHARP_LIMITER_COEFF
   *  \n DESCRIPTION: Coefficient for detecting the limit of the sharp edges. DEFAULT value 3.0.  Use with sharp edges limiter. \ingroup Config*/
  addDoubleOption("ADJ_SHARP_LIMITER_COEFF", AdjSharp_LimiterCoeff, 3.0);
  /*!\brief LIMITER_ITER
   *  \n DESCRIPTION: Freeze the value of the limiter after a number of iterations. DEFAULT value 999999. \ingroup Config*/
  addUnsignedLongOption("LIMITER_ITER", LimiterIter, 999999);

  /*!\brief CONV_NUM_METHOD_FLOW
   *  \n DESCRIPTION: Convective numerical method \n OPTIONS: See \link Upwind_Map \endlink , \link Centered_Map \endlink. \ingroup Config*/
  addConvectOption("CONV_NUM_METHOD_FLOW", Kind_ConvNumScheme_Flow, Kind_Centered_Flow, Kind_Upwind_Flow);
  /*!\brief MUSCL_FLOW \n DESCRIPTION: Check if the MUSCL scheme should be used \ingroup Config*/
  addBoolOption("MUSCL_FLOW", MUSCL_Flow, true);
  /*!\brief SLOPE_LIMITER_FLOW
   * DESCRIPTION: Slope limiter for the direct solution. \n OPTIONS: See \link Limiter_Map \endlink \n DEFAULT VENKATAKRISHNAN \ingroup Config*/
  addEnumOption("SLOPE_LIMITER_FLOW", Kind_SlopeLimit_Flow, Limiter_Map, VENKATAKRISHNAN);
  default_jst_coeff[0] = 0.5; default_jst_coeff[1] = 0.02;
  /*!\brief JST_SENSOR_COEFF \n DESCRIPTION: 2nd and 4th order artificial dissipation coefficients for the JST method \ingroup Config*/
  addDoubleArrayOption("JST_SENSOR_COEFF", 2, Kappa_Flow, default_jst_coeff);
  /*!\brief LAX_SENSOR_COEFF \n DESCRIPTION: 1st order artificial dissipation coefficients for the Lax–Friedrichs method. \ingroup Config*/
  addDoubleOption("LAX_SENSOR_COEFF", Kappa_1st_Flow, 0.15);

  /*!\brief CONV_NUM_METHOD_ADJFLOW
   *  \n DESCRIPTION: Convective numerical method for the adjoint solver.
   *  \n OPTIONS:  See \link Upwind_Map \endlink , \link Centered_Map \endlink. Note: not all methods are guaranteed to be implemented for the adjoint solver. \ingroup Config */
  addConvectOption("CONV_NUM_METHOD_ADJFLOW", Kind_ConvNumScheme_AdjFlow, Kind_Centered_AdjFlow, Kind_Upwind_AdjFlow);
  /*!\brief MUSCL_FLOW \n DESCRIPTION: Check if the MUSCL scheme should be used \ingroup Config*/
  addBoolOption("MUSCL_ADJFLOW", MUSCL_AdjFlow, true);
  /*!\brief SLOPE_LIMITER_ADJFLOW
     * DESCRIPTION: Slope limiter for the adjoint solution. \n OPTIONS: See \link Limiter_Map \endlink \n DEFAULT VENKATAKRISHNAN \ingroup Config*/
  addEnumOption("SLOPE_LIMITER_ADJFLOW", Kind_SlopeLimit_AdjFlow, Limiter_Map, VENKATAKRISHNAN);
  default_jst_adj_coeff[0] = 0.5; default_jst_adj_coeff[1] = 0.02;
  /*!\brief ADJ_JST_SENSOR_COEFF \n DESCRIPTION: 2nd and 4th order artificial dissipation coefficients for the adjoint JST method. \ingroup Config*/
  addDoubleArrayOption("ADJ_JST_SENSOR_COEFF", 2, Kappa_AdjFlow, default_jst_adj_coeff);
  /*!\brief LAX_SENSOR_COEFF \n DESCRIPTION: 1st order artificial dissipation coefficients for the adjoint Lax–Friedrichs method. \ingroup Config*/
  addDoubleOption("ADJ_LAX_SENSOR_COEFF", Kappa_1st_AdjFlow, 0.15);

  /*!\brief MUSCL_FLOW \n DESCRIPTION: Check if the MUSCL scheme should be used \ingroup Config*/
  addBoolOption("MUSCL_TURB", MUSCL_Turb, false);
  /*!\brief SLOPE_LIMITER_TURB
   *  \n DESCRIPTION: Slope limiter  \n OPTIONS: See \link Limiter_Map \endlink \n DEFAULT VENKATAKRISHNAN \ingroup Config*/
  addEnumOption("SLOPE_LIMITER_TURB", Kind_SlopeLimit_Turb, Limiter_Map, VENKATAKRISHNAN);
  /*!\brief CONV_NUM_METHOD_TURB
   *  \n DESCRIPTION: Convective numerical method \ingroup Config*/
  addConvectOption("CONV_NUM_METHOD_TURB", Kind_ConvNumScheme_Turb, Kind_Centered_Turb, Kind_Upwind_Turb);
  
  /*!\brief MUSCL_FLOW \n DESCRIPTION: Check if the MUSCL scheme should be used \ingroup Config*/
  addBoolOption("MUSCL_ADJTURB", MUSCL_AdjTurb, false);
  /*!\brief SLOPE_LIMITER_ADJTURB
   *  \n DESCRIPTION: Slope limiter \n OPTIONS: See \link Limiter_Map \endlink \n DEFAULT VENKATAKRISHNAN \ingroup Config */
  addEnumOption("SLOPE_LIMITER_ADJTURB", Kind_SlopeLimit_AdjTurb, Limiter_Map, VENKATAKRISHNAN);
  /*!\brief CONV_NUM_METHOD_ADJTURB\n DESCRIPTION: Convective numerical method for the adjoint/turbulent problem \ingroup Config*/
  addConvectOption("CONV_NUM_METHOD_ADJTURB", Kind_ConvNumScheme_AdjTurb, Kind_Centered_AdjTurb, Kind_Upwind_AdjTurb);

  /*!\par CONFIG_CATEGORY: Adjoint and Gradient \ingroup Config*/
  /*--- Options related to the adjoint and gradient ---*/

  /*!\brief LIMIT_ADJFLOW \n DESCRIPTION: Limit value for the adjoint variable.\n DEFAULT: 1E6. \ingroup Config*/
  addDoubleOption("LIMIT_ADJFLOW", AdjointLimit, 1E6);
  /*!\brief MG_ADJFLOW\n DESCRIPTION: Multigrid with the adjoint problem. \n Defualt: YES \ingroup Config*/
  addBoolOption("MG_ADJFLOW", MG_AdjointFlow, true);

  /*!\brief OBJECTIVE_WEIGHT  \n DESCRIPTION: Adjoint problem boundary condition weights. Applies scaling factor to objective(s) \ingroup Config*/
  addDoubleListOption("OBJECTIVE_WEIGHT", nObjW, Weight_ObjFunc);
  /*!\brief OBJECTIVE_FUNCTION
   *  \n DESCRIPTION: Adjoint problem boundary condition \n OPTIONS: see \link Objective_Map \endlink \n DEFAULT: DRAG_COEFFICIENT \ingroup Config*/
  addEnumListOption("OBJECTIVE_FUNCTION", nObj, Kind_ObjFunc, Objective_Map);

  /* DESCRIPTION: parameter for the definition of a complex objective function */
  addDoubleOption("DCD_DCL_VALUE", dCD_dCL, 0.0);
  /* DESCRIPTION: parameter for the definition of a complex objective function */
  addDoubleOption("DCMX_DCL_VALUE", dCMx_dCL, 0.0);
  /* DESCRIPTION: parameter for the definition of a complex objective function */
  addDoubleOption("DCMY_DCL_VALUE", dCMy_dCL, 0.0);
  /* DESCRIPTION: parameter for the definition of a complex objective function */
  addDoubleOption("DCMZ_DCL_VALUE", dCMz_dCL, 0.0);

  /* DESCRIPTION: parameter for the definition of a complex objective function */
  addDoubleOption("DCD_DCMY_VALUE", dCD_dCMy, 0.0);

  default_obj_coeff[0]=0.0; default_obj_coeff[1]=0.0; default_obj_coeff[2]=0.0;
  default_obj_coeff[3]=0.0;  default_obj_coeff[4]=0.0;
  /*!\brief OBJ_CHAIN_RULE_COEFF
  * \n DESCRIPTION: Coefficients defining the objective function gradient using the chain rule
  * with area-averaged outlet primitive variables. This is used with the genereralized outflow
  * objective.  \ingroup Config   */
  addDoubleArrayOption("OBJ_CHAIN_RULE_COEFF",5,Obj_ChainRuleCoeff,default_obj_coeff);

  default_geo_loc[0] = 0.0; default_geo_loc[1] = 1.0;
  /* DESCRIPTION: Definition of the airfoil section */
  addDoubleArrayOption("GEO_BOUNDS", 2, Stations_Bounds, default_geo_loc);
  /* DESCRIPTION: Identify the body to slice */
  addEnumOption("GEO_DESCRIPTION", Geo_Description, Geo_Description_Map, WING);
  /* DESCRIPTION: Z location of the waterline */
  addDoubleOption("GEO_WATERLINE_LOCATION", Geo_Waterline_Location, 0.0);
  /* DESCRIPTION: Number of section cuts to make when calculating internal volume */
  addUnsignedShortOption("GEO_NUMBER_STATIONS", nWingStations, 101);
  /* DESCRIPTION: Definition of the airfoil sections */
  addDoubleListOption("GEO_LOCATION_STATIONS", nLocationStations, LocationStations);
  /* DESCRIPTION: Output sectional forces for specified markers. */
  addBoolOption("GEO_PLOT_STATIONS", Plot_Section_Forces, false);
  /* DESCRIPTION: Mode of the GDC code (analysis, or gradient) */
  addEnumOption("GEO_MODE", GeometryMode, GeometryMode_Map, FUNCTION);

  /* DESCRIPTION: Drag weight in sonic boom Objective Function (from 0.0 to 1.0) */
  addDoubleOption("DRAG_IN_SONICBOOM", WeightCd, 0.0);
  /* DESCRIPTION: Sensitivity smoothing  */
  addEnumOption("SENS_SMOOTHING", Kind_SensSmooth, Sens_Smoothing_Map, NO_SMOOTH);
  /* DESCRIPTION: Continuous Adjoint frozen viscosity */
  addBoolOption("FROZEN_VISC_CONT", Frozen_Visc_Cont, true);
  /* DESCRIPTION: Discrete Adjoint frozen viscosity */
  addBoolOption("FROZEN_VISC_DISC", Frozen_Visc_Disc, false);
  /* DESCRIPTION: Discrete Adjoint frozen limiter */
  addBoolOption("FROZEN_LIMITER_DISC", Frozen_Limiter_Disc, false);
   /* DESCRIPTION:  */
  addDoubleOption("FIX_AZIMUTHAL_LINE", FixAzimuthalLine, 90.0);
  /*!\brief SENS_REMOVE_SHARP
   * \n DESCRIPTION: Remove sharp edges from the sensitivity evaluation  \n Format: SENS_REMOVE_SHARP = YES \n DEFAULT: NO \ingroup Config*/
  addBoolOption("SENS_REMOVE_SHARP", Sens_Remove_Sharp, false);

  /*!\par CONFIG_CATEGORY: Input/output files and formats \ingroup Config */
  /*--- Options related to input/output files and formats ---*/

  /*!\brief OUTPUT_FORMAT \n DESCRIPTION: I/O format for output plots. \n OPTIONS: see \link Output_Map \endlink \n DEFAULT: TECPLOT \ingroup Config */
  addEnumOption("OUTPUT_FORMAT", Output_FileFormat, Output_Map, TECPLOT);
  /*!\brief ACTDISK_JUMP \n DESCRIPTION: The jump is given by the difference in values or a ratio */
  addEnumOption("ACTDISK_JUMP", ActDisk_Jump, Jump_Map, DIFFERENCE);
  /*!\brief MESH_FORMAT \n DESCRIPTION: Mesh input file format \n OPTIONS: see \link Input_Map \endlink \n DEFAULT: SU2 \ingroup Config*/
  addEnumOption("MESH_FORMAT", Mesh_FileFormat, Input_Map, SU2);
  /* DESCRIPTION:  Mesh input file */
  addStringOption("MESH_FILENAME", Mesh_FileName, string("mesh.su2"));
  /*!\brief MESH_OUT_FILENAME \n DESCRIPTION: Mesh output file name. Used when converting, scaling, or deforming a mesh. \n DEFAULT: mesh_out.su2 \ingroup Config*/
  addStringOption("MESH_OUT_FILENAME", Mesh_Out_FileName, string("mesh_out.su2"));

  /*!\brief CONV_FILENAME \n DESCRIPTION: Output file convergence history (w/o extension) \n DEFAULT: history \ingroup Config*/
  addStringOption("CONV_FILENAME", Conv_FileName, string("history"));
  /*!\brief BREAKDOWN_FILENAME \n DESCRIPTION: Output file forces breakdown \ingroup Config*/
  addStringOption("BREAKDOWN_FILENAME", Breakdown_FileName, string("forces_breakdown.dat"));
  /*!\brief CONV_FILENAME \n DESCRIPTION: Output file convergence history (w/o extension) \n DEFAULT: history \ingroup Config*/
  addStringOption("CONV_FILENAME_FSI", Conv_FileName_FSI, string("historyFSI.csv"));
  /* DESCRIPTION: Viscous limiter turbulent equations */
  addBoolOption("WRITE_CONV_FILENAME_FSI", Write_Conv_FSI, false);
  /*!\brief SOLUTION_FLOW_FILENAME \n DESCRIPTION: Restart flow input file (the file output under the filename set by RESTART_FLOW_FILENAME) \n DEFAULT: solution_flow.dat \ingroup Config */
  addStringOption("SOLUTION_FLOW_FILENAME", Solution_FlowFileName, string("solution_flow.dat"));
  /*!\brief SOLUTION_ADJ_FILENAME\n DESCRIPTION: Restart adjoint input file. Objective function abbreviation is expected. \ingroup Config*/
  addStringOption("SOLUTION_ADJ_FILENAME", Solution_AdjFileName, string("solution_adj.dat"));
  /*!\brief SOLUTION_FLOW_FILENAME \n DESCRIPTION: Restart structure input file (the file output under the filename set by RESTART_FLOW_FILENAME) \n Default: solution_flow.dat \ingroup Config */
  addStringOption("SOLUTION_STRUCTURE_FILENAME", Solution_FEMFileName, string("solution_structure.dat"));
  /*!\brief SOLUTION_FLOW_FILENAME \n DESCRIPTION: Restart structure input file (the file output under the filename set by RESTART_FLOW_FILENAME) \n Default: solution_flow.dat \ingroup Config */
  addStringOption("SOLUTION_ADJ_STRUCTURE_FILENAME", Solution_AdjFEMFileName, string("solution_adjoint_structure.dat"));
  /*!\brief RESTART_FLOW_FILENAME \n DESCRIPTION: Output file restart flow \ingroup Config*/
  addStringOption("RESTART_FLOW_FILENAME", Restart_FlowFileName, string("restart_flow.dat"));
  /*!\brief RESTART_ADJ_FILENAME  \n DESCRIPTION: Output file restart adjoint. Objective function abbreviation will be appended. \ingroup Config*/
  addStringOption("RESTART_ADJ_FILENAME", Restart_AdjFileName, string("restart_adj.dat"));
  /*!\brief RESTART_WAVE_FILENAME \n DESCRIPTION: Output file restart wave \ingroup Config*/
  addStringOption("RESTART_WAVE_FILENAME", Restart_WaveFileName, string("restart_wave.dat"));
  /*!\brief RESTART_STRUCTURE_FILENAME \n DESCRIPTION: Output file restart structure \ingroup Config*/
  addStringOption("RESTART_STRUCTURE_FILENAME", Restart_FEMFileName, string("restart_structure.dat"));
  /*!\brief RESTART_ADJ_STRUCTURE_FILENAME \n DESCRIPTION: Output file restart structure \ingroup Config*/
  addStringOption("RESTART_ADJ_STRUCTURE_FILENAME", Restart_AdjFEMFileName, string("restart_adjoint_structure.dat"));
  /*!\brief VOLUME_FLOW_FILENAME  \n DESCRIPTION: Output file flow (w/o extension) variables \ingroup Config */
  addStringOption("VOLUME_FLOW_FILENAME", Flow_FileName, string("flow"));
  /*!\brief VOLUME_STRUCTURE_FILENAME
   * \n  DESCRIPTION: Output file structure (w/o extension) variables \ingroup Config*/
  addStringOption("VOLUME_STRUCTURE_FILENAME", Structure_FileName, string("structure"));
  /*!\brief VOLUME_ADJ_STRUCTURE_FILENAME
   * \n  DESCRIPTION: Output file structure (w/o extension) variables \ingroup Config*/
  addStringOption("VOLUME_ADJ_STRUCTURE_FILENAME", AdjStructure_FileName, string("adj_structure"));
  /*!\brief SURFACE_STRUCTURE_FILENAME
   *  \n DESCRIPTION: Output file structure (w/o extension) variables \ingroup Config*/
  addStringOption("SURFACE_STRUCTURE_FILENAME", SurfStructure_FileName, string("surface_structure"));
  /*!\brief SURFACE_STRUCTURE_FILENAME
   *  \n DESCRIPTION: Output file structure (w/o extension) variables \ingroup Config*/
  addStringOption("SURFACE_ADJ_STRUCTURE_FILENAME", AdjSurfStructure_FileName, string("adj_surface_structure"));
  /*!\brief SURFACE_WAVE_FILENAME
   *  \n DESCRIPTION: Output file structure (w/o extension) variables \ingroup Config*/
  addStringOption("SURFACE_WAVE_FILENAME", SurfWave_FileName, string("surface_wave"));
  /*!\brief SURFACE_HEAT_FILENAME
   *  \n DESCRIPTION: Output file structure (w/o extension) variables \ingroup Config */
  addStringOption("SURFACE_HEAT_FILENAME", SurfHeat_FileName, string("surface_heat"));
  /*!\brief VOLUME_WAVE_FILENAME
   *  \n DESCRIPTION: Output file wave (w/o extension) variables  \ingroup Config*/
  addStringOption("VOLUME_WAVE_FILENAME", Wave_FileName, string("wave"));
  /*!\brief VOLUME_HEAT_FILENAME
   *  \n DESCRIPTION: Output file wave (w/o extension) variables  \ingroup Config*/
  addStringOption("VOLUME_HEAT_FILENAME", Heat_FileName, string("heat"));
  /*!\brief VOLUME_ADJWAVE_FILENAME
   *  \n DESCRIPTION: Output file adj. wave (w/o extension) variables  \ingroup Config*/
  addStringOption("VOLUME_ADJWAVE_FILENAME", AdjWave_FileName, string("adjoint_wave"));
  /*!\brief VOLUME_ADJ_FILENAME
   *  \n DESCRIPTION: Output file adjoint (w/o extension) variables  \ingroup Config*/
  addStringOption("VOLUME_ADJ_FILENAME", Adj_FileName, string("adjoint"));
  /*!\brief GRAD_OBJFUNC_FILENAME
   *  \n DESCRIPTION: Output objective function gradient  \ingroup Config*/
  addStringOption("GRAD_OBJFUNC_FILENAME", ObjFunc_Grad_FileName, string("of_grad.dat"));
  /*!\brief VALUE_OBJFUNC_FILENAME
   *  \n DESCRIPTION: Output objective function  \ingroup Config*/
  addStringOption("VALUE_OBJFUNC_FILENAME", ObjFunc_Value_FileName, string("of_func.dat"));
  /*!\brief SURFACE_FLOW_FILENAME
   *  \n DESCRIPTION: Output file surface flow coefficient (w/o extension)  \ingroup Config*/
  addStringOption("SURFACE_FLOW_FILENAME", SurfFlowCoeff_FileName, string("surface_flow"));
  /*!\brief SURFACE_ADJ_FILENAME
   *  \n DESCRIPTION: Output file surface adjoint coefficient (w/o extension)  \ingroup Config*/
  addStringOption("SURFACE_ADJ_FILENAME", SurfAdjCoeff_FileName, string("surface_adjoint"));
  /*!\brief SURFACE_SENS_FILENAME_FILENAME
   *  \n DESCRIPTION: Output file surface sensitivity (discrete adjoint) (w/o extension)  \ingroup Config*/
  addStringOption("SURFACE_SENS_FILENAME", SurfSens_FileName, string("surface_sens"));
  /*!\brief VOLUME_SENS_FILENAME
   *  \n DESCRIPTION: Output file volume sensitivity (discrete adjoint))  \ingroup Config*/
  addStringOption("VOLUME_SENS_FILENAME", VolSens_FileName, string("volume_sens"));
  /*!\brief WRT_SOL_FREQ
   *  \n DESCRIPTION: Writing solution file frequency  \ingroup Config*/
  addUnsignedLongOption("WRT_SOL_FREQ", Wrt_Sol_Freq, 1000);
  /*!\brief WRT_SOL_FREQ_DUALTIME
   *  \n DESCRIPTION: Writing solution file frequency for dual time  \ingroup Config*/
  addUnsignedLongOption("WRT_SOL_FREQ_DUALTIME", Wrt_Sol_Freq_DualTime, 1);
  /*!\brief WRT_CON_FREQ
   *  \n DESCRIPTION: Writing convergence history frequency  \ingroup Config*/
  addUnsignedLongOption("WRT_CON_FREQ",  Wrt_Con_Freq, 1);
  /*!\brief WRT_CON_FREQ_DUALTIME
   *  \n DESCRIPTION: Writing convergence history frequency for the dual time  \ingroup Config*/
  addUnsignedLongOption("WRT_CON_FREQ_DUALTIME",  Wrt_Con_Freq_DualTime, 10);
  /*!\brief LOW_MEMORY_OUTPUT
   *  \n DESCRIPTION: Output less information for lower memory use.  \ingroup Config*/
  addBoolOption("LOW_MEMORY_OUTPUT", Low_MemoryOutput, false);
  /*!\brief WRT_VOL_SOL
   *  \n DESCRIPTION: Write a volume solution file  \ingroup Config*/
  addBoolOption("WRT_VOL_SOL", Wrt_Vol_Sol, true);
  /*!\brief WRT_SRF_SOL
   *  \n DESCRIPTION: Write a surface solution file  \ingroup Config*/
  addBoolOption("WRT_SRF_SOL", Wrt_Srf_Sol, true);
  /*!\brief WRT_CSV_SOL
   *  \n DESCRIPTION: Write a surface CSV solution file  \ingroup Config*/
  addBoolOption("WRT_CSV_SOL", Wrt_Csv_Sol, true);
  /*!\brief WRT_SURFACE
   *  \n DESCRIPTION: Output solution at each surface  \ingroup Config*/
  addBoolOption("WRT_SURFACE", Wrt_Surface, false);
  /*!\brief WRT_RESIDUALS
   *  \n DESCRIPTION: Output residual info to solution/restart file  \ingroup Config*/
  addBoolOption("WRT_RESIDUALS", Wrt_Residuals, false);
  /*!\brief WRT_LIMITERS
   *  \n DESCRIPTION: Output limiter value information to solution/restart file  \ingroup Config*/
  addBoolOption("WRT_LIMITERS", Wrt_Limiters, false);
  /*!\brief WRT_SHARPEDGES
   *  \n DESCRIPTION: Output sharp edge limiter information to solution/restart file  \ingroup Config*/
  addBoolOption("WRT_SHARPEDGES", Wrt_SharpEdges, false);
  /* DESCRIPTION: Output the rind layers in the solution files  \ingroup Config*/
  addBoolOption("WRT_HALO", Wrt_Halo, false);
  /*!\brief MARKER_ANALYZE_AVERAGE
   *  \n DESCRIPTION: Output averaged flow values on specified analyze marker.
   *  Options: AREA, MASSFLUX
   *  \n Use with MARKER_ANALYZE. \ingroup Config*/
  addEnumOption("MARKER_ANALYZE_AVERAGE", Kind_Average, Average_Map, AVERAGE_MASSFLUX);
  /*!\brief CONSOLE_OUTPUT_VERBOSITY
   *  \n DESCRIPTION: Verbosity level for console output  \ingroup Config*/
  addEnumOption("CONSOLE_OUTPUT_VERBOSITY", Console_Output_Verb, Verb_Map, VERB_HIGH);


  /*!\par CONFIG_CATEGORY: Dynamic mesh definition \ingroup Config*/
  /*--- Options related to dynamic meshes ---*/

  /* DESCRIPTION: Mesh motion for unsteady simulations */
  addBoolOption("GRID_MOVEMENT", Grid_Movement, false);
  /* DESCRIPTION: Type of mesh motion */
  addEnumListOption("GRID_MOVEMENT_KIND", nGridMovement, Kind_GridMovement, GridMovement_Map);
  /* DESCRIPTION: Marker(s) of moving surfaces (MOVING_WALL or DEFORMING grid motion). */
  addStringListOption("MARKER_MOVING", nMarker_Moving, Marker_Moving);
  /* DESCRIPTION: Mach number (non-dimensional, based on the mesh velocity and freestream vals.) */
  addDoubleOption("MACH_MOTION", Mach_Motion, 0.0);
  /* DESCRIPTION: Coordinates of the rigid motion origin */
  addDoubleListOption("MOTION_ORIGIN_X", nMotion_Origin_X, Motion_Origin_X);
  /* DESCRIPTION: Coordinates of the rigid motion origin */
  addDoubleListOption("MOTION_ORIGIN_Y", nMotion_Origin_Y, Motion_Origin_Y);
  /* DESCRIPTION: Coordinates of the rigid motion origin */
  addDoubleListOption("MOTION_ORIGIN_Z", nMotion_Origin_Z, Motion_Origin_Z);
  /* DESCRIPTION: Translational velocity vector (m/s) in the x, y, & z directions (RIGID_MOTION only) */
  addDoubleListOption("TRANSLATION_RATE_X", nTranslation_Rate_X, Translation_Rate_X);
  /* DESCRIPTION: Translational velocity vector (m/s) in the x, y, & z directions (RIGID_MOTION only) */
  addDoubleListOption("TRANSLATION_RATE_Y", nTranslation_Rate_Y, Translation_Rate_Y);
  /* DESCRIPTION: Translational velocity vector (m/s) in the x, y, & z directions (RIGID_MOTION only) */
  addDoubleListOption("TRANSLATION_RATE_Z", nTranslation_Rate_Z, Translation_Rate_Z);
  /* DESCRIPTION: Angular velocity vector (rad/s) about x, y, & z axes (RIGID_MOTION only) */
  addDoubleListOption("ROTATION_RATE_X", nRotation_Rate_X, Rotation_Rate_X);
  /* DESCRIPTION: Angular velocity vector (rad/s) about x, y, & z axes (RIGID_MOTION only) */
  addDoubleListOption("ROTATION_RATE_Y", nRotation_Rate_Y, Rotation_Rate_Y);
  /* DESCRIPTION: Angular velocity vector (rad/s) about x, y, & z axes (RIGID_MOTION only) */
  addDoubleListOption("ROTATION_RATE_Z", nRotation_Rate_Z, Rotation_Rate_Z);
  /* DESCRIPTION: Pitching angular freq. (rad/s) about x, y, & z axes (RIGID_MOTION only) */
  addDoubleListOption("PITCHING_OMEGA_X", nPitching_Omega_X, Pitching_Omega_X);
  /* DESCRIPTION: Pitching angular freq. (rad/s) about x, y, & z axes (RIGID_MOTION only) */
  addDoubleListOption("PITCHING_OMEGA_Y", nPitching_Omega_Y, Pitching_Omega_Y);
  /* DESCRIPTION: Pitching angular freq. (rad/s) about x, y, & z axes (RIGID_MOTION only) */
  addDoubleListOption("PITCHING_OMEGA_Z", nPitching_Omega_Z, Pitching_Omega_Z);
  /* DESCRIPTION: Pitching amplitude (degrees) about x, y, & z axes (RIGID_MOTION only) */
  addDoubleListOption("PITCHING_AMPL_X", nPitching_Ampl_X, Pitching_Ampl_X);
  /* DESCRIPTION: Pitching amplitude (degrees) about x, y, & z axes (RIGID_MOTION only) */
  addDoubleListOption("PITCHING_AMPL_Y", nPitching_Ampl_Y, Pitching_Ampl_Y);
  /* DESCRIPTION: Pitching amplitude (degrees) about x, y, & z axes (RIGID_MOTION only) */
  addDoubleListOption("PITCHING_AMPL_Z", nPitching_Ampl_Z, Pitching_Ampl_Z);
  /* DESCRIPTION: Pitching phase offset (degrees) about x, y, & z axes (RIGID_MOTION only) */
  addDoubleListOption("PITCHING_PHASE_X", nPitching_Phase_X, Pitching_Phase_X);
  /* DESCRIPTION: Pitching phase offset (degrees) about x, y, & z axes (RIGID_MOTION only) */
  addDoubleListOption("PITCHING_PHASE_Y", nPitching_Phase_Y, Pitching_Phase_Y);
  /* DESCRIPTION: Pitching phase offset (degrees) about x, y, & z axes (RIGID_MOTION only) */
  addDoubleListOption("PITCHING_PHASE_Z", nPitching_Phase_Z, Pitching_Phase_Z);
  /* DESCRIPTION: Plunging angular freq. (rad/s) in x, y, & z directions (RIGID_MOTION only) */
  addDoubleListOption("PLUNGING_OMEGA_X", nPlunging_Omega_X, Plunging_Omega_X);
  /* DESCRIPTION: Plunging angular freq. (rad/s) in x, y, & z directions (RIGID_MOTION only) */
  addDoubleListOption("PLUNGING_OMEGA_Y", nPlunging_Omega_Y, Plunging_Omega_Y);
  /* DESCRIPTION: Plunging angular freq. (rad/s) in x, y, & z directions (RIGID_MOTION only) */
  addDoubleListOption("PLUNGING_OMEGA_Z", nPlunging_Omega_Z, Plunging_Omega_Z);
  /* DESCRIPTION: Plunging amplitude (m) in x, y, & z directions (RIGID_MOTION only) */
  addDoubleListOption("PLUNGING_AMPL_X", nPlunging_Ampl_X, Plunging_Ampl_X);
  /* DESCRIPTION: Plunging amplitude (m) in x, y, & z directions (RIGID_MOTION only) */
  addDoubleListOption("PLUNGING_AMPL_Y", nPlunging_Ampl_Y, Plunging_Ampl_Y);
  /* DESCRIPTION: Plunging amplitude (m) in x, y, & z directions (RIGID_MOTION only) */
  addDoubleListOption("PLUNGING_AMPL_Z", nPlunging_Ampl_Z, Plunging_Ampl_Z);
  /* DESCRIPTION: Value to move motion origins (1 or 0) */
  addUShortListOption("MOVE_MOTION_ORIGIN", nMoveMotion_Origin, MoveMotion_Origin);
  /* DESCRIPTION:  */
  addStringOption("MOTION_FILENAME", Motion_Filename, string("mesh_motion.dat"));

  /*!\par CONFIG_CATEGORY: Grid adaptation \ingroup Config*/
  /*--- Options related to grid adaptation ---*/

  /* DESCRIPTION: Kind of grid adaptation */
  addEnumOption("KIND_ADAPT", Kind_Adaptation, Adapt_Map, NO_ADAPT);
  /* DESCRIPTION: Percentage of new elements (% of the original number of elements) */
  addDoubleOption("NEW_ELEMS", New_Elem_Adapt, -1.0);
  /* DESCRIPTION: Scale factor for the dual volume */
  addDoubleOption("DUALVOL_POWER", DualVol_Power, 0.5);
  /* DESCRIPTION: Use analytical definition for surfaces */
  addEnumOption("ANALYTICAL_SURFDEF", Analytical_Surface, Geo_Analytic_Map, NO_GEO_ANALYTIC);
  /* DESCRIPTION: Before each computation, implicitly smooth the nodal coordinates */
  addBoolOption("SMOOTH_GEOMETRY", SmoothNumGrid, false);
  /* DESCRIPTION: Adapt the boundary elements */
  addBoolOption("ADAPT_BOUNDARY", AdaptBoundary, true);

  /*!\par CONFIG_CATEGORY: Aeroelastic Simulation (Typical Section Model) \ingroup Config*/
  /*--- Options related to aeroelastic simulations using the Typical Section Model) ---*/
  /* DESCRIPTION: The flutter speed index (modifies the freestream condition) */
  addDoubleOption("FLUTTER_SPEED_INDEX", FlutterSpeedIndex, 0.6);
  /* DESCRIPTION: Natural frequency of the spring in the plunging direction (rad/s). */
  addDoubleOption("PLUNGE_NATURAL_FREQUENCY", PlungeNaturalFrequency, 100);
  /* DESCRIPTION: Natural frequency of the spring in the pitching direction (rad/s). */
  addDoubleOption("PITCH_NATURAL_FREQUENCY", PitchNaturalFrequency, 100);
  /* DESCRIPTION: The airfoil mass ratio. */
  addDoubleOption("AIRFOIL_MASS_RATIO", AirfoilMassRatio, 60);
  /* DESCRIPTION: Distance in semichords by which the center of gravity lies behind the elastic axis. */
  addDoubleOption("CG_LOCATION", CG_Location, 1.8);
  /* DESCRIPTION: The radius of gyration squared (expressed in semichords) of the typical section about the elastic axis. */
  addDoubleOption("RADIUS_GYRATION_SQUARED", RadiusGyrationSquared, 3.48);
  /* DESCRIPTION: Solve the aeroelastic equations every given number of internal iterations. */
  addUnsignedShortOption("AEROELASTIC_ITER", AeroelasticIter, 3);
  
  /*!\par CONFIG_CATEGORY: Optimization Problem*/
  
  /* DESCRIPTION: Scale the line search in the optimizer */
  addDoubleOption("OPT_RELAX_FACTOR", Opt_RelaxFactor, 1.0);

  /* DESCRIPTION: Bound the line search in the optimizer */
  addDoubleOption("OPT_LINE_SEARCH_BOUND", Opt_LineSearch_Bound, 1E6);

  /*!\par CONFIG_CATEGORY: Wind Gust \ingroup Config*/
  /*--- Options related to wind gust simulations ---*/

  /* DESCRIPTION: Apply a wind gust */
  addBoolOption("WIND_GUST", Wind_Gust, false);
  /* DESCRIPTION: Type of gust */
  addEnumOption("GUST_TYPE", Gust_Type, Gust_Type_Map, NO_GUST);
  /* DESCRIPTION: Gust wavelenght (meters) */
  addDoubleOption("GUST_WAVELENGTH", Gust_WaveLength, 0.0);
  /* DESCRIPTION: Number of gust periods */
  addDoubleOption("GUST_PERIODS", Gust_Periods, 1.0);
  /* DESCRIPTION: Gust amplitude (m/s) */
  addDoubleOption("GUST_AMPL", Gust_Ampl, 0.0);
  /* DESCRIPTION: Time at which to begin the gust (sec) */
  addDoubleOption("GUST_BEGIN_TIME", Gust_Begin_Time, 0.0);
  /* DESCRIPTION: Location at which the gust begins (meters) */
  addDoubleOption("GUST_BEGIN_LOC", Gust_Begin_Loc, 0.0);
  /* DESCRIPTION: Direction of the gust X or Y dir */
  addEnumOption("GUST_DIR", Gust_Dir, Gust_Dir_Map, Y_DIR);

  /* Harmonic Balance config */
  /* DESCRIPTION: Omega_HB = 2*PI*frequency - frequencies for Harmonic Balance method */
  addDoubleListOption("OMEGA_HB", nOmega_HB, Omega_HB);

  /*!\par CONFIG_CATEGORY: Equivalent Area \ingroup Config*/
  /*--- Options related to the equivalent area ---*/

  /* DESCRIPTION: Evaluate equivalent area on the Near-Field  */
  addBoolOption("EQUIV_AREA", EquivArea, false);
  default_ea_lim[0] = 0.0; default_ea_lim[1] = 1.0; default_ea_lim[2] = 1.0;
  /* DESCRIPTION: Integration limits of the equivalent area ( xmin, xmax, Dist_NearField ) */
  addDoubleArrayOption("EA_INT_LIMIT", 3, EA_IntLimit, default_ea_lim);
  /* DESCRIPTION: Equivalent area scaling factor */
  addDoubleOption("EA_SCALE_FACTOR", EA_ScaleFactor, 1.0);

	// these options share nDV as their size in the option references; not a good idea
	/*!\par CONFIG_CATEGORY: Grid deformation \ingroup Config*/
  /*--- Options related to the grid deformation ---*/

	/* DESCRIPTION: Kind of deformation */
	addEnumListOption("DV_KIND", nDV, Design_Variable, Param_Map);
	/* DESCRIPTION: Marker of the surface to which we are going apply the shape deformation */
  addStringListOption("DV_MARKER", nMarker_DV, Marker_DV);
	/* DESCRIPTION: Parameters of the shape deformation
   - FFD_CONTROL_POINT_2D ( FFDBox ID, i_Ind, j_Ind, x_Disp, y_Disp )
   - FFD_RADIUS_2D ( FFDBox ID )
   - FFD_CAMBER_2D ( FFDBox ID, i_Ind )
   - FFD_THICKNESS_2D ( FFDBox ID, i_Ind )
   - HICKS_HENNE ( Lower Surface (0)/Upper Surface (1)/Only one Surface (2), x_Loc )
   - SURFACE_BUMP ( x_start, x_end, x_Loc )
   - CST ( Lower Surface (0)/Upper Surface (1), Kulfan parameter number, Total number of Kulfan parameters for surface )
   - NACA_4DIGITS ( 1st digit, 2nd digit, 3rd and 4th digit )
   - PARABOLIC ( Center, Thickness )
   - TRANSLATION ( x_Disp, y_Disp, z_Disp )
   - ROTATION ( x_Orig, y_Orig, z_Orig, x_End, y_End, z_End )
   - OBSTACLE ( Center, Bump size )
   - SPHERICAL ( ControlPoint_Index, Theta_Disp, R_Disp )
   - FFD_CONTROL_POINT ( FFDBox ID, i_Ind, j_Ind, k_Ind, x_Disp, y_Disp, z_Disp )
   - FFD_TWIST_ANGLE ( FFDBox ID, x_Orig, y_Orig, z_Orig, x_End, y_End, z_End )
   - FFD_ROTATION ( FFDBox ID, x_Orig, y_Orig, z_Orig, x_End, y_End, z_End )
   - FFD_CONTROL_SURFACE ( FFDBox ID, x_Orig, y_Orig, z_Orig, x_End, y_End, z_End )
   - FFD_CAMBER ( FFDBox ID, i_Ind, j_Ind )
   - FFD_THICKNESS ( FFDBox ID, i_Ind, j_Ind ) */
	addDVParamOption("DV_PARAM", nDV, ParamDV, FFDTag, Design_Variable);
  /* DESCRIPTION: New value of the shape deformation */
  addDVValueOption("DV_VALUE", nDV_Value, DV_Value, nDV, ParamDV, Design_Variable);
	/* DESCRIPTION: Hold the grid fixed in a region */
  addBoolOption("HOLD_GRID_FIXED", Hold_GridFixed, false);
	default_grid_fix[0] = -1E15; default_grid_fix[1] = -1E15; default_grid_fix[2] = -1E15;
	default_grid_fix[3] =  1E15; default_grid_fix[4] =  1E15; default_grid_fix[5] =  1E15;
	/* DESCRIPTION: Coordinates of the box where the grid will be deformed (Xmin, Ymin, Zmin, Xmax, Ymax, Zmax) */
	addDoubleArrayOption("HOLD_GRID_FIXED_COORD", 6, Hold_GridFixed_Coord, default_grid_fix);
	/* DESCRIPTION: Visualize the deformation */
  addBoolOption("VISUALIZE_DEFORMATION", Visualize_Deformation, false);
  /* DESCRIPTION: Print the residuals during mesh deformation to the console */
  addBoolOption("DEFORM_CONSOLE_OUTPUT", Deform_Output, true);
  /* DESCRIPTION: Number of nonlinear deformation iterations (surface deformation increments) */
  addUnsignedLongOption("DEFORM_NONLINEAR_ITER", GridDef_Nonlinear_Iter, 1);
  /* DESCRIPTION: Number of smoothing iterations for FEA mesh deformation */
  addUnsignedLongOption("DEFORM_LINEAR_ITER", GridDef_Linear_Iter, 1000);
  /* DESCRIPTION: Factor to multiply smallest volume for deform tolerance (0.001 default) */
  addDoubleOption("DEFORM_TOL_FACTOR", Deform_Tol_Factor, 1E-6);
  /* DESCRIPTION: Deform coefficient (-1.0 to 0.5) */
  addDoubleOption("DEFORM_COEFF", Deform_Coeff, 1E6);
  /* DESCRIPTION: Deform limit in m or inches */
  addDoubleOption("DEFORM_LIMIT", Deform_Limit, 1E6);
  /* DESCRIPTION: Type of element stiffness imposed for FEA mesh deformation (INVERSE_VOLUME, WALL_DISTANCE, CONSTANT_STIFFNESS) */
  addEnumOption("DEFORM_STIFFNESS_TYPE", Deform_Stiffness_Type, Deform_Stiffness_Map, SOLID_WALL_DISTANCE);
  /* DESCRIPTION: Poisson's ratio for constant stiffness FEA method of grid deformation*/
  addDoubleOption("DEFORM_ELASTICITY_MODULUS", Deform_ElasticityMod, 2E11);
  /* DESCRIPTION: Young's modulus and Poisson's ratio for constant stiffness FEA method of grid deformation*/
  addDoubleOption("DEFORM_POISSONS_RATIO", Deform_PoissonRatio, 0.3);
  /*  DESCRIPTION: Linear solver for the mesh deformation\n OPTIONS: see \link Linear_Solver_Map \endlink \n DEFAULT: FGMRES \ingroup Config*/
  addEnumOption("DEFORM_LINEAR_SOLVER", Kind_Deform_Linear_Solver, Linear_Solver_Map, FGMRES);
  /*  \n DESCRIPTION: Preconditioner for the Krylov linear solvers \n OPTIONS: see \link Linear_Solver_Prec_Map \endlink \n DEFAULT: LU_SGS \ingroup Config*/
  addEnumOption("DEFORM_LINEAR_SOLVER_PREC", Kind_Deform_Linear_Solver_Prec, Linear_Solver_Prec_Map, ILU);
  /* DESCRIPTION: Minimum error threshold for the linear solver for the implicit formulation */
  addDoubleOption("DEFORM_LINEAR_SOLVER_ERROR", Deform_Linear_Solver_Error, 1E-5);
  /* DESCRIPTION: Maximum number of iterations of the linear solver for the implicit formulation */
  addUnsignedLongOption("DEFORM_LINEAR_SOLVER_ITER", Deform_Linear_Solver_Iter, 1000);

  /*!\par CONFIG_CATEGORY: Rotorcraft problem \ingroup Config*/
  /*--- option related to rotorcraft problems ---*/

  /* DESCRIPTION: MISSING ---*/
  addDoubleOption("CYCLIC_PITCH", Cyclic_Pitch, 0.0);
  /* DESCRIPTION: MISSING ---*/
  addDoubleOption("COLLECTIVE_PITCH", Collective_Pitch, 0.0);


  /*!\par CONFIG_CATEGORY: FEA solver \ingroup Config*/
  /*--- Options related to the FEA solver ---*/

  /*!\brief FEA_FILENAME \n DESCRIPTION: Filename to input for element-based properties \n Default: element_properties.dat \ingroup Config */
  addStringOption("FEA_FILENAME", FEA_FileName, string("element_properties.dat"));

  /* DESCRIPTION: Modulus of elasticity */
  addDoubleListOption("ELASTICITY_MODULUS", nElasticityMod, ElasticityMod);
  /* DESCRIPTION: Poisson ratio */
  addDoubleListOption("POISSON_RATIO", nPoissonRatio, PoissonRatio);
  /* DESCRIPTION: Material density */
  addDoubleListOption("MATERIAL_DENSITY", nMaterialDensity, MaterialDensity);
  /* DESCRIPTION: Knowles B constant */
  addDoubleOption("KNOWLES_B", Knowles_B, 1.0);
  /* DESCRIPTION: Knowles N constant */
  addDoubleOption("KNOWLES_N", Knowles_N, 1.0);

  /*  DESCRIPTION: Include DE effects
  *  Options: NO, YES \ingroup Config */
  addBoolOption("DE_EFFECTS", DE_Effects, false);
  /*!\brief ELECTRIC_FIELD_CONST \n DESCRIPTION: Value of the Dielectric Elastomer constant */
  addDoubleListOption("ELECTRIC_FIELD_CONST", nElectric_Constant, Electric_Constant);
  /* DESCRIPTION: Modulus of the Electric Fields */
  addDoubleListOption("ELECTRIC_FIELD_MOD", nElectric_Field, Electric_Field_Mod);
  /* DESCRIPTION: Direction of the Electic Fields */
  addDoubleListOption("ELECTRIC_FIELD_DIR", nDim_Electric_Field, Electric_Field_Dir);

  /* DESCRIPTION: Convergence criteria for FEM adjoint */
  addDoubleOption("CRITERIA_FEM_ADJ", Res_FEM_ADJ, -5.0);

  /*!\brief DESIGN_VARIABLE_FEA
   *  \n DESCRIPTION: Design variable for FEA problems \n OPTIONS: See \link DVFEA_Map \endlink \n DEFAULT VENKATAKRISHNAN \ingroup Config */
  addEnumOption("DESIGN_VARIABLE_FEA", Kind_DV_FEA, DVFEA_Map, NODV_FEA);

  /*  DESCRIPTION: Consider a reference solution for the structure (optimization applications)
  *  Options: NO, YES \ingroup Config */
  addBoolOption("REFERENCE_GEOMETRY", RefGeom, false);
  /*!\brief REFERENCE_GEOMETRY_PENALTY\n DESCRIPTION: Penalty weight value for the objective function \ingroup Config*/
  addDoubleOption("REFERENCE_GEOMETRY_PENALTY", RefGeom_Penalty, 1E6);
  /*!\brief SOLUTION_FLOW_FILENAME \n DESCRIPTION: Restart structure input file (the file output under the filename set by RESTART_FLOW_FILENAME) \n Default: solution_flow.dat \ingroup Config */
  addStringOption("REFERENCE_GEOMETRY_FILENAME", RefGeom_FEMFileName, string("reference_geometry.dat"));
  /*!\brief MESH_FORMAT \n DESCRIPTION: Mesh input file format \n OPTIONS: see \link Input_Map \endlink \n DEFAULT: SU2 \ingroup Config*/
  addEnumOption("REFERENCE_GEOMETRY_FORMAT", RefGeom_FileFormat, Input_Ref_Map, SU2_REF);

  /*!\brief TOTAL_DV_PENALTY\n DESCRIPTION: Penalty weight value to maintain the total sum of DV constant \ingroup Config*/
  addDoubleOption("TOTAL_DV_PENALTY", DV_Penalty, 0);

  /*!\brief REFERENCE_NODE\n  DESCRIPTION: Reference node for the structure (optimization applications) */
  addUnsignedLongOption("REFERENCE_NODE", refNodeID, 0);
  /* DESCRIPTION: Modulus of the electric fields */
  addDoubleListOption("REFERENCE_NODE_DISPLACEMENT", nDim_RefNode, RefNode_Displacement);
  /*!\brief REFERENCE_NODE_PENALTY\n DESCRIPTION: Penalty weight value for the objective function \ingroup Config*/
  addDoubleOption("REFERENCE_NODE_PENALTY", RefNode_Penalty, 1E3);

  /*!\brief REGIME_TYPE \n  DESCRIPTION: Geometric condition \n OPTIONS: see \link Struct_Map \endlink \ingroup Config*/
  addEnumOption("GEOMETRIC_CONDITIONS", Kind_Struct_Solver, Struct_Map, SMALL_DEFORMATIONS);
  /*!\brief REGIME_TYPE \n  DESCRIPTION: Material model \n OPTIONS: see \link Material_Map \endlink \ingroup Config*/
  addEnumOption("MATERIAL_MODEL", Kind_Material, Material_Map, LINEAR_ELASTIC);
  /*!\brief REGIME_TYPE \n  DESCRIPTION: Compressibility of the material \n OPTIONS: see \link MatComp_Map \endlink \ingroup Config*/
  addEnumOption("MATERIAL_COMPRESSIBILITY", Kind_Material_Compress, MatComp_Map, COMPRESSIBLE_MAT);

  /*  DESCRIPTION: Consider a prestretch in the structural domain
  *  Options: NO, YES \ingroup Config */
  addBoolOption("PRESTRETCH", Prestretch, false);
  /*!\brief PRESTRETCH_FILENAME \n DESCRIPTION: Filename to input for prestretching membranes \n Default: prestretch_file.dat \ingroup Config */
  addStringOption("PRESTRETCH_FILENAME", Prestretch_FEMFileName, string("prestretch_file.dat"));

  /* DESCRIPTION: Iterative method for non-linear structural analysis */
  addEnumOption("NONLINEAR_FEM_SOLUTION_METHOD", Kind_SpaceIteScheme_FEA, Space_Ite_Map_FEA, NEWTON_RAPHSON);
  /* DESCRIPTION: Number of internal iterations for Newton-Raphson Method in nonlinear structural applications */
  addUnsignedLongOption("NONLINEAR_FEM_INT_ITER", Dyn_nIntIter, 10);

  /* DESCRIPTION: Formulation for bidimensional elasticity solver */
  addEnumOption("FORMULATION_ELASTICITY_2D", Kind_2DElasForm, ElasForm_2D, PLANE_STRAIN);
  /*  DESCRIPTION: Apply dead loads
  *  Options: NO, YES \ingroup Config */
  addBoolOption("DEAD_LOAD", DeadLoad, false);
  /*  DESCRIPTION: Temporary: pseudo static analysis (no density in dynamic analysis)
  *  Options: NO, YES \ingroup Config */
  addBoolOption("PSEUDO_STATIC", PseudoStatic, false);
  /* DESCRIPTION: Dynamic or static structural analysis */
  addEnumOption("DYNAMIC_ANALYSIS", Dynamic_Analysis, Dynamic_Map, STATIC);
  /* DESCRIPTION: Time Step for dynamic analysis (s) */
  addDoubleOption("DYN_TIMESTEP", Delta_DynTime, 0.0);
  /* DESCRIPTION: Total Physical Time for dual time stepping simulations (s) */
  addDoubleOption("DYN_TIME", Total_DynTime, 1.0);
  /* DESCRIPTION: Parameter alpha for Newmark scheme (s) */
  addDoubleOption("NEWMARK_ALPHA", Newmark_alpha, 0.25);
  /* DESCRIPTION: Parameter delta for Newmark scheme (s) */
  addDoubleOption("NEWMARK_DELTA", Newmark_delta, 0.5);
  /* DESCRIPTION: Apply the load as a ramp */
  addBoolOption("RAMP_LOADING", Ramp_Load, false);
  /* DESCRIPTION: Time while the load is to be increased linearly */
  addDoubleOption("RAMP_TIME", Ramp_Time, 1.0);
  /* DESCRIPTION: Transfer method used for multiphysics problems */
  addEnumOption("DYNAMIC_LOAD_TRANSFER", Dynamic_LoadTransfer, Dyn_Transfer_Method_Map, POL_ORDER_1);

  /* DESCRIPTION: Newmark - Generalized alpha - coefficients */
  addDoubleListOption("TIME_INT_STRUCT_COEFFS", nIntCoeffs, Int_Coeffs);

  /*  DESCRIPTION: Apply dead loads. Options: NO, YES \ingroup Config */
  addBoolOption("INCREMENTAL_LOAD", IncrementalLoad, false);
  /* DESCRIPTION: Maximum number of increments of the  */
  addUnsignedLongOption("NUMBER_INCREMENTS", IncLoad_Nincrements, 10);

  default_inc_crit[0] = 0.0; default_inc_crit[1] = 0.0; default_inc_crit[2] = 0.0;
  /* DESCRIPTION: Definition of the  UTOL RTOL ETOL*/
  addDoubleArrayOption("INCREMENTAL_CRITERIA", 3, IncLoad_Criteria, default_inc_crit);

  /* DESCRIPTION: Time while the structure is static */
  addDoubleOption("STATIC_TIME", Static_Time, 0.0);

  /* DESCRIPTION: Order of the predictor */
  addUnsignedShortOption("PREDICTOR_ORDER", Pred_Order, 0);

  /* DESCRIPTION: Transfer method used for multiphysics problems */
  addEnumOption("MULTIPHYSICS_TRANSFER_METHOD", Kind_TransferMethod, Transfer_Method_Map, BROADCAST_DATA);


  /* CONFIG_CATEGORY: FSI solver */
  /*--- Options related to the FSI solver ---*/

  /*!\brief PHYSICAL_PROBLEM_FLUID_FSI
   *  DESCRIPTION: Physical governing equations \n
   *  Options: NONE (default),EULER, NAVIER_STOKES, RANS,
   *  \ingroup Config*/
  addEnumOption("FSI_FLUID_PROBLEM", Kind_Solver_Fluid_FSI, FSI_Fluid_Solver_Map, NO_SOLVER_FFSI);

  /*!\brief PHYSICAL_PROBLEM_STRUCTURAL_FSI
   *  DESCRIPTION: Physical governing equations \n
   *  Options: NONE (default), FEM_ELASTICITY
   *  \ingroup Config*/
  addEnumOption("FSI_STRUCTURAL_PROBLEM", Kind_Solver_Struc_FSI, FSI_Struc_Solver_Map, NO_SOLVER_SFSI);

  /* DESCRIPTION: Linear solver for the structural side on FSI problems */
  addEnumOption("FSI_LINEAR_SOLVER_STRUC", Kind_Linear_Solver_FSI_Struc, Linear_Solver_Map, FGMRES);
  /* DESCRIPTION: Preconditioner for the Krylov linear solvers */
  addEnumOption("FSI_LINEAR_SOLVER_PREC_STRUC", Kind_Linear_Solver_Prec_FSI_Struc, Linear_Solver_Prec_Map, ILU);
  /* DESCRIPTION: Maximum number of iterations of the linear solver for the implicit formulation */
  addUnsignedLongOption("FSI_LINEAR_SOLVER_ITER_STRUC", Linear_Solver_Iter_FSI_Struc, 500);
  /* DESCRIPTION: Minimum error threshold for the linear solver for the implicit formulation */
  addDoubleOption("FSI_LINEAR_SOLVER_ERROR_STRUC", Linear_Solver_Error_FSI_Struc, 1E-6);

  /* DESCRIPTION: ID of the region we want to compute the sensitivities using direct differentiation */
  addUnsignedShortOption("FEA_ID_DIRECTDIFF", nID_DV, 0);

  /* DESCRIPTION: Restart from a steady state (sets grid velocities to 0 when loading the restart). */
  addBoolOption("RESTART_STEADY_STATE", SteadyRestart, false);

  /*  DESCRIPTION: Apply dead loads
  *  Options: NO, YES \ingroup Config */
  addBoolOption("MATCHING_MESH", MatchingMesh, true);

  /*!\par KIND_INTERPOLATION \n
   * DESCRIPTION: Type of interpolation to use for multi-zone problems. \n OPTIONS: see \link Interpolator_Map \endlink
   * Sets Kind_Interpolation \ingroup Config
   */
  addEnumOption("KIND_INTERPOLATION", Kind_Interpolation, Interpolator_Map, NEAREST_NEIGHBOR);

  /* DESCRIPTION: Maximum number of FSI iterations */
  addUnsignedShortOption("FSI_ITER", nIterFSI, 1);
  /* DESCRIPTION: Number of FSI iterations during which a ramp is applied */
  addUnsignedShortOption("RAMP_FSI_ITER", nIterFSI_Ramp, 2);
  /* DESCRIPTION: Aitken's static relaxation factor */
  addDoubleOption("STAT_RELAX_PARAMETER", AitkenStatRelax, 0.4);
  /* DESCRIPTION: Aitken's dynamic maximum relaxation factor for the first iteration */
  addDoubleOption("AITKEN_DYN_MAX_INITIAL", AitkenDynMaxInit, 0.5);
  /* DESCRIPTION: Aitken's dynamic minimum relaxation factor for the first iteration */
  addDoubleOption("AITKEN_DYN_MIN_INITIAL", AitkenDynMinInit, 0.5);
  /* DESCRIPTION: Type of gust */
  addEnumOption("BGS_RELAXATION", Kind_BGS_RelaxMethod, AitkenForm_Map, NO_RELAXATION);


  /*!\par CONFIG_CATEGORY: Wave solver \ingroup Config*/
  /*--- options related to the wave solver ---*/

  /* DESCRIPTION: Constant wave speed */
  addDoubleOption("WAVE_SPEED", Wave_Speed, 331.79);

  /*!\par CONFIG_CATEGORY: Heat solver \ingroup Config*/
  /*--- options related to the heat solver ---*/

  /* DESCRIPTION: Thermal diffusivity constant */
  addDoubleOption("THERMAL_DIFFUSIVITY", Thermal_Diffusivity, 1.172E-5);

  /*!\par CONFIG_CATEGORY: Visualize Control Volumes \ingroup Config*/
  /*--- options related to visualizing control volumes ---*/

  /* DESCRIPTION: Node number for the CV to be visualized */
  addLongOption("VISUALIZE_CV", Visualize_CV, -1);

  /*!\par CONFIG_CATEGORY: Inverse design problem \ingroup Config*/
  /*--- options related to inverse design problem ---*/

  /* DESCRIPTION: Evaluate inverse design on the surface  */
  addBoolOption("INV_DESIGN_CP", InvDesign_Cp, false);

  /* DESCRIPTION: Evaluate inverse design on the surface  */
  addBoolOption("INV_DESIGN_HEATFLUX", InvDesign_HeatFlux, false);

  /*!\par CONFIG_CATEGORY: Unsupported options \ingroup Config*/
  /*--- Options that are experimental and not intended for general use ---*/

  /* DESCRIPTION: Write extra output */
  addBoolOption("EXTRA_OUTPUT", ExtraOutput, false);

  /*--- options related to the FFD problem ---*/
  /*!\par CONFIG_CATEGORY:FFD point inversion \ingroup Config*/
  
  /* DESCRIPTION: Fix I plane */
  addShortListOption("FFD_FIX_I", nFFD_Fix_IDir, FFD_Fix_IDir);
  
  /* DESCRIPTION: Fix J plane */
  addShortListOption("FFD_FIX_J", nFFD_Fix_JDir, FFD_Fix_JDir);
  
  /* DESCRIPTION: Fix K plane */
  addShortListOption("FFD_FIX_K", nFFD_Fix_KDir, FFD_Fix_KDir);
  
  /* DESCRIPTION: FFD symmetry plane (j=0) */
  addBoolOption("FFD_SYMMETRY_PLANE", FFD_Symmetry_Plane, false);

  /* DESCRIPTION: Define different coordinates systems for the FFD */
  addEnumOption("FFD_COORD_SYSTEM", FFD_CoordSystem, CoordSystem_Map, CARTESIAN);

  /* DESCRIPTION: Axis information for the spherical and cylindrical coord system */
  default_ffd_axis[0] = 0.0; default_ffd_axis[1] = 0.0; default_ffd_axis[2] =0.0;
  addDoubleArrayOption("FFD_AXIS", 3, FFD_Axis, default_ffd_axis);

  /* DESCRIPTION: Number of total iterations in the FFD point inversion */
  addUnsignedShortOption("FFD_ITERATIONS", nFFD_Iter, 500);

  /* DESCRIPTION: Free surface damping coefficient */
	addDoubleOption("FFD_TOLERANCE", FFD_Tol, 1E-10);

  /* DESCRIPTION: Definition of the FFD boxes */
  addFFDDefOption("FFD_DEFINITION", nFFDBox, CoordFFDBox, TagFFDBox);
  
  /* DESCRIPTION: Definition of the FFD boxes */
  addFFDDegreeOption("FFD_DEGREE", nFFDBox, DegreeFFDBox);
  
  /* DESCRIPTION: Surface continuity at the intersection with the FFD */
  addEnumOption("FFD_CONTINUITY", FFD_Continuity, Continuity_Map, DERIVATIVE_2ND);

  /* DESCRIPTION: Kind of blending for the FFD definition */
  addEnumOption("FFD_BLENDING", FFD_Blending, Blending_Map, BEZIER );

  /* DESCRIPTION: Order of the BSplines for BSpline Blending function */
  default_ffd_coeff[0] = 2; default_ffd_coeff[1] = 2; default_ffd_coeff[2] = 2;
  addDoubleArrayOption("FFD_BSPLINE_ORDER", 3, FFD_BSpline_Order, default_ffd_coeff);

  /*--- Options for the automatic differentiation methods ---*/
  /*!\par CONFIG_CATEGORY: Automatic Differentation options\ingroup Config*/

  /* DESCRIPTION: Direct differentiation mode (forward) */
  addEnumOption("DIRECT_DIFF", DirectDiff, DirectDiff_Var_Map, NO_DERIVATIVE);

  /* DESCRIPTION: Automatic differentiation mode (reverse) */
  addBoolOption("AUTO_DIFF", AD_Mode, NO);

  /*--- options that are used in the python optimization scripts. These have no effect on the c++ toolsuite ---*/
  /*!\par CONFIG_CATEGORY:Python Options\ingroup Config*/

  /* DESCRIPTION: Gradient method */
  addPythonOption("GRADIENT_METHOD");

  /* DESCRIPTION: Geometrical Parameter */
  addPythonOption("GEO_PARAM");

  /* DESCRIPTION: Setup for design variables */
  addPythonOption("DEFINITION_DV");

  /* DESCRIPTION: Maximum number of iterations */
  addPythonOption("OPT_ITERATIONS");
  
  /* DESCRIPTION: Requested accuracy */
  addPythonOption("OPT_ACCURACY");
  
  /*!\brief OPT_COMBINE_OBJECTIVE
   *  \n DESCRIPTION: Flag specifying whether to internally combine a multi-objective function or treat separately */
  addPythonOption("OPT_COMBINE_OBJECTIVE");

  /* DESCRIPTION: Current value of the design variables */
  addPythonOption("DV_VALUE_NEW");

  /* DESCRIPTION: Previous value of the design variables */
  addPythonOption("DV_VALUE_OLD");

  /* DESCRIPTION: Number of partitions of the mesh */
  addPythonOption("NUMBER_PART");

  /* DESCRIPTION: Optimization objective function with optional scaling factor*/
  addPythonOption("OPT_OBJECTIVE");

  /* DESCRIPTION: Optimization constraint functions with optional scaling factor */
  addPythonOption("OPT_CONSTRAINT");

  /* DESCRIPTION: Finite different step for gradient estimation */
  addPythonOption("FIN_DIFF_STEP");

  /* DESCRIPTION: Verbosity of the python scripts to Stdout */
  addPythonOption("CONSOLE");

  /* DESCRIPTION: Flag specifying if the mesh was decomposed */
  addPythonOption("DECOMPOSED");

  /* DESCRIPTION: Optimization gradient factor */
  addPythonOption("OPT_GRADIENT_FACTOR");
  
  /* DESCRIPTION: Upper bound for the optimizer */
  addPythonOption("OPT_BOUND_UPPER");
  
  /* DESCRIPTION: Lower bound for the optimizer */
  addPythonOption("OPT_BOUND_LOWER");

  /* DESCRIPTION: Number of zones of the problem */
  addPythonOption("NZONES");

  /* DESCRIPTION: Activate ParMETIS mode for testing */
  addBoolOption("PARMETIS", ParMETIS, false);
  
  /* DESCRIPTION: Multipoint design Mach number*/
  addPythonOption("MULTIPOINT_MACH_NUMBER");
  
  /* DESCRIPTION: Multipoint design Weight */
  addPythonOption("MULTIPOINT_WEIGHT");
  
  /* DESCRIPTION: Multipoint design Angle of Attack */
  addPythonOption("MULTIPOINT_AOA");
  
  /* DESCRIPTION: Multipoint design Sideslip angle */
  addPythonOption("MULTIPOINT_SIDESLIP_ANGLE");
  
  /* DESCRIPTION: Multipoint design target CL*/
  addPythonOption("MULTIPOINT_TARGET_CL");
  
  /* DESCRIPTION: Multipoint design Reynolds number */
  addPythonOption("MULTIPOINT_REYNOLDS_NUMBER");
  
  /* DESCRIPTION: Multipoint design freestream temperature */
  addPythonOption("MULTIPOINT_FREESTREAM_TEMPERATURE");
  
  /* DESCRIPTION: Multipoint design freestream pressure */
  addPythonOption("MULTIPOINT_FREESTREAM_PRESSURE");
  
  /* END_CONFIG_OPTIONS */

}

void CConfig::SetConfig_Parsing(char case_filename[MAX_STRING_SIZE]) {
  string text_line, option_name;
  ifstream case_file;
  vector<string> option_value;
  int rank = MASTER_NODE;
  
#ifdef HAVE_MPI
  MPI_Comm_rank(MPI_COMM_WORLD, &rank);
#endif
  
  /*--- Read the configuration file ---*/
  
  case_file.open(case_filename, ios::in);

  if (case_file.fail()) {
    if (rank == MASTER_NODE) cout << endl << "The configuration file (.cfg) is missing!!" << endl << endl;
    exit(EXIT_FAILURE);
  }

  string errorString;

  int  err_count = 0;  // How many errors have we found in the config file
  int max_err_count = 30; // Maximum number of errors to print before stopping

  map<string, bool> included_options;

  /*--- Parse the configuration file and set the options ---*/
  
  while (getline (case_file, text_line)) {
    
    if (err_count >= max_err_count) {
      errorString.append("too many errors. Stopping parse");

      cout << errorString << endl;
      throw(1);
    }
    
    if (TokenizeString(text_line, option_name, option_value)) {
      
      /*--- See if it's a python option ---*/

      if (option_map.find(option_name) == option_map.end()) {
          string newString;
          newString.append(option_name);
          newString.append(": invalid option name");
          newString.append(". Check current SU2 options in config_template.cfg.");
          newString.append("\n");
          if (!option_name.compare("AD_COEFF_FLOW")) newString.append("AD_COEFF_FLOW= (1st, 2nd, 4th) is now JST_SENSOR_COEFF= (2nd, 4th).\n");
          if (!option_name.compare("AD_COEFF_ADJFLOW")) newString.append("AD_COEFF_ADJFLOW= (1st, 2nd, 4th) is now ADJ_JST_SENSOR_COEFF= (2nd, 4th).\n");
          if (!option_name.compare("SPATIAL_ORDER_FLOW")) newString.append("SPATIAL_ORDER_FLOW is now the boolean MUSCL_FLOW and the appropriate SLOPE_LIMITER_FLOW.\n");
          if (!option_name.compare("SPATIAL_ORDER_ADJFLOW")) newString.append("SPATIAL_ORDER_ADJFLOW is now the boolean MUSCL_ADJFLOW and the appropriate SLOPE_LIMITER_ADJFLOW.\n");
          if (!option_name.compare("SPATIAL_ORDER_TURB")) newString.append("SPATIAL_ORDER_TURB is now the boolean MUSCL_TURB and the appropriate SLOPE_LIMITER_TURB.\n");
          if (!option_name.compare("SPATIAL_ORDER_ADJTURB")) newString.append("SPATIAL_ORDER_ADJTURB is now the boolean MUSCL_ADJTURB and the appropriate SLOPE_LIMITER_ADJTURB.\n");
          if (!option_name.compare("LIMITER_COEFF")) newString.append("LIMITER_COEFF is now VENKAT_LIMITER_COEFF.\n");
          if (!option_name.compare("SHARP_EDGES_COEFF")) newString.append("SHARP_EDGES_COEFF is now ADJ_SHARP_LIMITER_COEFF.\n");
          errorString.append(newString);
          err_count++;
        continue;
      }

      /*--- Option exists, check if the option has already been in the config file ---*/
      
      if (included_options.find(option_name) != included_options.end()) {
        string newString;
        newString.append(option_name);
        newString.append(": option appears twice");
        newString.append("\n");
        errorString.append(newString);
        err_count++;
        continue;
      }


      /*--- New found option. Add it to the map, and delete from all options ---*/
      
      included_options.insert(pair<string, bool>(option_name, true));
      all_options.erase(option_name);

      /*--- Set the value and check error ---*/
      
      string out = option_map[option_name]->SetValue(option_value);
      if (out.compare("") != 0) {
        errorString.append(out);
        errorString.append("\n");
        err_count++;
      }
    }
  }

  /*--- See if there were any errors parsing the config file ---*/
      
  if (errorString.size() != 0) {
    if (rank == MASTER_NODE) cout << errorString << endl;
    exit(EXIT_FAILURE);
  }

  /*--- Set the default values for all of the options that weren't set ---*/
      
  for (map<string, bool>::iterator iter = all_options.begin(); iter != all_options.end(); ++iter) {
    option_map[iter->first]->SetDefault();
  }

  case_file.close();
  
}

bool CConfig::SetRunTime_Parsing(char case_filename[MAX_STRING_SIZE]) {
  string text_line, option_name;
  ifstream case_file;
  vector<string> option_value;
  int rank = MASTER_NODE;
  
#ifdef HAVE_MPI
  MPI_Comm_rank(MPI_COMM_WORLD, &rank);
#endif
  
  /*--- Read the configuration file ---*/
  
  case_file.open(case_filename, ios::in);
  
  if (case_file.fail()) { return false; }
  
  string errorString;
  
  int err_count = 0;  // How many errors have we found in the config file
  int max_err_count = 30; // Maximum number of errors to print before stopping
  
  map<string, bool> included_options;
  
  /*--- Parse the configuration file and set the options ---*/
  
  while (getline (case_file, text_line)) {
    
    if (err_count >= max_err_count) {
      errorString.append("too many errors. Stopping parse");
      
      cout << errorString << endl;
      throw(1);
    }
    
    if (TokenizeString(text_line, option_name, option_value)) {
      
      if (option_map.find(option_name) == option_map.end()) {
        
        /*--- See if it's a python option ---*/
        
        string newString;
        newString.append(option_name);
        newString.append(": invalid option name");
        newString.append("\n");
        errorString.append(newString);
        err_count++;
        continue;
      }
      
      /*--- Option exists, check if the option has already been in the config file ---*/
      
      if (included_options.find(option_name) != included_options.end()) {
        string newString;
        newString.append(option_name);
        newString.append(": option appears twice");
        newString.append("\n");
        errorString.append(newString);
        err_count++;
        continue;
      }
      
      /*--- New found option. Add it to the map, and delete from all options ---*/
      
      included_options.insert(pair<string, bool>(option_name, true));
      all_options.erase(option_name);
      
      /*--- Set the value and check error ---*/
      
      string out = option_map[option_name]->SetValue(option_value);
      if (out.compare("") != 0) {
        errorString.append(out);
        errorString.append("\n");
        err_count++;
      }
      
    }
  }
  
  /*--- See if there were any errors parsing the runtime file ---*/
  
  if (errorString.size() != 0) {
    if (rank == MASTER_NODE) cout << errorString << endl;
    exit(EXIT_FAILURE);
  }
  
  case_file.close();
  
  return true;
  
}

void CConfig::SetPostprocessing(unsigned short val_software, unsigned short val_izone, unsigned short val_nDim) {
  
  unsigned short iZone, iCFL, iMarker;
  bool ideal_gas       = (Kind_FluidModel == STANDARD_AIR || Kind_FluidModel == IDEAL_GAS );
  bool standard_air       = (Kind_FluidModel == STANDARD_AIR);
  
  int rank = MASTER_NODE;
#ifdef HAVE_MPI
  int size = SINGLE_NODE;
  MPI_Comm_size(MPI_COMM_WORLD, &size);
  MPI_Comm_rank(MPI_COMM_WORLD, &rank);
#endif
  
#ifndef HAVE_TECIO
  if (Output_FileFormat == TECPLOT_BINARY) {
    cout << "Tecplot binary file requested but SU2 was built without TecIO support." << "\n";
    Output_FileFormat = TECPLOT;
  }
#endif
  
  /*--- Fixed CM mode requires a static movement of the grid ---*/
  
  if (Fixed_CM_Mode) {
    Grid_Movement= true;
  	 nGridMovement = 1;
  	 Kind_GridMovement = new unsigned short[nGridMovement];
  	 Kind_GridMovement[0] = MOVING_HTP;
  }

  /*--- By default, in 2D we should use TWOD_AIRFOIL (independenly from the input file) ---*/

  if (val_nDim == 2) Geo_Description = TWOD_AIRFOIL;

  /*--- Store the SU2 module that we are executing. ---*/
  
  Kind_SU2 = val_software;

  /*--- Set limiter for no MUSCL reconstructions ---*/
  
  if ((!MUSCL_Flow) || (Kind_ConvNumScheme_Flow == SPACE_CENTERED)) Kind_SlopeLimit_Flow = NO_LIMITER;
  if ((!MUSCL_Turb) || (Kind_ConvNumScheme_Turb == SPACE_CENTERED)) Kind_SlopeLimit_Turb = NO_LIMITER;
  if ((!MUSCL_AdjFlow) || (Kind_ConvNumScheme_AdjFlow == SPACE_CENTERED)) Kind_SlopeLimit_AdjFlow = NO_LIMITER;
  if ((!MUSCL_AdjTurb) || (Kind_ConvNumScheme_AdjTurb == SPACE_CENTERED)) Kind_SlopeLimit_AdjTurb = NO_LIMITER;

  /*--- Set the default for thrust in ActDisk ---*/
  
  if ((Kind_ActDisk == NET_THRUST) || (Kind_ActDisk == BC_THRUST)
      || (Kind_ActDisk == DRAG_MINUS_THRUST) || (Kind_ActDisk == MASSFLOW)
      || (Kind_ActDisk == POWER))
    ActDisk_Jump = RATIO;

  /*--- If Kind_Obj has not been specified, these arrays need to take a default --*/

  if (Weight_ObjFunc == NULL and Kind_ObjFunc == NULL) {
    Kind_ObjFunc = new unsigned short[1];
    Kind_ObjFunc[0] = DRAG_COEFFICIENT;
    Weight_ObjFunc = new su2double[1];
    Weight_ObjFunc[0] = 1.0;
    nObj=1;
    nObjW=1;
  }
  
  /*-- Correct for case where Weight_ObjFunc has not been provided or has length < kind_objfunc---*/
  
  if (nObjW<nObj) {
    if (Weight_ObjFunc!= NULL) {
      cout <<"The option OBJECTIVE_WEIGHT must either have the same length as OBJECTIVE_FUNCTION,\n"<<
          "or be deleted from the config file (equal weights will be applied)."<< endl;
      exit(EXIT_FAILURE);
    }
    Weight_ObjFunc = new su2double[nObj];
    for (unsigned short iObj=0; iObj<nObj; iObj++)
      Weight_ObjFunc[iObj] = 1.0;
  }
  /*--- Ignore weights if only one objective provided ---*/
  
  if (nObj == 1 )
      Weight_ObjFunc[0] = 1.0;

  /*--- Maker sure that nMarker = nObj ---*/

  if (nObj>0) {
    if (nMarker_Monitoring!=nObj and Marker_Monitoring!= NULL) {
      if (nMarker_Monitoring==1) {
        /*-- If only one marker was listed with multiple objectives, set that marker as the marker for each objective ---*/
        nMarker_Monitoring = nObj;
        string marker = Marker_Monitoring[0];
        delete[] Marker_Monitoring;
        Marker_Monitoring = new string[nMarker_Monitoring];
        for (iMarker=0; iMarker<nMarker_Monitoring; iMarker++)
          Marker_Monitoring[iMarker] = marker;
      }
      else if(nObj>1) {
        cout <<"When using more than one OBJECTIVE_FUNCTION, MARKER_MONTIOR must be the same length or length 1. \n "<<
            "For multiple surfaces per objective, list the objective multiple times. \n"<<
            "For multiple objectives per marker either use one marker overall or list the marker multiple times."<<endl;
        exit(EXIT_FAILURE);
      }
    }
  }

  /*--- Low memory only for ASCII Tecplot ---*/

  if (Output_FileFormat != TECPLOT) Low_MemoryOutput = NO;
  
  /*--- Deactivate the multigrid in the adjoint problem ---*/
  
  if ((ContinuousAdjoint && !MG_AdjointFlow) ||
      (Unsteady_Simulation == TIME_STEPPING)) { nMGLevels = 0; }

  /*--- If Fluid Structure Interaction, set the solver for each zone.
   *--- ZONE_0 is the zone of the fluid.
   *--- All the other zones are structure.
   *--- This will allow us to define multiple physics structural problems */

  if (Kind_Solver == FLUID_STRUCTURE_INTERACTION) {
    if (val_izone == 0) {Kind_Solver = Kind_Solver_Fluid_FSI; FSI_Problem = true;}

    else {Kind_Solver = Kind_Solver_Struc_FSI; FSI_Problem = true;
    Kind_Linear_Solver = Kind_Linear_Solver_FSI_Struc;
    Kind_Linear_Solver_Prec = Kind_Linear_Solver_Prec_FSI_Struc;
    Linear_Solver_Error = Linear_Solver_Error_FSI_Struc;
    Linear_Solver_Iter = Linear_Solver_Iter_FSI_Struc;
    // Discrete adjoint linear solver
    Kind_DiscAdj_Linear_Solver = Kind_DiscAdj_Linear_Solver_FSI_Struc;
    Kind_DiscAdj_Linear_Prec = Kind_DiscAdj_Linear_Prec_FSI_Struc;}
  }
  else { FSI_Problem = false; }

  if ((rank == MASTER_NODE) && ContinuousAdjoint && (Ref_NonDim == DIMENSIONAL) && (Kind_SU2 == SU2_CFD)) {
    cout << "WARNING: The adjoint solver should use a non-dimensional flow solution." << endl;
  }
  
  /*--- Initialize non-physical points/reconstructions to zero ---*/
  
  Nonphys_Points   = 0;
  Nonphys_Reconstr = 0;

  if (Kind_Solver == POISSON_EQUATION) {
    Unsteady_Simulation = STEADY;
  }
  
  /*--- Set the number of external iterations to 1 for the steady state problem ---*/

  if ((Kind_Solver == HEAT_EQUATION) ||
      (Kind_Solver == WAVE_EQUATION) || (Kind_Solver == POISSON_EQUATION)) {
    nMGLevels = 0;
    if (Unsteady_Simulation == STEADY) nExtIter = 1;
    else Unst_nIntIter = 2;
  }
  
  if (Kind_Solver == FEM_ELASTICITY) {
    nMGLevels = 0;
    if (Dynamic_Analysis == STATIC)
	nExtIter = 1;
  }

  /*--- Decide whether we should be writing unsteady solution files. ---*/
  
  if (Unsteady_Simulation == STEADY ||
      Unsteady_Simulation == HARMONIC_BALANCE)
 { Wrt_Unsteady = false; }
  else { Wrt_Unsteady = true; }

  if (Kind_Solver == FEM_ELASTICITY) {

	  if (Dynamic_Analysis == STATIC) { Wrt_Dynamic = false; }
	  else { Wrt_Dynamic = true; }

  } else {
    Wrt_Dynamic = false;
  }

  /*--- Check for unsupported features. ---*/

  if ((Kind_Regime == INCOMPRESSIBLE) && (Unsteady_Simulation == HARMONIC_BALANCE)){
    cout << "Harmonic Balance not yet implemented for the incompressible solver." << endl;
    exit(EXIT_FAILURE);
  }
  
  /*--- Check for Fluid model consistency ---*/

  if (standard_air) {
    if (Gamma != 1.4 || Gas_Constant != 287.058) {
      Gamma = 1.4;
      Gas_Constant = 287.058;
    }
  }

  /*--- Overrule the default values for viscosity if the US measurement system is used. ---*/

  if (SystemMeasurements == US) {

    /* Correct the viscosities, if they contain the default SI values. */
    if(fabs(Mu_Constant-1.716E-5) < 1.0E-15) Mu_Constant /= 47.88025898;
    if(fabs(Mu_Ref-1.716E-5)      < 1.0E-15) Mu_Ref      /= 47.88025898;

    /* Correct the values with temperature dimension, if they contain the default SI values. */
    if(fabs(Mu_Temperature_Ref-273.15) < 1.0E-8) Mu_Temperature_Ref *= 1.8;
    if(fabs(Mu_S-110.4)                < 1.0E-8) Mu_S               *= 1.8;

    /* Correct the thermal conductivity, if it contains the default SI value. */
    if(fabs(Kt_Constant-0.0257) < 1.0E-10) Kt_Constant *= 0.577789317;
  }

  /*--- Check for Measurement System ---*/
  
  if (SystemMeasurements == US && !standard_air) {
    cout << "Only STANDARD_AIR fluid model can be used with US Measurement System" << endl;
    exit(EXIT_FAILURE);
  }
  
  /*--- Check for Convective scheme available for NICFD ---*/
  
  if (!ideal_gas) {
    if (Kind_Upwind_Flow != ROE && Kind_Upwind_Flow != HLLC && Kind_Centered_Flow != JST) {
      cout << "Only ROE Upwind, HLLC Upwind scheme, and JST scheme can be used for Non-Ideal Compressible Fluids" << endl;
      exit(EXIT_FAILURE);
    }

  }
  
  if(GetBoolTurbomachinery()){
    nBlades = new su2double[nZone];
    FreeStreamTurboNormal= new su2double[3];
  }

  /*--- Check if Giles are used with turbo markers ---*/

  if (nMarker_Giles > 0 && !GetBoolTurbomachinery()){
    cout << "Giles Boundary conditions can only be used with turbomachinery markers" << endl;
    exit(EXIT_FAILURE);
  }

  /*--- Check for Boundary condition available for NICFD ---*/
  
  if (!ideal_gas) {
    if (nMarker_Inlet != 0) {
      cout << "Riemann Boundary conditions or Giles must be used for inlet and outlet with Not Ideal Compressible Fluids " << endl;
      exit(EXIT_FAILURE);
    }
    if (nMarker_Outlet != 0) {
      cout << "Riemann Boundary conditions or Giles must be used outlet with Not Ideal Compressible Fluids " << endl;
      exit(EXIT_FAILURE);
    }
    
    if (nMarker_FarField != 0) {
      cout << "Riemann Boundary conditions or Giles must be used outlet with Not Ideal Compressible Fluids " << endl;
      exit(EXIT_FAILURE);
    }
    
  }
  
  /*--- Check for Boundary condition available for NICF ---*/
  
  if (ideal_gas) {
    if (SystemMeasurements == US && standard_air) {
      if (Kind_ViscosityModel != SUTHERLAND) {
        cout << "Only SUTHERLAND viscosity model can be used with US Measurement  " << endl;
        exit(EXIT_FAILURE);
      }
    }
    if (Kind_ConductivityModel != CONSTANT_PRANDTL ) {
      cout << "Only CONSTANT_PRANDTL thermal conductivity model can be used with STANDARD_AIR and IDEAL_GAS" << endl;
      exit(EXIT_FAILURE);
    }
    
  }
  
  /*--- Force number of span-wise section to 1 if 2D case ---*/
  if(val_nDim ==2){
    nSpanWiseSections_User=1;
    Kind_SpanWise= EQUISPACED;
  }

  /*--- Set number of TurboPerformance markers ---*/
  if(nMarker_Turbomachinery > 0){
    if(nMarker_Turbomachinery > 1){
      nMarker_TurboPerformance = nMarker_Turbomachinery + int(nMarker_Turbomachinery/2) + 1;
    }else{
      nMarker_TurboPerformance = nMarker_Turbomachinery;
    }
  } else {
    nMarker_TurboPerformance = 0;
    nSpanWiseSections =1;
  }

  /*--- Set number of TurboPerformance markers ---*/
  if(nMarker_Turbomachinery != 0){
    nSpan_iZones = new unsigned short[nZone];
  }

  /*--- Set number of TurboPerformance markers ---*/
  if(RampRotatingFrame && !DiscreteAdjoint){
    FinalRotation_Rate_Z = new su2double[nZone];
    for(iZone=0; iZone <nZone; iZone ++){
      FinalRotation_Rate_Z[iZone] = Rotation_Rate_Z[iZone];
      if(abs(FinalRotation_Rate_Z[iZone]) > 0.0){
        Rotation_Rate_Z[iZone] = RampRotatingFrame_Coeff[0];
      }
    }
  }

  if(RampOutletPressure && !DiscreteAdjoint){
    for (iMarker = 0; iMarker < nMarker_Giles; iMarker++){
      if (Kind_Data_Giles[iMarker] == STATIC_PRESSURE || Kind_Data_Giles[iMarker] == STATIC_PRESSURE_1D || Kind_Data_Giles[iMarker] == RADIAL_EQUILIBRIUM ){
        FinalOutletPressure   = Giles_Var1[iMarker];
        Giles_Var1[iMarker] = RampOutletPressure_Coeff[0];
      }
    }
    for (iMarker = 0; iMarker < nMarker_Riemann; iMarker++){
      if (Kind_Data_Riemann[iMarker] == STATIC_PRESSURE || Kind_Data_Riemann[iMarker] == RADIAL_EQUILIBRIUM){
        FinalOutletPressure      = Riemann_Var1[iMarker];
        Riemann_Var1[iMarker] = RampOutletPressure_Coeff[0];
      }
    }
  }

  /*--- Check on extra Relaxation factor for Giles---*/
  if(ExtraRelFacGiles[1] > 0.5){
    ExtraRelFacGiles[1] = 0.5;
  }


  /*--- Set grid movement kind to NO_MOVEMENT if not specified, which means
   that we also set the Grid_Movement flag to false. We initialize to the
   number of zones here, because we are guaranteed to at least have one. ---*/
  
  if (Kind_GridMovement == NULL) {
    Kind_GridMovement = new unsigned short[nZone];
    for (unsigned short iZone = 0; iZone < nZone; iZone++ )
      Kind_GridMovement[iZone] = NO_MOVEMENT;
    if (Grid_Movement == true) {
      cout << "GRID_MOVEMENT = YES but no type provided in GRID_MOVEMENT_KIND!!" << endl;
      exit(EXIT_FAILURE);
    }
  }
  
  /*--- If we're solving a purely steady problem with no prescribed grid
   movement (both rotating frame and moving walls can be steady), make sure that
   there is no grid motion ---*/
  
  if ((Kind_SU2 == SU2_CFD || Kind_SU2 == SU2_SOL) &&
      (Unsteady_Simulation == STEADY) &&
      ((Kind_GridMovement[ZONE_0] != MOVING_WALL) &&
       (Kind_GridMovement[ZONE_0] != ROTATING_FRAME) &&
       (Kind_GridMovement[ZONE_0] != STEADY_TRANSLATION) &&
       (Kind_GridMovement[ZONE_0] != FLUID_STRUCTURE)))
    Grid_Movement = false;
  
  if ((Kind_SU2 == SU2_CFD || Kind_SU2 == SU2_SOL) &&
      (Unsteady_Simulation == STEADY) &&
      ((Kind_GridMovement[ZONE_0] == MOVING_HTP)))
    Grid_Movement = true;

  /*--- The Line Search should be applied only in the deformation stage. ---*/

  if (Kind_SU2 != SU2_DEF) {
  	Opt_RelaxFactor = 1.0;
  }

  /*--- If it is not specified, set the mesh motion mach number
   equal to the freestream value. ---*/
  
  if (Grid_Movement && Mach_Motion == 0.0)
    Mach_Motion = Mach;
  
  /*--- Set the boolean flag if we are in a rotating frame (source term). ---*/
  
  if (Grid_Movement && Kind_GridMovement[ZONE_0] == ROTATING_FRAME)
    Rotating_Frame = true;
  else
    Rotating_Frame = false;
  
  /*--- Check the number of moving markers against the number of grid movement
   types provided (should be equal, except that rigid motion and rotating frame
   do not depend on surface specification). ---*/
  
  if (Grid_Movement &&
      (Kind_GridMovement[ZONE_0] != RIGID_MOTION) &&
      (Kind_GridMovement[ZONE_0] != ROTATING_FRAME) &&
      (Kind_GridMovement[ZONE_0] != MOVING_HTP) &&
      (Kind_GridMovement[ZONE_0] != STEADY_TRANSLATION) &&
      (Kind_GridMovement[ZONE_0] != FLUID_STRUCTURE) &&
      (Kind_GridMovement[ZONE_0] != GUST) &&
      (nGridMovement != nMarker_Moving)) {
    cout << "Number of GRID_MOVEMENT_KIND must match number of MARKER_MOVING!!" << endl;
    exit(EXIT_FAILURE);
  }
  
  /*--- In case the grid movement parameters have not been declared in the
   config file, set them equal to zero for safety. Also check to make sure
   that for each option, a value has been declared for each moving marker. ---*/
  
  unsigned short nMoving;
  if (nGridMovement > nZone) nMoving = nGridMovement;
  else nMoving = nZone;

  /*--- Motion Origin: ---*/
  
  if (Motion_Origin_X == NULL) {
    Motion_Origin_X = new su2double[nMoving];
    for (iZone = 0; iZone < nMoving; iZone++ )
      Motion_Origin_X[iZone] = 0.0;
  } else {
    if (Grid_Movement && (nMotion_Origin_X != nGridMovement)) {
      cout << "Length of MOTION_ORIGIN_X must match GRID_MOVEMENT_KIND!!" << endl;
      exit(EXIT_FAILURE);
    }
  }
  
  if (Motion_Origin_Y == NULL) {
    Motion_Origin_Y = new su2double[nMoving];
    for (iZone = 0; iZone < nMoving; iZone++ )
      Motion_Origin_Y[iZone] = 0.0;
  } else {
    if (Grid_Movement && (nMotion_Origin_Y != nGridMovement)) {
      cout << "Length of MOTION_ORIGIN_Y must match GRID_MOVEMENT_KIND!!" << endl;
      exit(EXIT_FAILURE);
    }
  }
  
  if (Motion_Origin_Z == NULL) {
    Motion_Origin_Z = new su2double[nMoving];
    for (iZone = 0; iZone < nMoving; iZone++ )
      Motion_Origin_Z[iZone] = 0.0;
  } else {
    if (Grid_Movement && (nMotion_Origin_Z != nGridMovement)) {
      cout << "Length of MOTION_ORIGIN_Z must match GRID_MOVEMENT_KIND!!" << endl;
      exit(EXIT_FAILURE);
    }
  }
  
  if (MoveMotion_Origin == NULL) {
    MoveMotion_Origin = new unsigned short[nMoving];
    for (iZone = 0; iZone < nMoving; iZone++ )
      MoveMotion_Origin[iZone] = 0;
  } else {
    if (Grid_Movement && (nMoveMotion_Origin != nGridMovement)) {
      cout << "Length of MOVE_MOTION_ORIGIN must match GRID_MOVEMENT_KIND!!" << endl;
      exit(EXIT_FAILURE);
    }
  }
  
  /*--- Translation: ---*/
  
  if (Translation_Rate_X == NULL) {
    Translation_Rate_X = new su2double[nMoving];
    for (iZone = 0; iZone < nMoving; iZone++ )
      Translation_Rate_X[iZone] = 0.0;
  } else {
    if (Grid_Movement && (nTranslation_Rate_X != nGridMovement)) {
      cout << "Length of TRANSLATION_RATE_X must match GRID_MOVEMENT_KIND!!" << endl;
      exit(EXIT_FAILURE);
    }
  }
  
  if (Translation_Rate_Y == NULL) {
    Translation_Rate_Y = new su2double[nMoving];
    for (iZone = 0; iZone < nMoving; iZone++ )
      Translation_Rate_Y[iZone] = 0.0;
  } else {
    if (Grid_Movement && (nTranslation_Rate_Y != nGridMovement)) {
      cout << "Length of TRANSLATION_RATE_Y must match GRID_MOVEMENT_KIND!!" << endl;
      exit(EXIT_FAILURE);
    }
  }
  
  if (Translation_Rate_Z == NULL) {
    Translation_Rate_Z = new su2double[nMoving];
    for (iZone = 0; iZone < nMoving; iZone++ )
      Translation_Rate_Z[iZone] = 0.0;
  } else {
    if (Grid_Movement && (nTranslation_Rate_Z != nGridMovement)) {
      cout << "Length of TRANSLATION_RATE_Z must match GRID_MOVEMENT_KIND!!" << endl;
      exit(EXIT_FAILURE);
    }
  }
  
  /*--- Rotation: ---*/
  
  if (Rotation_Rate_X == NULL) {
    Rotation_Rate_X = new su2double[nMoving];
    for (iZone = 0; iZone < nMoving; iZone++ )
      Rotation_Rate_X[iZone] = 0.0;
  } else {
    if (Grid_Movement && (nRotation_Rate_X != nGridMovement)) {
      cout << "Length of ROTATION_RATE_X must match GRID_MOVEMENT_KIND!!" << endl;
      exit(EXIT_FAILURE);
    }
  }
  
  if (Rotation_Rate_Y == NULL) {
    Rotation_Rate_Y = new su2double[nMoving];
    for (iZone = 0; iZone < nMoving; iZone++ )
      Rotation_Rate_Y[iZone] = 0.0;
  } else {
    if (Grid_Movement && (nRotation_Rate_Y != nGridMovement)) {
      cout << "Length of ROTATION_RATE_Y must match GRID_MOVEMENT_KIND!!" << endl;
      exit(EXIT_FAILURE);
    }
  }
  
  if (Rotation_Rate_Z == NULL) {
    Rotation_Rate_Z = new su2double[nMoving];
    for (iZone = 0; iZone < nMoving; iZone++ )
      Rotation_Rate_Z[iZone] = 0.0;
  } else {
    if (Grid_Movement && (nRotation_Rate_Z != nGridMovement)) {
      cout << "Length of ROTATION_RATE_Z must match GRID_MOVEMENT_KIND!!" << endl;
      exit(EXIT_FAILURE);
    }
  }
  
  /*--- Pitching: ---*/
  
  if (Pitching_Omega_X == NULL) {
    Pitching_Omega_X = new su2double[nMoving];
    for (iZone = 0; iZone < nMoving; iZone++ )
      Pitching_Omega_X[iZone] = 0.0;
  } else {
    if (Grid_Movement && (nPitching_Omega_X != nGridMovement)) {
      cout << "Length of PITCHING_OMEGA_X must match GRID_MOVEMENT_KIND!!" << endl;
      exit(EXIT_FAILURE);
    }
  }
  
  if (Pitching_Omega_Y == NULL) {
    Pitching_Omega_Y = new su2double[nMoving];
    for (iZone = 0; iZone < nMoving; iZone++ )
      Pitching_Omega_Y[iZone] = 0.0;
  } else {
    if (Grid_Movement && (nPitching_Omega_Y != nGridMovement)) {
      cout << "Length of PITCHING_OMEGA_Y must match GRID_MOVEMENT_KIND!!" << endl;
      exit(EXIT_FAILURE);
    }
  }
  
  if (Pitching_Omega_Z == NULL) {
    Pitching_Omega_Z = new su2double[nMoving];
    for (iZone = 0; iZone < nMoving; iZone++ )
      Pitching_Omega_Z[iZone] = 0.0;
  } else {
    if (Grid_Movement && (nPitching_Omega_Z != nGridMovement)) {
      cout << "Length of PITCHING_OMEGA_Z must match GRID_MOVEMENT_KIND!!" << endl;
      exit(EXIT_FAILURE);
    }
  }
  
  /*--- Pitching Amplitude: ---*/
  
  if (Pitching_Ampl_X == NULL) {
    Pitching_Ampl_X = new su2double[nMoving];
    for (iZone = 0; iZone < nMoving; iZone++ )
      Pitching_Ampl_X[iZone] = 0.0;
  } else {
    if (Grid_Movement && (nPitching_Ampl_X != nGridMovement)) {
      cout << "Length of PITCHING_AMPL_X must match GRID_MOVEMENT_KIND!!" << endl;
      exit(EXIT_FAILURE);
    }
  }
  
  if (Pitching_Ampl_Y == NULL) {
    Pitching_Ampl_Y = new su2double[nMoving];
    for (iZone = 0; iZone < nMoving; iZone++ )
      Pitching_Ampl_Y[iZone] = 0.0;
  } else {
    if (Grid_Movement && (nPitching_Ampl_Y != nGridMovement)) {
      cout << "Length of PITCHING_AMPL_Y must match GRID_MOVEMENT_KIND!!" << endl;
      exit(EXIT_FAILURE);
    }
  }
  
  if (Pitching_Ampl_Z == NULL) {
    Pitching_Ampl_Z = new su2double[nMoving];
    for (iZone = 0; iZone < nMoving; iZone++ )
      Pitching_Ampl_Z[iZone] = 0.0;
  } else {
    if (Grid_Movement && (nPitching_Ampl_Z != nGridMovement)) {
      cout << "Length of PITCHING_AMPL_Z must match GRID_MOVEMENT_KIND!!" << endl;
      exit(EXIT_FAILURE);
    }
  }
  
  /*--- Pitching Phase: ---*/
  
  if (Pitching_Phase_X == NULL) {
    Pitching_Phase_X = new su2double[nMoving];
    for (iZone = 0; iZone < nMoving; iZone++ )
      Pitching_Phase_X[iZone] = 0.0;
  } else {
    if (Grid_Movement && (nPitching_Phase_X != nGridMovement)) {
      cout << "Length of PITCHING_PHASE_X must match GRID_MOVEMENT_KIND!!" << endl;
      exit(EXIT_FAILURE);
    }
  }
  
  if (Pitching_Phase_Y == NULL) {
    Pitching_Phase_Y = new su2double[nMoving];
    for (iZone = 0; iZone < nMoving; iZone++ )
      Pitching_Phase_Y[iZone] = 0.0;
  } else {
    if (Grid_Movement && (nPitching_Phase_Y != nGridMovement)) {
      cout << "Length of PITCHING_PHASE_Y must match GRID_MOVEMENT_KIND!!" << endl;
      exit(EXIT_FAILURE);
    }
  }
  
  if (Pitching_Phase_Z == NULL) {
    Pitching_Phase_Z = new su2double[nMoving];
    for (iZone = 0; iZone < nMoving; iZone++ )
      Pitching_Phase_Z[iZone] = 0.0;
  } else {
    if (Grid_Movement && (nPitching_Phase_Z != nGridMovement)) {
      cout << "Length of PITCHING_PHASE_Z must match GRID_MOVEMENT_KIND!!" << endl;
      exit(EXIT_FAILURE);
    }
  }
  
  /*--- Plunging: ---*/
  
  if (Plunging_Omega_X == NULL) {
    Plunging_Omega_X = new su2double[nMoving];
    for (iZone = 0; iZone < nMoving; iZone++ )
      Plunging_Omega_X[iZone] = 0.0;
  } else {
    if (Grid_Movement && (nPlunging_Omega_X != nGridMovement)) {
      cout << "Length of PLUNGING_OMEGA_X must match GRID_MOVEMENT_KIND!!" << endl;
      exit(EXIT_FAILURE);
    }
  }
  
  if (Plunging_Omega_Y == NULL) {
    Plunging_Omega_Y = new su2double[nMoving];
    for (iZone = 0; iZone < nMoving; iZone++ )
      Plunging_Omega_Y[iZone] = 0.0;
  } else {
    if (Grid_Movement && (nPlunging_Omega_Y != nGridMovement)) {
      cout << "Length of PLUNGING_OMEGA_Y must match GRID_MOVEMENT_KIND!!" << endl;
      exit(EXIT_FAILURE);
    }
  }
  
  if (Plunging_Omega_Z == NULL) {
    Plunging_Omega_Z = new su2double[nMoving];
    for (iZone = 0; iZone < nMoving; iZone++ )
      Plunging_Omega_Z[iZone] = 0.0;
  } else {
    if (Grid_Movement && (nPlunging_Omega_Z != nGridMovement)) {
      cout << "Length of PLUNGING_OMEGA_Z must match GRID_MOVEMENT_KIND!!" << endl;
      exit(EXIT_FAILURE);
    }
  }
  
  /*--- Plunging Amplitude: ---*/
  
  if (Plunging_Ampl_X == NULL) {
    Plunging_Ampl_X = new su2double[nMoving];
    for (iZone = 0; iZone < nMoving; iZone++ )
      Plunging_Ampl_X[iZone] = 0.0;
  } else {
    if (Grid_Movement && (nPlunging_Ampl_X != nGridMovement)) {
      cout << "Length of PLUNGING_AMPL_X must match GRID_MOVEMENT_KIND!!" << endl;
      exit(EXIT_FAILURE);
    }
  }
  
  if (Plunging_Ampl_Y == NULL) {
    Plunging_Ampl_Y = new su2double[nMoving];
    for (iZone = 0; iZone < nMoving; iZone++ )
      Plunging_Ampl_Y[iZone] = 0.0;
  } else {
    if (Grid_Movement && (nPlunging_Ampl_Y != nGridMovement)) {
      cout << "Length of PLUNGING_AMPL_Y must match GRID_MOVEMENT_KIND!!" << endl;
      exit(EXIT_FAILURE);
    }
  }
  
  if (Plunging_Ampl_Z == NULL) {
    Plunging_Ampl_Z = new su2double[nMoving];
    for (iZone = 0; iZone < nMoving; iZone++ )
      Plunging_Ampl_Z[iZone] = 0.0;
  } else {
    if (Grid_Movement && (nPlunging_Ampl_Z != nGridMovement)) {
      cout << "Length of PLUNGING_AMPL_Z must match GRID_MOVEMENT_KIND!!" << endl;
      exit(EXIT_FAILURE);
    }
  }
  
  /*-- Setting Harmonic Balance period from the config file */

  if (Unsteady_Simulation == HARMONIC_BALANCE) {
  	HarmonicBalance_Period = GetHarmonicBalance_Period();
  	if (HarmonicBalance_Period < 0)  {
  		cout << "Not a valid value for time period!!" << endl;
  		exit(EXIT_FAILURE);
  	}
  	/* Initialize the Harmonic balance Frequency pointer */
  	if (Omega_HB == NULL) {
  		Omega_HB = new su2double[nOmega_HB];
  		for (iZone = 0; iZone < nOmega_HB; iZone++ )
  			Omega_HB[iZone] = 0.0;
  	}else {
  		if (nOmega_HB != nTimeInstances) {
  			cout << "Length of omega_HB  must match the number TIME_INSTANCES!!" << endl;
  			exit(EXIT_FAILURE);
  		}
  	}
  }

    /*--- Use the various rigid-motion input frequencies to determine the period to be used with harmonic balance cases.
     There are THREE types of motion to consider, namely: rotation, pitching, and plunging.
     The largest period of motion is the one to be used for harmonic balance  calculations. ---*/
    
  /*if (Unsteady_Simulation == HARMONIC_BALANCE) {
      if (!(GetGrid_Movement())) {
          // No grid movement - Time period from config file //
          HarmonicBalance_Period = GetHarmonicBalance_Period();
      }
      
      else {
          unsigned short N_MOTION_TYPES = 3;
          su2double *periods;
          periods = new su2double[N_MOTION_TYPES];
          
          //--- rotation: ---//
          
          su2double Omega_mag_rot = sqrt(pow(Rotation_Rate_X[ZONE_0],2)+pow(Rotation_Rate_Y[ZONE_0],2)+pow(Rotation_Rate_Z[ZONE_0],2));
          if (Omega_mag_rot > 0)
              periods[0] = 2*PI_NUMBER/Omega_mag_rot;
          else
              periods[0] = 0.0;
          
          //--- pitching: ---//
          
          su2double Omega_mag_pitch = sqrt(pow(Pitching_Omega_X[ZONE_0],2)+pow(Pitching_Omega_Y[ZONE_0],2)+pow(Pitching_Omega_Z[ZONE_0],2));
          if (Omega_mag_pitch > 0)
              periods[1] = 2*PI_NUMBER/Omega_mag_pitch;
          else
              periods[1] = 0.0;
          
          //--- plunging: ---//
          
          su2double Omega_mag_plunge = sqrt(pow(Plunging_Omega_X[ZONE_0],2)+pow(Plunging_Omega_Y[ZONE_0],2)+pow(Plunging_Omega_Z[ZONE_0],2));
          if (Omega_mag_plunge > 0)
              periods[2] = 2*PI_NUMBER/Omega_mag_plunge;
          else
              periods[2] = 0.0;
          
          //--- determine which period is largest ---//
          
          unsigned short iVar;
          HarmonicBalance_Period = 0.0;
          for (iVar = 0; iVar < N_MOTION_TYPES; iVar++) {
              if (periods[iVar] > HarmonicBalance_Period)
                  HarmonicBalance_Period = periods[iVar];
          }
          
          delete periods;
      }
    
  }*/
  

  
    
  /*--- Initialize the RefOriginMoment Pointer ---*/
  
  RefOriginMoment = NULL;
  RefOriginMoment = new su2double[3];
  RefOriginMoment[0] = 0.0; RefOriginMoment[1] = 0.0; RefOriginMoment[2] = 0.0;
  
  /*--- In case the moment origin coordinates have not been declared in the
   config file, set them equal to zero for safety. Also check to make sure
   that for each marker, a value has been declared for the moment origin.
   Unless only one value was specified, then set this value for all the markers
   being monitored. ---*/
  
  
  if ((nRefOriginMoment_X != nRefOriginMoment_Y) || (nRefOriginMoment_X != nRefOriginMoment_Z) ) {
    cout << "ERROR: Length of REF_ORIGIN_MOMENT_X, REF_ORIGIN_MOMENT_Y and REF_ORIGIN_MOMENT_Z must be the same!!" << endl;
    exit(EXIT_FAILURE);
  }
  
  if (RefOriginMoment_X == NULL) {
    RefOriginMoment_X = new su2double[nMarker_Monitoring];
    for (iMarker = 0; iMarker < nMarker_Monitoring; iMarker++ )
      RefOriginMoment_X[iMarker] = 0.0;
  } else {
    if (nRefOriginMoment_X == 1) {
      
      su2double aux_RefOriginMoment_X = RefOriginMoment_X[0];
      delete [] RefOriginMoment_X;
      RefOriginMoment_X = new su2double[nMarker_Monitoring];
      nRefOriginMoment_X = nMarker_Monitoring;
      
      for (iMarker = 0; iMarker < nMarker_Monitoring; iMarker++ )
        RefOriginMoment_X[iMarker] = aux_RefOriginMoment_X;
    }
    else if (nRefOriginMoment_X != nMarker_Monitoring) {
      cout << "ERROR: Length of REF_ORIGIN_MOMENT_X must match number of Monitoring Markers!!" << endl;
      exit(EXIT_FAILURE);
    }
  }
  
  if (RefOriginMoment_Y == NULL) {
    RefOriginMoment_Y = new su2double[nMarker_Monitoring];
    for (iMarker = 0; iMarker < nMarker_Monitoring; iMarker++ )
      RefOriginMoment_Y[iMarker] = 0.0;
  } else {
    if (nRefOriginMoment_Y == 1) {
      
      su2double aux_RefOriginMoment_Y = RefOriginMoment_Y[0];
      delete [] RefOriginMoment_Y;
      RefOriginMoment_Y = new su2double[nMarker_Monitoring];
      nRefOriginMoment_Y = nMarker_Monitoring;
      
      for (iMarker = 0; iMarker < nMarker_Monitoring; iMarker++ )
        RefOriginMoment_Y[iMarker] = aux_RefOriginMoment_Y;
    }
    else if (nRefOriginMoment_Y != nMarker_Monitoring) {
      cout << "ERROR: Length of REF_ORIGIN_MOMENT_Y must match number of Monitoring Markers!!" << endl;
      exit(EXIT_FAILURE);
    }
  }
  
  if (RefOriginMoment_Z == NULL) {
    RefOriginMoment_Z = new su2double[nMarker_Monitoring];
    for (iMarker = 0; iMarker < nMarker_Monitoring; iMarker++ )
      RefOriginMoment_Z[iMarker] = 0.0;
  } else {
    if (nRefOriginMoment_Z == 1) {
      
      su2double aux_RefOriginMoment_Z = RefOriginMoment_Z[0];
      delete [] RefOriginMoment_Z;
      RefOriginMoment_Z = new su2double[nMarker_Monitoring];
      nRefOriginMoment_Z = nMarker_Monitoring;
      
      for (iMarker = 0; iMarker < nMarker_Monitoring; iMarker++ )
        RefOriginMoment_Z[iMarker] = aux_RefOriginMoment_Z;
    }
    else if (nRefOriginMoment_Z != nMarker_Monitoring) {
      cout << "ERROR: Length of REF_ORIGIN_MOMENT_Z must match number of Monitoring Markers!!" << endl;
      exit(EXIT_FAILURE);
    }
  }
  
  /*--- Set the boolean flag if we are carrying out an aeroelastic simulation. ---*/
  
  if (Grid_Movement && (Kind_GridMovement[ZONE_0] == AEROELASTIC || Kind_GridMovement[ZONE_0] == AEROELASTIC_RIGID_MOTION)) Aeroelastic_Simulation = true;
  else Aeroelastic_Simulation = false;
  
  /*--- Initializing the size for the solutions of the Aeroelastic problem. ---*/
  
  
  if (Grid_Movement && Aeroelastic_Simulation) {
    Aeroelastic_np1.resize(nMarker_Monitoring);
    Aeroelastic_n.resize(nMarker_Monitoring);
    Aeroelastic_n1.resize(nMarker_Monitoring);
    for (iMarker = 0; iMarker < nMarker_Monitoring; iMarker++) {
      Aeroelastic_np1[iMarker].resize(2);
      Aeroelastic_n[iMarker].resize(2);
      Aeroelastic_n1[iMarker].resize(2);
      for (int i =0; i<2; i++) {
        Aeroelastic_np1[iMarker][i].resize(2);
        Aeroelastic_n[iMarker][i].resize(2);
        Aeroelastic_n1[iMarker][i].resize(2);
        for (int j=0; j<2; j++) {
          Aeroelastic_np1[iMarker][i][j] = 0.0;
          Aeroelastic_n[iMarker][i][j] = 0.0;
          Aeroelastic_n1[iMarker][i][j] = 0.0;
        }
      }
    }
  }
  
  /*--- Allocate memory for the plunge and pitch and initialized them to zero ---*/
  
  if (Grid_Movement && Aeroelastic_Simulation) {
    Aeroelastic_pitch = new su2double[nMarker_Monitoring];
    Aeroelastic_plunge = new su2double[nMarker_Monitoring];
    for (iMarker = 0; iMarker < nMarker_Monitoring; iMarker++ ) {
      Aeroelastic_pitch[iMarker] = 0.0;
      Aeroelastic_plunge[iMarker] = 0.0;
    }
  }

  /*--- Fluid-Structure Interaction problems ---*/

  if (FSI_Problem) {
    if ((Dynamic_Analysis == STATIC) && (Unsteady_Simulation == STEADY)) {
      Kind_GridMovement[val_izone] = FLUID_STRUCTURE_STATIC;
      Grid_Movement = false;
    }
    else{
      Kind_GridMovement[val_izone] = FLUID_STRUCTURE;
      Grid_Movement = true;
    }
  }
  
  if (MGCycle == FULLMG_CYCLE) FinestMesh = nMGLevels;
  else FinestMesh = MESH_0;
  
  if ((Kind_Solver == NAVIER_STOKES) &&
      (Kind_Turb_Model != NONE))
    Kind_Solver = RANS;
    
  Kappa_2nd_Flow    = Kappa_Flow[0];
  Kappa_4th_Flow    = Kappa_Flow[1];
  Kappa_2nd_AdjFlow = Kappa_AdjFlow[0];
  Kappa_4th_AdjFlow = Kappa_AdjFlow[1];
  
  /*--- Make the MG_PreSmooth, MG_PostSmooth, and MG_CorrecSmooth
   arrays consistent with nMGLevels ---*/
  
  unsigned short * tmp_smooth = new unsigned short[nMGLevels+1];
  
  if ((nMG_PreSmooth != nMGLevels+1) && (nMG_PreSmooth != 0)) {
    if (nMG_PreSmooth > nMGLevels+1) {
      
      /*--- Truncate by removing unnecessary elements at the end ---*/
      
      for (unsigned int i = 0; i <= nMGLevels; i++)
        tmp_smooth[i] = MG_PreSmooth[i];
      delete [] MG_PreSmooth;
      MG_PreSmooth=NULL;
    } else {
      
      /*--- Add additional elements equal to last element ---*/
      
      for (unsigned int i = 0; i < nMG_PreSmooth; i++)
        tmp_smooth[i] = MG_PreSmooth[i];
      for (unsigned int i = nMG_PreSmooth; i <= nMGLevels; i++)
        tmp_smooth[i] = MG_PreSmooth[nMG_PreSmooth-1];
      delete [] MG_PreSmooth;
      MG_PreSmooth=NULL;
    }
    
    nMG_PreSmooth = nMGLevels+1;
    MG_PreSmooth = new unsigned short[nMG_PreSmooth];
    for (unsigned int i = 0; i < nMG_PreSmooth; i++)
      MG_PreSmooth[i] = tmp_smooth[i];
  }
  if ((nMGLevels != 0) && (nMG_PreSmooth == 0)) {
    delete [] MG_PreSmooth;
    nMG_PreSmooth = nMGLevels+1;
    MG_PreSmooth = new unsigned short[nMG_PreSmooth];
    for (unsigned int i = 0; i < nMG_PreSmooth; i++)
      MG_PreSmooth[i] = i+1;
  }
  
  if ((nMG_PostSmooth != nMGLevels+1) && (nMG_PostSmooth != 0)) {
    if (nMG_PostSmooth > nMGLevels+1) {
      
      /*--- Truncate by removing unnecessary elements at the end ---*/
      
      for (unsigned int i = 0; i <= nMGLevels; i++)
        tmp_smooth[i] = MG_PostSmooth[i];
      delete [] MG_PostSmooth;
      MG_PostSmooth=NULL;
    } else {
      
      /*--- Add additional elements equal to last element ---*/
       
      for (unsigned int i = 0; i < nMG_PostSmooth; i++)
        tmp_smooth[i] = MG_PostSmooth[i];
      for (unsigned int i = nMG_PostSmooth; i <= nMGLevels; i++)
        tmp_smooth[i] = MG_PostSmooth[nMG_PostSmooth-1];
      delete [] MG_PostSmooth;
      MG_PostSmooth=NULL;
    }
    
    nMG_PostSmooth = nMGLevels+1;
    MG_PostSmooth = new unsigned short[nMG_PostSmooth];
    for (unsigned int i = 0; i < nMG_PostSmooth; i++)
      MG_PostSmooth[i] = tmp_smooth[i];
    
  }
  
  if ((nMGLevels != 0) && (nMG_PostSmooth == 0)) {
    delete [] MG_PostSmooth;
    nMG_PostSmooth = nMGLevels+1;
    MG_PostSmooth = new unsigned short[nMG_PostSmooth];
    for (unsigned int i = 0; i < nMG_PostSmooth; i++)
      MG_PostSmooth[i] = 0;
  }
  
  if ((nMG_CorrecSmooth != nMGLevels+1) && (nMG_CorrecSmooth != 0)) {
    if (nMG_CorrecSmooth > nMGLevels+1) {
      
      /*--- Truncate by removing unnecessary elements at the end ---*/
      
      for (unsigned int i = 0; i <= nMGLevels; i++)
        tmp_smooth[i] = MG_CorrecSmooth[i];
      delete [] MG_CorrecSmooth;
      MG_CorrecSmooth = NULL;
    } else {
      
      /*--- Add additional elements equal to last element ---*/
      
      for (unsigned int i = 0; i < nMG_CorrecSmooth; i++)
        tmp_smooth[i] = MG_CorrecSmooth[i];
      for (unsigned int i = nMG_CorrecSmooth; i <= nMGLevels; i++)
        tmp_smooth[i] = MG_CorrecSmooth[nMG_CorrecSmooth-1];
      delete [] MG_CorrecSmooth;
      MG_CorrecSmooth = NULL;
    }
    nMG_CorrecSmooth = nMGLevels+1;
    MG_CorrecSmooth = new unsigned short[nMG_CorrecSmooth];
    for (unsigned int i = 0; i < nMG_CorrecSmooth; i++)
      MG_CorrecSmooth[i] = tmp_smooth[i];
  }
  
  if ((nMGLevels != 0) && (nMG_CorrecSmooth == 0)) {
    delete [] MG_CorrecSmooth;
    nMG_CorrecSmooth = nMGLevels+1;
    MG_CorrecSmooth = new unsigned short[nMG_CorrecSmooth];
    for (unsigned int i = 0; i < nMG_CorrecSmooth; i++)
      MG_CorrecSmooth[i] = 0;
  }
  
  /*--- Override MG Smooth parameters ---*/
  
  if (nMG_PreSmooth != 0) MG_PreSmooth[MESH_0] = 1;
  if (nMG_PostSmooth != 0) {
    MG_PostSmooth[MESH_0] = 0;
    MG_PostSmooth[nMGLevels] = 0;
  }
  if (nMG_CorrecSmooth != 0) MG_CorrecSmooth[nMGLevels] = 0;
  
  if (Restart) MGCycle = V_CYCLE;
  
  if (ContinuousAdjoint) {
    if (Kind_Solver == EULER) Kind_Solver = ADJ_EULER;
    if (Kind_Solver == NAVIER_STOKES) Kind_Solver = ADJ_NAVIER_STOKES;
    if (Kind_Solver == RANS) Kind_Solver = ADJ_RANS;
  }
  
  nCFL = nMGLevels+1;
  CFL = new su2double[nCFL];
  CFL[0] = CFLFineGrid;
  
  /*--- Evaluate when the Cl should be evaluated ---*/
  
  Iter_Fixed_CL        = SU2_TYPE::Int(nExtIter / (su2double(Update_Alpha)+1));
  Iter_Fixed_CM        = SU2_TYPE::Int(nExtIter / (su2double(Update_iH)+1));
  Iter_Fixed_NetThrust = SU2_TYPE::Int(nExtIter / (su2double(Update_BCThrust)+1));

  /*--- Setting relaxation factor and CFL for the adjoint runs ---*/

  if (ContinuousAdjoint) {
    Relaxation_Factor_Flow = Relaxation_Factor_AdjFlow;
    CFL[0] = CFL[0] * CFLRedCoeff_AdjFlow;
    CFL_AdaptParam[2] *= CFLRedCoeff_AdjFlow;
    CFL_AdaptParam[3] *= CFLRedCoeff_AdjFlow;
    Iter_Fixed_CL = SU2_TYPE::Int(su2double (Iter_Fixed_CL) / CFLRedCoeff_AdjFlow);
    Iter_Fixed_CM = SU2_TYPE::Int(su2double (Iter_Fixed_CM) / CFLRedCoeff_AdjFlow);
    Iter_Fixed_NetThrust = SU2_TYPE::Int(su2double (Iter_Fixed_NetThrust) / CFLRedCoeff_AdjFlow);
  }

  if (Iter_Fixed_CL == 0) { Iter_Fixed_CL = nExtIter+1; Update_Alpha = 0; }
  if (Iter_Fixed_CM == 0) { Iter_Fixed_CM = nExtIter+1; Update_iH = 0; }
  if (Iter_Fixed_NetThrust == 0) { Iter_Fixed_NetThrust = nExtIter+1; Update_BCThrust = 0; }

  for (iCFL = 1; iCFL < nCFL; iCFL++)
    CFL[iCFL] = CFL[iCFL-1];
  
  if (nRKStep == 0) {
    nRKStep = 1;
    RK_Alpha_Step = new su2double[1]; RK_Alpha_Step[0] = 1.0;
  }
  
  if (nIntCoeffs == 0) {
    nIntCoeffs = 2;
    Int_Coeffs = new su2double[2]; Int_Coeffs[0] = 0.25; Int_Coeffs[1] = 0.5;
  }
  
  if (nElasticityMod == 0) {
  nElasticityMod = 1;
  ElasticityMod = new su2double[1]; ElasticityMod[0] = 2E11;
  }

  if (nPoissonRatio == 0) {
  nPoissonRatio = 1;
  PoissonRatio = new su2double[1]; PoissonRatio[0] = 0.30;
  }

  if (nMaterialDensity == 0) {
  nMaterialDensity = 1;
  MaterialDensity = new su2double[1]; MaterialDensity[0] = 7854;
  }

  if (nElectric_Constant == 0) {
  nElectric_Constant = 1;
  Electric_Constant = new su2double[1]; Electric_Constant[0] = 0.0;
  }

  if (nElectric_Field == 0) {
	nElectric_Field = 1;
	Electric_Field_Mod = new su2double[1]; Electric_Field_Mod[0] = 0.0;
  }

  if (nDim_RefNode == 0) {
  nDim_RefNode = 3;
  RefNode_Displacement = new su2double[3];
  RefNode_Displacement[0] = 0.0; RefNode_Displacement[1] = 0.0; RefNode_Displacement[2] = 0.0;
  }

  if (nDim_Electric_Field == 0) {
	nDim_Electric_Field = 2;
	Electric_Field_Dir = new su2double[2]; Electric_Field_Dir[0] = 0.0;  Electric_Field_Dir[1] = 1.0;
  }

  if ((Kind_SU2 == SU2_CFD) && (Kind_Solver == NO_SOLVER)) {
    cout << "PHYSICAL_PROBLEM must be set in the configuration file" << endl;
    exit(EXIT_FAILURE);
  }
  
  /*--- Set a flag for viscous simulations ---*/
  
  Viscous = (( Kind_Solver == NAVIER_STOKES          ) ||
             ( Kind_Solver == ADJ_NAVIER_STOKES      ) ||
             ( Kind_Solver == RANS                   ) ||
             ( Kind_Solver == ADJ_RANS               ) );
  
  /*--- To avoid boundary intersections, let's add a small constant to the planes. ---*/

  Stations_Bounds[0] += EPS;
  Stations_Bounds[1] += EPS;

  for (unsigned short iSections = 0; iSections < nLocationStations; iSections++) {
    LocationStations[iSections] += EPS;
  }

  /*--- Length based parameter for slope limiters uses a default value of
   0.1m ---*/
  
  RefElemLength = 1.0;
  if (SystemMeasurements == US) RefElemLength /= 0.3048;

  /*--- Re-scale the length based parameters. The US system uses feet,
   but SU2 assumes that the grid is in inches ---*/
  
  if ((SystemMeasurements == US) && (Kind_SU2 == SU2_CFD)) {
    
    for (iMarker = 0; iMarker < nMarker_Monitoring; iMarker++) {
      RefOriginMoment_X[iMarker] = RefOriginMoment_X[iMarker]/12.0;
      RefOriginMoment_Y[iMarker] = RefOriginMoment_Y[iMarker]/12.0;
      RefOriginMoment_Z[iMarker] = RefOriginMoment_Z[iMarker]/12.0;
    }
    
    for (iMarker = 0; iMarker < nGridMovement; iMarker++) {
      Motion_Origin_X[iMarker] = Motion_Origin_X[iMarker]/12.0;
      Motion_Origin_Y[iMarker] = Motion_Origin_Y[iMarker]/12.0;
      Motion_Origin_Z[iMarker] = Motion_Origin_Z[iMarker]/12.0;
    }
    
    RefLength = RefLength/12.0;

    if ((val_nDim == 2) && (!Axisymmetric)) RefArea = RefArea/12.0;
    else RefArea = RefArea/144.0;
    Length_Reynolds = Length_Reynolds/12.0;
    Highlite_Area = Highlite_Area/144.0;
    SemiSpan = SemiSpan/12.0;

    EA_IntLimit[0] = EA_IntLimit[0]/12.0;
    EA_IntLimit[1] = EA_IntLimit[1]/12.0;
    EA_IntLimit[2] = EA_IntLimit[2]/12.0;
    
    for (unsigned short iSections = 0; iSections < nLocationStations; iSections++) {
      LocationStations[iSections] = LocationStations[iSections]/12.0;
    }

    Stations_Bounds[0] = Stations_Bounds[0]/12.0;
    Stations_Bounds[1] = Stations_Bounds[1]/12.0;
    
    SubsonicEngine_Cyl[0] = SubsonicEngine_Cyl[0]/12.0;
    SubsonicEngine_Cyl[1] = SubsonicEngine_Cyl[1]/12.0;
    SubsonicEngine_Cyl[2] = SubsonicEngine_Cyl[2]/12.0;
    SubsonicEngine_Cyl[3] = SubsonicEngine_Cyl[3]/12.0;
    SubsonicEngine_Cyl[4] = SubsonicEngine_Cyl[4]/12.0;
    SubsonicEngine_Cyl[5] = SubsonicEngine_Cyl[5]/12.0;
    SubsonicEngine_Cyl[6] = SubsonicEngine_Cyl[6]/12.0;
    
  }

  if ((Kind_Turb_Model != SA) && (Kind_Trans_Model == BC)){
    if (rank == MASTER_NODE){
      cout << "Config error: BC transition model currently only available in combination with SA turbulence model!" << endl;
    }
    exit(EXIT_FAILURE);
  }
  
  /*--- Check for constant lift mode. Initialize the update flag for
   the AoA with each iteration to false  ---*/
  
  if (Fixed_CL_Mode) Update_AoA = false;
  if (Fixed_CM_Mode) Update_HTPIncidence = false;

  if (DirectDiff != NO_DERIVATIVE) {
#if !defined COMPLEX_TYPE && !defined ADOLC_FORWARD_TYPE && !defined CODI_FORWARD_TYPE
      if (Kind_SU2 == SU2_CFD) {
        cout << "SU2_CFD: Config option DIRECT_DIFF= YES requires AD or complex support!" << endl;
        cout << "Please use SU2_CFD_DIRECTDIFF (configuration/compilation is done using the preconfigure.py script)." << endl;
        exit(EXIT_FAILURE);
      }
#endif
    /*--- Initialize the derivative values ---*/
    switch (DirectDiff) {
      case D_MACH:
        SU2_TYPE::SetDerivative(Mach, 1.0);
        break;
      case D_AOA:
        SU2_TYPE::SetDerivative(AoA, 1.0);
        break;
      case D_SIDESLIP:
        SU2_TYPE::SetDerivative(AoS, 1.0);
        break;
      case D_REYNOLDS:
        SU2_TYPE::SetDerivative(Reynolds, 1.0);
        break;
      case D_TURB2LAM:
       SU2_TYPE::SetDerivative(Turb2LamViscRatio_FreeStream, 1.0);
        break;
      default:
        /*--- All other cases are handled in the specific solver ---*/
        break;
      }
  }

#if defined CODI_REVERSE_TYPE
  AD_Mode = YES;
#else
  if (AD_Mode == YES) {
    if (rank == MASTER_NODE){
      cout << "AUTO_DIFF=YES requires Automatic Differentiation support." << endl;
      cout << "Please use correct executables (configuration/compilation is done using the preconfigure.py script)." << endl;
    }
  }
#endif

  if (DiscreteAdjoint) {
#if !defined ADOLC_REVERSE_TYPE && !defined CODI_REVERSE_TYPE
    if (Kind_SU2 == SU2_CFD) {
      if (rank == MASTER_NODE){
        cout << "SU2_CFD: Config option MATH_PROBLEM= DISCRETE_ADJOINT requires AD support!" << endl;
        cout << "Please use SU2_CFD_AD (configuration/compilation is done using the preconfigure.py script)." << endl;
      }
      exit(EXIT_FAILURE);
    }
#endif

    /*--- Disable writing of limiters if enabled ---*/
    Wrt_Limiters = false;

    if (Unsteady_Simulation) {

      Restart_Flow = false;

      if (Grid_Movement) {
        cout << "Dynamic mesh movement currently not supported for the discrete adjoint solver." << endl;
        exit(EXIT_FAILURE);
      }

      if (Unst_AdjointIter- long(nExtIter) < 0){
        if (rank == MASTER_NODE){
          cout << "Invalid iteration number requested for unsteady adjoint. " << endl;
          cout << "Make sure EXT_ITER is larger or equal than UNST_ADJ_ITER." << endl;
        }
        exit(EXIT_FAILURE);
      }

      /*--- If the averaging interval is not set, we average over all time-steps ---*/

      if (Iter_Avg_Objective == 0.0) {
        Iter_Avg_Objective = nExtIter;
      }

    }

    switch(Kind_Solver) {
      case EULER:
        Kind_Solver = DISC_ADJ_EULER;
        break;
      case RANS:
        Kind_Solver = DISC_ADJ_RANS;
        break;
      case NAVIER_STOKES:
        Kind_Solver = DISC_ADJ_NAVIER_STOKES;
        break;
      case FEM_ELASTICITY:
        Kind_Solver = DISC_ADJ_FEM;
        break;
      default:
        break;
    }

    RampOutletPressure = false;
    RampRotatingFrame = false;
  }
  
  delete [] tmp_smooth;
  
  /*--- If it is a fixed mode problem, then we will add 100 iterations to
    evaluate the derivatives with respect to a change in the AoA and CL ---*/

  if (!ContinuousAdjoint & !DiscreteAdjoint) {
  	if ((Fixed_CL_Mode) || (Fixed_CM_Mode)) {
    ConvCriteria = RESIDUAL;
  		nExtIter += Iter_dCL_dAlpha;
  		OrderMagResidual = 24;
  		MinLogResidual = -24;
  	}
  }

  /*--- If there are not design variables defined in the file ---*/

  if (nDV == 0) {
    nDV = 1;
    Design_Variable = new unsigned short [nDV];
    Design_Variable[0] = NO_DEFORMATION;
  }

}

void CConfig::SetMarkers(unsigned short val_software) {

  unsigned short iMarker_All, iMarker_CfgFile, iMarker_Euler, iMarker_Custom,
  iMarker_FarField, iMarker_SymWall, iMarker_Pressure, iMarker_PerBound,
  iMarker_NearFieldBound, iMarker_InterfaceBound, iMarker_Fluid_InterfaceBound, iMarker_Dirichlet,
  iMarker_Inlet, iMarker_Riemann, iMarker_Giles, iMarker_Outlet, iMarker_Isothermal,
  iMarker_HeatFlux, iMarker_EngineInflow, iMarker_EngineExhaust, iMarker_Damper,
  iMarker_Displacement, iMarker_Load, iMarker_FlowLoad, iMarker_Neumann, iMarker_Internal,
  iMarker_Monitoring, iMarker_Designing, iMarker_GeoEval, iMarker_Plotting, iMarker_Analyze,
<<<<<<< HEAD
  iMarker_DV, iMarker_Moving, iMarker_CHT, iMarker_Supersonic_Inlet, iMarker_Supersonic_Outlet,
  iMarker_Clamped, iMarker_ZoneInterface, iMarker_Load_Dir, iMarker_Load_Sine,
=======
  iMarker_DV, iMarker_Moving, iMarker_Supersonic_Inlet, iMarker_Supersonic_Outlet,
  iMarker_Clamped, iMarker_ZoneInterface, iMarker_Load_Dir, iMarker_Disp_Dir, iMarker_Load_Sine,
>>>>>>> 7256beac
  iMarker_ActDiskInlet, iMarker_ActDiskOutlet,
  iMarker_Turbomachinery, iMarker_MixingPlaneInterface;

  int size = SINGLE_NODE;
  
#ifdef HAVE_MPI
  if (val_software != SU2_MSH)
    MPI_Comm_size(MPI_COMM_WORLD, &size);
#endif

  /*--- Compute the total number of markers in the config file ---*/
  
  nMarker_CfgFile = nMarker_Euler + nMarker_FarField + nMarker_SymWall +
  nMarker_Pressure + nMarker_PerBound + nMarker_NearFieldBound + nMarker_Fluid_InterfaceBound +
  nMarker_InterfaceBound + nMarker_Dirichlet + nMarker_Neumann + nMarker_Inlet + nMarker_Riemann +
  nMarker_Giles + nMarker_Outlet + nMarker_Isothermal + nMarker_HeatFlux +
  nMarker_EngineInflow + nMarker_EngineExhaust + nMarker_Internal +
  nMarker_Supersonic_Inlet + nMarker_Supersonic_Outlet + nMarker_Displacement + nMarker_Load +
  nMarker_FlowLoad + nMarker_Custom + nMarker_Damper +
  nMarker_Clamped + nMarker_Load_Sine + nMarker_Load_Dir + nMarker_Disp_Dir +
  nMarker_ActDiskInlet + nMarker_ActDiskOutlet;
  
  /*--- Add the possible send/receive domains ---*/

  nMarker_Max = nMarker_CfgFile + OVERHEAD*size;
  
  /*--- Basic dimensionalization of the markers (worst scenario) ---*/

  nMarker_All = nMarker_Max;

  /*--- Allocate the memory (markers in each domain) ---*/
  
  Marker_All_TagBound       = new string[nMarker_All];		// Store the tag that correspond with each marker.
  Marker_All_SendRecv       = new short[nMarker_All];		// +#domain (send), -#domain (receive).
  Marker_All_KindBC         = new unsigned short[nMarker_All];	// Store the kind of boundary condition.
  Marker_All_Monitoring     = new unsigned short[nMarker_All];	// Store whether the boundary should be monitored.
  Marker_All_Designing      = new unsigned short[nMarker_All];  // Store whether the boundary should be designed.
  Marker_All_Plotting       = new unsigned short[nMarker_All];	// Store whether the boundary should be plotted.
  Marker_All_Analyze  = new unsigned short[nMarker_All];	// Store whether the boundary should be plotted.
  Marker_All_ZoneInterface   = new unsigned short[nMarker_All];	// Store whether the boundary is in the FSI interface.
  Marker_All_GeoEval        = new unsigned short[nMarker_All];	// Store whether the boundary should be geometry evaluation.
  Marker_All_DV             = new unsigned short[nMarker_All];	// Store whether the boundary should be affected by design variables.
  Marker_All_Moving         = new unsigned short[nMarker_All];	// Store whether the boundary should be in motion.
  Marker_All_CHT            = new unsigned short[nMarker_All];  // Store whether the boundary exchange thermal data.
  Marker_All_PerBound       = new short[nMarker_All];		// Store whether the boundary belongs to a periodic boundary.
  Marker_All_Turbomachinery       = new unsigned short[nMarker_All];	// Store whether the boundary is in needed for Turbomachinery computations.
  Marker_All_TurbomachineryFlag   = new unsigned short[nMarker_All];	// Store whether the boundary has a flag for Turbomachinery computations.
  Marker_All_MixingPlaneInterface = new unsigned short[nMarker_All];	// Store whether the boundary has a in the MixingPlane interface.
  Marker_All_BCCustom       = new unsigned short[nMarker_All];


  for (iMarker_All = 0; iMarker_All < nMarker_All; iMarker_All++) {
    Marker_All_TagBound[iMarker_All]             = "SEND_RECEIVE";
    Marker_All_SendRecv[iMarker_All]             = 0;
    Marker_All_KindBC[iMarker_All]               = 0;
    Marker_All_Monitoring[iMarker_All]           = 0;
    Marker_All_GeoEval[iMarker_All]              = 0;
    Marker_All_Designing[iMarker_All]            = 0;
    Marker_All_Plotting[iMarker_All]             = 0;
    Marker_All_Analyze[iMarker_All]              = 0;
    Marker_All_ZoneInterface[iMarker_All]        = 0;
    Marker_All_DV[iMarker_All]                   = 0;
    Marker_All_Moving[iMarker_All]               = 0;
    Marker_All_PerBound[iMarker_All]             = 0;
    Marker_All_Turbomachinery[iMarker_All]       = 0;
    Marker_All_TurbomachineryFlag[iMarker_All]   = 0;
    Marker_All_MixingPlaneInterface[iMarker_All] = 0;
    Marker_All_BCCustom[iMarker_All]             = 0;
    Marker_All_CHT[iMarker_All]                  = 0;
  }

  /*--- Allocate the memory (markers in the config file) ---*/

  Marker_CfgFile_TagBound             = new string[nMarker_CfgFile];
  Marker_CfgFile_KindBC               = new unsigned short[nMarker_CfgFile];
  Marker_CfgFile_Monitoring           = new unsigned short[nMarker_CfgFile];
  Marker_CfgFile_Designing            = new unsigned short[nMarker_CfgFile];
  Marker_CfgFile_Plotting             = new unsigned short[nMarker_CfgFile];
  Marker_CfgFile_Analyze              = new unsigned short[nMarker_CfgFile];
  Marker_CfgFile_GeoEval              = new unsigned short[nMarker_CfgFile];
  Marker_CfgFile_ZoneInterface        = new unsigned short[nMarker_CfgFile];
  Marker_CfgFile_DV                   = new unsigned short[nMarker_CfgFile];
  Marker_CfgFile_Moving               = new unsigned short[nMarker_CfgFile];
  Marker_CfgFile_PerBound             = new unsigned short[nMarker_CfgFile];
  Marker_CfgFile_Turbomachinery       = new unsigned short[nMarker_CfgFile];
  Marker_CfgFile_TurbomachineryFlag   = new unsigned short[nMarker_CfgFile];
  Marker_CfgFile_MixingPlaneInterface = new unsigned short[nMarker_CfgFile];
  Marker_CfgFile_CHT                  = new unsigned short[nMarker_CfgFile];

  for (iMarker_CfgFile = 0; iMarker_CfgFile < nMarker_CfgFile; iMarker_CfgFile++) {
    Marker_CfgFile_TagBound[iMarker_CfgFile]             = "SEND_RECEIVE";
    Marker_CfgFile_KindBC[iMarker_CfgFile]               = 0;
    Marker_CfgFile_Monitoring[iMarker_CfgFile]           = 0;
    Marker_CfgFile_GeoEval[iMarker_CfgFile]              = 0;
    Marker_CfgFile_Designing[iMarker_CfgFile]            = 0;
    Marker_CfgFile_Plotting[iMarker_CfgFile]             = 0;
    Marker_CfgFile_Analyze[iMarker_CfgFile]              = 0;
    Marker_CfgFile_ZoneInterface[iMarker_CfgFile]        = 0;
    Marker_CfgFile_DV[iMarker_CfgFile]                   = 0;
    Marker_CfgFile_Moving[iMarker_CfgFile]               = 0;
    Marker_CfgFile_PerBound[iMarker_CfgFile]             = 0;
    Marker_CfgFile_Turbomachinery[iMarker_CfgFile]       = 0;
    Marker_CfgFile_TurbomachineryFlag[iMarker_CfgFile]   = 0;
    Marker_CfgFile_MixingPlaneInterface[iMarker_CfgFile] = 0;
    Marker_CfgFile_CHT[iMarker_CfgFile]                  = 0;
  }

  /*--- Allocate memory to store surface information (Analyze BC) ---*/

  Surface_MassFlow = new su2double[nMarker_Analyze];
  Surface_Mach = new su2double[nMarker_Analyze];
  Surface_Temperature = new su2double[nMarker_Analyze];
  Surface_Pressure = new su2double[nMarker_Analyze];
  Surface_Density = new su2double[nMarker_Analyze];
  Surface_Enthalpy = new su2double[nMarker_Analyze];
  Surface_NormalVelocity = new su2double[nMarker_Analyze];
  Surface_TotalTemperature = new su2double[nMarker_Analyze];
  Surface_TotalPressure = new su2double[nMarker_Analyze];
  Surface_DC60 = new su2double[nMarker_Analyze];
  Surface_IDC = new su2double[nMarker_Analyze];
  Surface_IDC_Mach = new su2double[nMarker_Analyze];
  Surface_IDR = new su2double[nMarker_Analyze];
  for (iMarker_Analyze = 0; iMarker_Analyze < nMarker_Analyze; iMarker_Analyze++) {
    Surface_MassFlow[iMarker_Analyze] = 0.0;
    Surface_Mach[iMarker_Analyze] = 0.0;
    Surface_Temperature[iMarker_Analyze] = 0.0;
    Surface_Pressure[iMarker_Analyze] = 0.0;
    Surface_Density[iMarker_Analyze] = 0.0;
    Surface_Enthalpy[iMarker_Analyze] = 0.0;
    Surface_NormalVelocity[iMarker_Analyze] = 0.0;
    Surface_TotalTemperature[iMarker_Analyze] = 0.0;
    Surface_TotalPressure[iMarker_Analyze] = 0.0;
    Surface_DC60[iMarker_Analyze] = 0.0;
    Surface_IDC[iMarker_Analyze] = 0.0;
    Surface_IDC_Mach[iMarker_Analyze] = 0.0;
    Surface_IDR[iMarker_Analyze] = 0.0;
  }

  /*--- Populate the marker information in the config file (all domains) ---*/

  iMarker_CfgFile = 0;
  for (iMarker_Euler = 0; iMarker_Euler < nMarker_Euler; iMarker_Euler++) {
    Marker_CfgFile_TagBound[iMarker_CfgFile] = Marker_Euler[iMarker_Euler];
    Marker_CfgFile_KindBC[iMarker_CfgFile] = EULER_WALL;
    iMarker_CfgFile++;
  }

  for (iMarker_FarField = 0; iMarker_FarField < nMarker_FarField; iMarker_FarField++) {
    Marker_CfgFile_TagBound[iMarker_CfgFile] = Marker_FarField[iMarker_FarField];
    Marker_CfgFile_KindBC[iMarker_CfgFile] = FAR_FIELD;
    iMarker_CfgFile++;
  }

  for (iMarker_SymWall = 0; iMarker_SymWall < nMarker_SymWall; iMarker_SymWall++) {
    Marker_CfgFile_TagBound[iMarker_CfgFile] = Marker_SymWall[iMarker_SymWall];
    Marker_CfgFile_KindBC[iMarker_CfgFile] = SYMMETRY_PLANE;
    iMarker_CfgFile++;
  }

  for (iMarker_Pressure = 0; iMarker_Pressure < nMarker_Pressure; iMarker_Pressure++) {
    Marker_CfgFile_TagBound[iMarker_CfgFile] = Marker_Pressure[iMarker_Pressure];
    Marker_CfgFile_KindBC[iMarker_CfgFile] = PRESSURE_BOUNDARY;
    iMarker_CfgFile++;
  }

  for (iMarker_PerBound = 0; iMarker_PerBound < nMarker_PerBound; iMarker_PerBound++) {
    Marker_CfgFile_TagBound[iMarker_CfgFile] = Marker_PerBound[iMarker_PerBound];
    Marker_CfgFile_KindBC[iMarker_CfgFile] = PERIODIC_BOUNDARY;
    Marker_CfgFile_PerBound[iMarker_CfgFile] = iMarker_PerBound + 1;
    iMarker_CfgFile++;
  }

  ActDisk_DeltaPress = new su2double[nMarker_ActDiskInlet];
  ActDisk_DeltaTemp = new su2double[nMarker_ActDiskInlet];
  ActDisk_TotalPressRatio = new su2double[nMarker_ActDiskInlet];
  ActDisk_TotalTempRatio = new su2double[nMarker_ActDiskInlet];
  ActDisk_StaticPressRatio = new su2double[nMarker_ActDiskInlet];
  ActDisk_StaticTempRatio = new su2double[nMarker_ActDiskInlet];
  ActDisk_Power = new su2double[nMarker_ActDiskInlet];
  ActDisk_MassFlow = new su2double[nMarker_ActDiskInlet];
  ActDisk_Mach = new su2double[nMarker_ActDiskInlet];
  ActDisk_Force = new su2double[nMarker_ActDiskInlet];
  ActDisk_NetThrust = new su2double[nMarker_ActDiskInlet];
  ActDisk_BCThrust = new su2double[nMarker_ActDiskInlet];
  ActDisk_BCThrust_Old = new su2double[nMarker_ActDiskInlet];
  ActDisk_GrossThrust = new su2double[nMarker_ActDiskInlet];
  ActDisk_Area = new su2double[nMarker_ActDiskInlet];
  ActDisk_ReverseMassFlow = new su2double[nMarker_ActDiskInlet];
  
  for (iMarker_ActDiskInlet = 0; iMarker_ActDiskInlet < nMarker_ActDiskInlet; iMarker_ActDiskInlet++) {
    ActDisk_DeltaPress[iMarker_ActDiskInlet] = 0.0;
    ActDisk_DeltaTemp[iMarker_ActDiskInlet] = 0.0;
    ActDisk_TotalPressRatio[iMarker_ActDiskInlet] = 0.0;
    ActDisk_TotalTempRatio[iMarker_ActDiskInlet] = 0.0;
    ActDisk_StaticPressRatio[iMarker_ActDiskInlet] = 0.0;
    ActDisk_StaticTempRatio[iMarker_ActDiskInlet] = 0.0;
    ActDisk_Power[iMarker_ActDiskInlet] = 0.0;
    ActDisk_MassFlow[iMarker_ActDiskInlet] = 0.0;
    ActDisk_Mach[iMarker_ActDiskInlet] = 0.0;
    ActDisk_Force[iMarker_ActDiskInlet] = 0.0;
    ActDisk_NetThrust[iMarker_ActDiskInlet] = 0.0;
    ActDisk_BCThrust[iMarker_ActDiskInlet] = 0.0;
    ActDisk_BCThrust_Old[iMarker_ActDiskInlet] = 0.0;
    ActDisk_GrossThrust[iMarker_ActDiskInlet] = 0.0;
    ActDisk_Area[iMarker_ActDiskInlet] = 0.0;
    ActDisk_ReverseMassFlow[iMarker_ActDiskInlet] = 0.0;
  }
  
  
  ActDiskInlet_MassFlow = new su2double[nMarker_ActDiskInlet];
  ActDiskInlet_Temperature = new su2double[nMarker_ActDiskInlet];
  ActDiskInlet_TotalTemperature = new su2double[nMarker_ActDiskInlet];
  ActDiskInlet_Pressure = new su2double[nMarker_ActDiskInlet];
  ActDiskInlet_TotalPressure = new su2double[nMarker_ActDiskInlet];
  ActDiskInlet_RamDrag = new su2double[nMarker_ActDiskInlet];
  ActDiskInlet_Force = new su2double[nMarker_ActDiskInlet];
  ActDiskInlet_Power = new su2double[nMarker_ActDiskInlet];
  
  for (iMarker_ActDiskInlet = 0; iMarker_ActDiskInlet < nMarker_ActDiskInlet; iMarker_ActDiskInlet++) {
    Marker_CfgFile_TagBound[iMarker_CfgFile] = Marker_ActDiskInlet[iMarker_ActDiskInlet];
    Marker_CfgFile_KindBC[iMarker_CfgFile] = ACTDISK_INLET;
    ActDiskInlet_MassFlow[iMarker_ActDiskInlet] = 0.0;
    ActDiskInlet_Temperature[iMarker_ActDiskInlet] = 0.0;
    ActDiskInlet_TotalTemperature[iMarker_ActDiskInlet] = 0.0;
    ActDiskInlet_Pressure[iMarker_ActDiskInlet] = 0.0;
    ActDiskInlet_TotalPressure[iMarker_ActDiskInlet] = 0.0;
    ActDiskInlet_RamDrag[iMarker_ActDiskInlet] = 0.0;
    ActDiskInlet_Force[iMarker_ActDiskInlet] = 0.0;
    ActDiskInlet_Power[iMarker_ActDiskInlet] = 0.0;
    iMarker_CfgFile++;
  }
  
  ActDiskOutlet_MassFlow = new su2double[nMarker_ActDiskOutlet];
  ActDiskOutlet_Temperature = new su2double[nMarker_ActDiskOutlet];
  ActDiskOutlet_TotalTemperature = new su2double[nMarker_ActDiskOutlet];
  ActDiskOutlet_Pressure = new su2double[nMarker_ActDiskOutlet];
  ActDiskOutlet_TotalPressure = new su2double[nMarker_ActDiskOutlet];
  ActDiskOutlet_GrossThrust = new su2double[nMarker_ActDiskOutlet];
  ActDiskOutlet_Force = new su2double[nMarker_ActDiskOutlet];
  ActDiskOutlet_Power = new su2double[nMarker_ActDiskOutlet];
  
  for (iMarker_ActDiskOutlet = 0; iMarker_ActDiskOutlet < nMarker_ActDiskOutlet; iMarker_ActDiskOutlet++) {
    Marker_CfgFile_TagBound[iMarker_CfgFile] = Marker_ActDiskOutlet[iMarker_ActDiskOutlet];
    Marker_CfgFile_KindBC[iMarker_CfgFile] = ACTDISK_OUTLET;
    ActDiskOutlet_MassFlow[iMarker_ActDiskOutlet] = 0.0;
    ActDiskOutlet_Temperature[iMarker_ActDiskOutlet] = 0.0;
    ActDiskOutlet_TotalTemperature[iMarker_ActDiskOutlet] = 0.0;
    ActDiskOutlet_Pressure[iMarker_ActDiskOutlet] = 0.0;
    ActDiskOutlet_TotalPressure[iMarker_ActDiskOutlet] = 0.0;
    ActDiskOutlet_GrossThrust[iMarker_ActDiskOutlet] = 0.0;
    ActDiskOutlet_Force[iMarker_ActDiskOutlet] = 0.0;
    ActDiskOutlet_Power[iMarker_ActDiskOutlet] = 0.0;
    iMarker_CfgFile++;
  }

  for (iMarker_NearFieldBound = 0; iMarker_NearFieldBound < nMarker_NearFieldBound; iMarker_NearFieldBound++) {
    Marker_CfgFile_TagBound[iMarker_CfgFile] = Marker_NearFieldBound[iMarker_NearFieldBound];
    Marker_CfgFile_KindBC[iMarker_CfgFile] = NEARFIELD_BOUNDARY;
    iMarker_CfgFile++;
  }

  for (iMarker_InterfaceBound = 0; iMarker_InterfaceBound < nMarker_InterfaceBound; iMarker_InterfaceBound++) {
    Marker_CfgFile_TagBound[iMarker_CfgFile] = Marker_InterfaceBound[iMarker_InterfaceBound];
    Marker_CfgFile_KindBC[iMarker_CfgFile] = INTERFACE_BOUNDARY;
    iMarker_CfgFile++;
  }
  
  for (iMarker_Fluid_InterfaceBound = 0; iMarker_Fluid_InterfaceBound < nMarker_Fluid_InterfaceBound; iMarker_Fluid_InterfaceBound++) {
    Marker_CfgFile_TagBound[iMarker_CfgFile] = Marker_Fluid_InterfaceBound[iMarker_Fluid_InterfaceBound];
    Marker_CfgFile_KindBC[iMarker_CfgFile] = FLUID_INTERFACE;
    iMarker_CfgFile++;
  }

  for (iMarker_Dirichlet = 0; iMarker_Dirichlet < nMarker_Dirichlet; iMarker_Dirichlet++) {
    Marker_CfgFile_TagBound[iMarker_CfgFile] = Marker_Dirichlet[iMarker_Dirichlet];
    Marker_CfgFile_KindBC[iMarker_CfgFile] = DIRICHLET;
    iMarker_CfgFile++;
  }

  for (iMarker_Inlet = 0; iMarker_Inlet < nMarker_Inlet; iMarker_Inlet++) {
    Marker_CfgFile_TagBound[iMarker_CfgFile] = Marker_Inlet[iMarker_Inlet];
    Marker_CfgFile_KindBC[iMarker_CfgFile] = INLET_FLOW;
    iMarker_CfgFile++;
  }

  for (iMarker_Riemann = 0; iMarker_Riemann < nMarker_Riemann; iMarker_Riemann++) {
    Marker_CfgFile_TagBound[iMarker_CfgFile] = Marker_Riemann[iMarker_Riemann];
    Marker_CfgFile_KindBC[iMarker_CfgFile] = RIEMANN_BOUNDARY;
    iMarker_CfgFile++;
  }

  for (iMarker_Giles = 0; iMarker_Giles < nMarker_Giles; iMarker_Giles++) {
    Marker_CfgFile_TagBound[iMarker_CfgFile] = Marker_Giles[iMarker_Giles];
    Marker_CfgFile_KindBC[iMarker_CfgFile] = GILES_BOUNDARY;
    iMarker_CfgFile++;
  }

  Engine_Power       = new su2double[nMarker_EngineInflow];
  Engine_Mach        = new su2double[nMarker_EngineInflow];
  Engine_Force       = new su2double[nMarker_EngineInflow];
  Engine_NetThrust   = new su2double[nMarker_EngineInflow];
  Engine_GrossThrust = new su2double[nMarker_EngineInflow];
  Engine_Area        = new su2double[nMarker_EngineInflow];
  
  for (iMarker_EngineInflow = 0; iMarker_EngineInflow < nMarker_EngineInflow; iMarker_EngineInflow++) {
    Engine_Power[iMarker_EngineInflow] = 0.0;
    Engine_Mach[iMarker_EngineInflow] = 0.0;
    Engine_Force[iMarker_EngineInflow] = 0.0;
    Engine_NetThrust[iMarker_EngineInflow] = 0.0;
    Engine_GrossThrust[iMarker_EngineInflow] = 0.0;
    Engine_Area[iMarker_EngineInflow] = 0.0;
  }
  
  Inflow_Mach = new su2double[nMarker_EngineInflow];
  Inflow_Pressure = new su2double[nMarker_EngineInflow];
  Inflow_MassFlow = new su2double[nMarker_EngineInflow];
  Inflow_ReverseMassFlow = new su2double[nMarker_EngineInflow];
  Inflow_TotalPressure = new su2double[nMarker_EngineInflow];
  Inflow_Temperature = new su2double[nMarker_EngineInflow];
  Inflow_TotalTemperature = new su2double[nMarker_EngineInflow];
  Inflow_RamDrag = new su2double[nMarker_EngineInflow];
  Inflow_Force = new su2double[nMarker_EngineInflow];
  Inflow_Power = new su2double[nMarker_EngineInflow];
  
  for (iMarker_EngineInflow = 0; iMarker_EngineInflow < nMarker_EngineInflow; iMarker_EngineInflow++) {
    Marker_CfgFile_TagBound[iMarker_CfgFile] = Marker_EngineInflow[iMarker_EngineInflow];
    Marker_CfgFile_KindBC[iMarker_CfgFile] = ENGINE_INFLOW;
    Inflow_Mach[iMarker_EngineInflow] = 0.0;
    Inflow_Pressure[iMarker_EngineInflow] = 0.0;
    Inflow_MassFlow[iMarker_EngineInflow] = 0.0;
    Inflow_ReverseMassFlow[iMarker_EngineInflow] = 0.0;
    Inflow_TotalPressure[iMarker_EngineInflow] = 0.0;
    Inflow_Temperature[iMarker_EngineInflow] = 0.0;
    Inflow_TotalTemperature[iMarker_EngineInflow] = 0.0;
    Inflow_RamDrag[iMarker_EngineInflow] = 0.0;
    Inflow_Force[iMarker_EngineInflow] = 0.0;
    Inflow_Power[iMarker_EngineInflow] = 0.0;
    iMarker_CfgFile++;
  }
  
  Exhaust_Pressure = new su2double[nMarker_EngineExhaust];
  Exhaust_Temperature = new su2double[nMarker_EngineExhaust];
  Exhaust_MassFlow = new su2double[nMarker_EngineExhaust];
  Exhaust_TotalPressure = new su2double[nMarker_EngineExhaust];
  Exhaust_TotalTemperature = new su2double[nMarker_EngineExhaust];
  Exhaust_GrossThrust = new su2double[nMarker_EngineExhaust];
  Exhaust_Force = new su2double[nMarker_EngineExhaust];
  Exhaust_Power = new su2double[nMarker_EngineExhaust];
  
  for (iMarker_EngineExhaust = 0; iMarker_EngineExhaust < nMarker_EngineExhaust; iMarker_EngineExhaust++) {
    Marker_CfgFile_TagBound[iMarker_CfgFile] = Marker_EngineExhaust[iMarker_EngineExhaust];
    Marker_CfgFile_KindBC[iMarker_CfgFile] = ENGINE_EXHAUST;
    Exhaust_Pressure[iMarker_EngineExhaust] = 0.0;
    Exhaust_Temperature[iMarker_EngineExhaust] = 0.0;
    Exhaust_MassFlow[iMarker_EngineExhaust] = 0.0;
    Exhaust_TotalPressure[iMarker_EngineExhaust] = 0.0;
    Exhaust_TotalTemperature[iMarker_EngineExhaust] = 0.0;
    Exhaust_GrossThrust[iMarker_EngineExhaust] = 0.0;
    Exhaust_Force[iMarker_EngineExhaust] = 0.0;
    Exhaust_Power[iMarker_EngineExhaust] = 0.0;
    iMarker_CfgFile++;
  }
  
  for (iMarker_Supersonic_Inlet = 0; iMarker_Supersonic_Inlet < nMarker_Supersonic_Inlet; iMarker_Supersonic_Inlet++) {
    Marker_CfgFile_TagBound[iMarker_CfgFile] = Marker_Supersonic_Inlet[iMarker_Supersonic_Inlet];
    Marker_CfgFile_KindBC[iMarker_CfgFile] = SUPERSONIC_INLET;
    iMarker_CfgFile++;
  }
  
  for (iMarker_Supersonic_Outlet = 0; iMarker_Supersonic_Outlet < nMarker_Supersonic_Outlet; iMarker_Supersonic_Outlet++) {
    Marker_CfgFile_TagBound[iMarker_CfgFile] = Marker_Supersonic_Outlet[iMarker_Supersonic_Outlet];
    Marker_CfgFile_KindBC[iMarker_CfgFile] = SUPERSONIC_OUTLET;
    iMarker_CfgFile++;
  }

  for (iMarker_Neumann = 0; iMarker_Neumann < nMarker_Neumann; iMarker_Neumann++) {
    Marker_CfgFile_TagBound[iMarker_CfgFile] = Marker_Neumann[iMarker_Neumann];
    Marker_CfgFile_KindBC[iMarker_CfgFile] = NEUMANN;
    iMarker_CfgFile++;
  }
  
  for (iMarker_Internal = 0; iMarker_Internal < nMarker_Internal; iMarker_Internal++) {
    Marker_CfgFile_TagBound[iMarker_CfgFile] = Marker_Internal[iMarker_Internal];
    Marker_CfgFile_KindBC[iMarker_CfgFile] = INTERNAL_BOUNDARY;
    iMarker_CfgFile++;
  }

  for (iMarker_Custom = 0; iMarker_Custom < nMarker_Custom; iMarker_Custom++) {
    Marker_CfgFile_TagBound[iMarker_CfgFile] = Marker_Custom[iMarker_Custom];
    Marker_CfgFile_KindBC[iMarker_CfgFile] = CUSTOM_BOUNDARY;
    iMarker_CfgFile++;
  }

  for (iMarker_Outlet = 0; iMarker_Outlet < nMarker_Outlet; iMarker_Outlet++) {
    Marker_CfgFile_TagBound[iMarker_CfgFile] = Marker_Outlet[iMarker_Outlet];
    Marker_CfgFile_KindBC[iMarker_CfgFile] = OUTLET_FLOW;
    iMarker_CfgFile++;
  }

  for (iMarker_Isothermal = 0; iMarker_Isothermal < nMarker_Isothermal; iMarker_Isothermal++) {
    Marker_CfgFile_TagBound[iMarker_CfgFile] = Marker_Isothermal[iMarker_Isothermal];
    Marker_CfgFile_KindBC[iMarker_CfgFile] = ISOTHERMAL;
    iMarker_CfgFile++;
  }

  for (iMarker_HeatFlux = 0; iMarker_HeatFlux < nMarker_HeatFlux; iMarker_HeatFlux++) {
    Marker_CfgFile_TagBound[iMarker_CfgFile] = Marker_HeatFlux[iMarker_HeatFlux];
    Marker_CfgFile_KindBC[iMarker_CfgFile] = HEAT_FLUX;
    iMarker_CfgFile++;
  }

  for (iMarker_Clamped = 0; iMarker_Clamped < nMarker_Clamped; iMarker_Clamped++) {
    Marker_CfgFile_TagBound[iMarker_CfgFile] = Marker_Clamped[iMarker_Clamped];
    Marker_CfgFile_KindBC[iMarker_CfgFile] = CLAMPED_BOUNDARY;
    iMarker_CfgFile++;
  }

  for (iMarker_Displacement = 0; iMarker_Displacement < nMarker_Displacement; iMarker_Displacement++) {
    Marker_CfgFile_TagBound[iMarker_CfgFile] = Marker_Displacement[iMarker_Displacement];
    Marker_CfgFile_KindBC[iMarker_CfgFile] = DISPLACEMENT_BOUNDARY;
    iMarker_CfgFile++;
  }

  for (iMarker_Load = 0; iMarker_Load < nMarker_Load; iMarker_Load++) {
    Marker_CfgFile_TagBound[iMarker_CfgFile] = Marker_Load[iMarker_Load];
    Marker_CfgFile_KindBC[iMarker_CfgFile] = LOAD_BOUNDARY;
    iMarker_CfgFile++;
  }

  for (iMarker_Damper = 0; iMarker_Damper < nMarker_Damper; iMarker_Damper++) {
    Marker_CfgFile_TagBound[iMarker_CfgFile] = Marker_Damper[iMarker_Damper];
    Marker_CfgFile_KindBC[iMarker_CfgFile] = DAMPER_BOUNDARY;
    iMarker_CfgFile++;
  }

  for (iMarker_Load_Dir = 0; iMarker_Load_Dir < nMarker_Load_Dir; iMarker_Load_Dir++) {
    Marker_CfgFile_TagBound[iMarker_CfgFile] = Marker_Load_Dir[iMarker_Load_Dir];
    Marker_CfgFile_KindBC[iMarker_CfgFile] = LOAD_DIR_BOUNDARY;
    iMarker_CfgFile++;
  }

  for (iMarker_Disp_Dir = 0; iMarker_Disp_Dir < nMarker_Disp_Dir; iMarker_Disp_Dir++) {
    Marker_CfgFile_TagBound[iMarker_CfgFile] = Marker_Disp_Dir[iMarker_Disp_Dir];
    Marker_CfgFile_KindBC[iMarker_CfgFile] = DISP_DIR_BOUNDARY;
    iMarker_CfgFile++;
  }

  for (iMarker_Load_Sine = 0; iMarker_Load_Sine < nMarker_Load_Sine; iMarker_Load_Sine++) {
    Marker_CfgFile_TagBound[iMarker_CfgFile] = Marker_Load_Sine[iMarker_Load_Sine];
    Marker_CfgFile_KindBC[iMarker_CfgFile] = LOAD_SINE_BOUNDARY;
    iMarker_CfgFile++;
  }


  for (iMarker_FlowLoad = 0; iMarker_FlowLoad < nMarker_FlowLoad; iMarker_FlowLoad++) {
    Marker_CfgFile_TagBound[iMarker_CfgFile] = Marker_FlowLoad[iMarker_FlowLoad];
    Marker_CfgFile_KindBC[iMarker_CfgFile] = FLOWLOAD_BOUNDARY;
    iMarker_CfgFile++;
  }

  for (iMarker_CfgFile = 0; iMarker_CfgFile < nMarker_CfgFile; iMarker_CfgFile++) {
    Marker_CfgFile_Monitoring[iMarker_CfgFile] = NO;
    for (iMarker_Monitoring = 0; iMarker_Monitoring < nMarker_Monitoring; iMarker_Monitoring++)
      if (Marker_CfgFile_TagBound[iMarker_CfgFile] == Marker_Monitoring[iMarker_Monitoring])
        Marker_CfgFile_Monitoring[iMarker_CfgFile] = YES;
  }

  for (iMarker_CfgFile = 0; iMarker_CfgFile < nMarker_CfgFile; iMarker_CfgFile++) {
    Marker_CfgFile_GeoEval[iMarker_CfgFile] = NO;
    for (iMarker_GeoEval = 0; iMarker_GeoEval < nMarker_GeoEval; iMarker_GeoEval++)
      if (Marker_CfgFile_TagBound[iMarker_CfgFile] == Marker_GeoEval[iMarker_GeoEval])
        Marker_CfgFile_GeoEval[iMarker_CfgFile] = YES;
  }

  for (iMarker_CfgFile = 0; iMarker_CfgFile < nMarker_CfgFile; iMarker_CfgFile++) {
    Marker_CfgFile_Designing[iMarker_CfgFile] = NO;
    for (iMarker_Designing = 0; iMarker_Designing < nMarker_Designing; iMarker_Designing++)
      if (Marker_CfgFile_TagBound[iMarker_CfgFile] == Marker_Designing[iMarker_Designing])
        Marker_CfgFile_Designing[iMarker_CfgFile] = YES;
  }

  for (iMarker_CfgFile = 0; iMarker_CfgFile < nMarker_CfgFile; iMarker_CfgFile++) {
    Marker_CfgFile_Plotting[iMarker_CfgFile] = NO;
    for (iMarker_Plotting = 0; iMarker_Plotting < nMarker_Plotting; iMarker_Plotting++)
      if (Marker_CfgFile_TagBound[iMarker_CfgFile] == Marker_Plotting[iMarker_Plotting])
        Marker_CfgFile_Plotting[iMarker_CfgFile] = YES;
  }
  
  for (iMarker_CfgFile = 0; iMarker_CfgFile < nMarker_CfgFile; iMarker_CfgFile++) {
    Marker_CfgFile_Analyze[iMarker_CfgFile] = NO;
    for (iMarker_Analyze = 0; iMarker_Analyze < nMarker_Analyze; iMarker_Analyze++)
      if (Marker_CfgFile_TagBound[iMarker_CfgFile] == Marker_Analyze[iMarker_Analyze])
        Marker_CfgFile_Analyze[iMarker_CfgFile] = YES;
  }

  /*--- Identification of Fluid-Structure interface markers ---*/

  for (iMarker_CfgFile = 0; iMarker_CfgFile < nMarker_CfgFile; iMarker_CfgFile++) {
    unsigned short indexMarker = 0;
    Marker_CfgFile_ZoneInterface[iMarker_CfgFile] = NO;
    for (iMarker_ZoneInterface = 0; iMarker_ZoneInterface < nMarker_ZoneInterface; iMarker_ZoneInterface++)
      if (Marker_CfgFile_TagBound[iMarker_CfgFile] == Marker_ZoneInterface[iMarker_ZoneInterface])
            indexMarker = (int)(iMarker_ZoneInterface/2+1);
    Marker_CfgFile_ZoneInterface[iMarker_CfgFile] = indexMarker;
  }

/*--- Identification of Turbomachinery markers and flag them---*/

  for (iMarker_CfgFile = 0; iMarker_CfgFile < nMarker_CfgFile; iMarker_CfgFile++) {
    unsigned short indexMarker=0;
    Marker_CfgFile_Turbomachinery[iMarker_CfgFile] = NO;
    Marker_CfgFile_TurbomachineryFlag[iMarker_CfgFile] = NO;
    for (iMarker_Turbomachinery = 0; iMarker_Turbomachinery < nMarker_Turbomachinery; iMarker_Turbomachinery++){
      if (Marker_CfgFile_TagBound[iMarker_CfgFile] == Marker_TurboBoundIn[iMarker_Turbomachinery]){
        indexMarker=(iMarker_Turbomachinery+1);
        Marker_CfgFile_Turbomachinery[iMarker_CfgFile] = indexMarker;
        Marker_CfgFile_TurbomachineryFlag[iMarker_CfgFile] = INFLOW;
      }
      if (Marker_CfgFile_TagBound[iMarker_CfgFile] == Marker_TurboBoundOut[iMarker_Turbomachinery]){
        indexMarker=(iMarker_Turbomachinery+1);
        Marker_CfgFile_Turbomachinery[iMarker_CfgFile] = indexMarker;
        Marker_CfgFile_TurbomachineryFlag[iMarker_CfgFile] = OUTFLOW;
      }
    }
  }

  /*--- Identification of MixingPlane interface markers ---*/

  for (iMarker_CfgFile = 0; iMarker_CfgFile < nMarker_CfgFile; iMarker_CfgFile++) {
  	unsigned short indexMarker=0;
    Marker_CfgFile_MixingPlaneInterface[iMarker_CfgFile] = NO;
    for (iMarker_MixingPlaneInterface = 0; iMarker_MixingPlaneInterface < nMarker_MixingPlaneInterface; iMarker_MixingPlaneInterface++)
      if (Marker_CfgFile_TagBound[iMarker_CfgFile] == Marker_MixingPlaneInterface[iMarker_MixingPlaneInterface])
      	indexMarker=(int)(iMarker_MixingPlaneInterface/2+1);
    Marker_CfgFile_MixingPlaneInterface[iMarker_CfgFile] = indexMarker;
  }

  for (iMarker_CfgFile = 0; iMarker_CfgFile < nMarker_CfgFile; iMarker_CfgFile++) {
    Marker_CfgFile_DV[iMarker_CfgFile] = NO;
    for (iMarker_DV = 0; iMarker_DV < nMarker_DV; iMarker_DV++)
      if (Marker_CfgFile_TagBound[iMarker_CfgFile] == Marker_DV[iMarker_DV])
        Marker_CfgFile_DV[iMarker_CfgFile] = YES;
  }

  for (iMarker_CfgFile = 0; iMarker_CfgFile < nMarker_CfgFile; iMarker_CfgFile++) {
    Marker_CfgFile_Moving[iMarker_CfgFile] = NO;
    for (iMarker_Moving = 0; iMarker_Moving < nMarker_Moving; iMarker_Moving++)
      if (Marker_CfgFile_TagBound[iMarker_CfgFile] == Marker_Moving[iMarker_Moving])
        Marker_CfgFile_Moving[iMarker_CfgFile] = YES;
  }

  for (iMarker_CfgFile=0; iMarker_CfgFile < nMarker_CfgFile; iMarker_CfgFile++) {
    Marker_CfgFile_CHT[iMarker_CfgFile] = NO;
    for(iMarker_CHT=0; iMarker_CHT < nMarker_CHT; iMarker_CHT++)
      if (Marker_CfgFile_TagBound[iMarker_CfgFile] == Marker_CHT[iMarker_CHT])
        Marker_CfgFile_CHT[iMarker_CfgFile] = YES;
  }

}

void CConfig::SetOutput(unsigned short val_software, unsigned short val_izone) {

  unsigned short iMarker_Euler, iMarker_Custom, iMarker_FarField,
  iMarker_SymWall, iMarker_PerBound, iMarker_Pressure, iMarker_NearFieldBound,
  iMarker_InterfaceBound, iMarker_Fluid_InterfaceBound, iMarker_Dirichlet, iMarker_Inlet, iMarker_Riemann,
  iMarker_Giles, iMarker_Outlet, iMarker_Isothermal, iMarker_HeatFlux,
  iMarker_EngineInflow, iMarker_EngineExhaust, iMarker_Displacement, iMarker_Damper,
  iMarker_Load, iMarker_FlowLoad,  iMarker_Neumann, iMarker_Internal, iMarker_Monitoring,
  iMarker_Designing, iMarker_GeoEval, iMarker_Plotting, iMarker_Analyze, iMarker_DV, iDV_Value,
<<<<<<< HEAD
  iMarker_ZoneInterface, iMarker_CHT, iMarker_Load_Dir, iMarker_Load_Sine, iMarker_Clamped,
=======
  iMarker_ZoneInterface, iMarker_Load_Dir, iMarker_Disp_Dir, iMarker_Load_Sine, iMarker_Clamped,
>>>>>>> 7256beac
  iMarker_Moving, iMarker_Supersonic_Inlet, iMarker_Supersonic_Outlet, iMarker_ActDiskInlet,
  iMarker_ActDiskOutlet, iMarker_MixingPlaneInterface;
  
  
  /*--- WARNING: when compiling on Windows, ctime() is not available. Comment out
   the two lines below that use the dt variable. ---*/
  //time_t now = time(0);
  //string dt = ctime(&now); dt[24] = '.';

  cout << endl << "-------------------------------------------------------------------------" << endl;
  cout << "|    ___ _   _ ___                                                      |" << endl;
  cout << "|   / __| | | |_  )   Release 5.0.0  \"Raven\"                            |" << endl;
  cout << "|   \\__ \\ |_| |/ /                                                      |" << endl;
  switch (val_software) {
    case SU2_CFD: cout << "|   |___/\\___//___|   Suite (Computational Fluid Dynamics Code)         |" << endl; break;
    case SU2_DEF: cout << "|   |___/\\___//___|   Suite (Mesh Deformation Code)                     |" << endl; break;
    case SU2_DOT: cout << "|   |___/\\___//___|   Suite (Gradient Projection Code)                  |" << endl; break;
    case SU2_MSH: cout << "|   |___/\\___//___|   Suite (Mesh Adaptation Code)                      |" << endl; break;
    case SU2_GEO: cout << "|   |___/\\___//___|   Suite (Geometry Definition Code)                  |" << endl; break;
    case SU2_SOL: cout << "|   |___/\\___//___|   Suite (Solution Exporting Code)                   |" << endl; break;
  }

  cout << "|                                                                       |" << endl;
  //cout << "|   Local date and time: " << dt << "                      |" << endl;
  cout <<"-------------------------------------------------------------------------" << endl;
  cout << "| SU2 Original Developers: Dr. Francisco D. Palacios.                   |" << endl;
  cout << "|                          Dr. Thomas D. Economon.                      |" << endl;
  cout <<"-------------------------------------------------------------------------" << endl;
  cout << "| SU2 Developers:                                                       |" << endl;
  cout << "| - Prof. Juan J. Alonso's group at Stanford University.                |" << endl;
  cout << "| - Prof. Piero Colonna's group at Delft University of Technology.      |" << endl;
  cout << "| - Prof. Nicolas R. Gauger's group at Kaiserslautern U. of Technology. |" << endl;
  cout << "| - Prof. Alberto Guardone's group at Polytechnic University of Milan.  |" << endl;
  cout << "| - Prof. Rafael Palacios' group at Imperial College London.            |" << endl;
  cout << "| - Prof. Edwin van der Weide's group at the University of Twente.      |" << endl;
  cout << "| - Prof. Vincent Terrapon's group at the University of Liege.          |" << endl;
  cout <<"-------------------------------------------------------------------------" << endl;
  cout << "| Copyright (C) 2012-2017 SU2, the open-source CFD code.                |" << endl;
  cout << "|                                                                       |" << endl;
  cout << "| SU2 is free software; you can redistribute it and/or                  |" << endl;
  cout << "| modify it under the terms of the GNU Lesser General Public            |" << endl;
  cout << "| License as published by the Free Software Foundation; either          |" << endl;
  cout << "| version 2.1 of the License, or (at your option) any later version.    |" << endl;
  cout << "|                                                                       |" << endl;
  cout << "| SU2 is distributed in the hope that it will be useful,                |" << endl;
  cout << "| but WITHOUT ANY WARRANTY; without even the implied warranty of        |" << endl;
  cout << "| MERCHANTABILITY or FITNESS FOR A PARTICULAR PURPOSE. See the GNU      |" << endl;
  cout << "| Lesser General Public License for more details.                       |" << endl;
  cout << "|                                                                       |" << endl;
  cout << "| You should have received a copy of the GNU Lesser General Public      |" << endl;
  cout << "| License along with SU2. If not, see <http://www.gnu.org/licenses/>.   |" << endl;
  cout <<"-------------------------------------------------------------------------" << endl;

  cout << endl <<"------------------------ Physical Case Definition -----------------------" << endl;
  if (val_software == SU2_CFD) {
	if (FSI_Problem) {
	   cout << "Fluid-Structure Interaction." << endl;
	}

  if (DiscreteAdjoint) {
     cout <<"Discrete Adjoint equations using Algorithmic Differentiation " << endl;
     cout <<"based on the physical case: ";
  }
    switch (Kind_Solver) {
      case EULER: case DISC_ADJ_EULER:
        if (Kind_Regime == COMPRESSIBLE) cout << "Compressible Euler equations." << endl;
        if (Kind_Regime == INCOMPRESSIBLE) cout << "Incompressible Euler equations." << endl;
        break;
      case NAVIER_STOKES: case DISC_ADJ_NAVIER_STOKES:
        if (Kind_Regime == COMPRESSIBLE) cout << "Compressible Laminar Navier-Stokes' equations." << endl;
        if (Kind_Regime == INCOMPRESSIBLE) cout << "Incompressible Laminar Navier-Stokes' equations." << endl;
        break;
      case RANS: case DISC_ADJ_RANS:
        if (Kind_Regime == COMPRESSIBLE) cout << "Compressible RANS equations." << endl;
        if (Kind_Regime == INCOMPRESSIBLE) cout << "Incompressible RANS equations." << endl;
        cout << "Turbulence model: ";
        switch (Kind_Turb_Model) {
          case SA:     cout << "Spalart Allmaras" << endl; break;
          case SA_NEG: cout << "Negative Spalart Allmaras" << endl; break;
          case SST:    cout << "Menter's SST"     << endl; break;
        }
        break;
      case POISSON_EQUATION: cout << "Poisson equation." << endl; break;
      case WAVE_EQUATION: cout << "Wave equation." << endl; break;
      case HEAT_EQUATION: cout << "Heat equation." << endl; break;
      case FEM_ELASTICITY: case DISC_ADJ_FEM:
    	  if (Kind_Struct_Solver == SMALL_DEFORMATIONS) cout << "Geometrically linear elasticity solver." << endl;
    	  if (Kind_Struct_Solver == LARGE_DEFORMATIONS) cout << "Geometrically non-linear elasticity solver." << endl;
    	  if (Kind_Material == LINEAR_ELASTIC) cout << "Linear elastic material." << endl;
    	  if (Kind_Material == NEO_HOOKEAN) {
    		  if (Kind_Material_Compress == COMPRESSIBLE_MAT) cout << "Compressible Neo-Hookean material model." << endl;
    		  if (Kind_Material_Compress == INCOMPRESSIBLE_MAT) cout << "Incompressible Neo-Hookean material model (mean dilatation method)." << endl;
    	  }
    	  break;
      case ADJ_EULER: cout << "Continuous Euler adjoint equations." << endl; break;
      case ADJ_NAVIER_STOKES:
        if (Frozen_Visc_Cont)
          cout << "Continuous Navier-Stokes adjoint equations with frozen (laminar) viscosity." << endl;
        else
          cout << "Continuous Navier-Stokes adjoint equations." << endl;
        break;
      case ADJ_RANS:
        if (Frozen_Visc_Cont)
          cout << "Continuous RANS adjoint equations with frozen (laminar and eddy) viscosity." << endl;
        else
          cout << "Continuous RANS adjoint equations." << endl;

        break;

    }

    if ((Kind_Regime == COMPRESSIBLE) && (Kind_Solver != FEM_ELASTICITY) &&
        (Kind_Solver != HEAT_EQUATION) && (Kind_Solver != WAVE_EQUATION)) {
      cout << "Mach number: " << Mach <<"."<< endl;
      cout << "Angle of attack (AoA): " << AoA <<" deg, and angle of sideslip (AoS): " << AoS <<" deg."<< endl;
      if ((Kind_Solver == NAVIER_STOKES) || (Kind_Solver == ADJ_NAVIER_STOKES) ||
          (Kind_Solver == RANS) || (Kind_Solver == ADJ_RANS))
        cout << "Reynolds number: " << Reynolds <<". Reference length "  << Length_Reynolds << "." << endl;
      if (Fixed_CL_Mode) {
      	cout << "Fixed CL mode, target value: " << Target_CL << "." << endl;
      }
      if (Fixed_CM_Mode) {
      		cout << "Fixed CM mode, target value:  " << Target_CM << "." << endl;
      		cout << "HTP rotation axis (X,Z): ("<< HTP_Axis[0] <<", "<< HTP_Axis[1] <<")."<< endl;
      }
    }

    if (EquivArea) {
      cout <<"The equivalent area is going to be evaluated on the near-field."<< endl;
      cout <<"The lower integration limit is "<<EA_IntLimit[0]<<", and the upper is "<<EA_IntLimit[1]<<"."<< endl;
      cout <<"The near-field is situated at "<<EA_IntLimit[2]<<"."<< endl;
    }

    if (Grid_Movement) {
      cout << "Performing a dynamic mesh simulation: ";
      switch (Kind_GridMovement[ZONE_0]) {
        case NO_MOVEMENT:     cout << "no movement." << endl; break;
        case DEFORMING:       cout << "deforming mesh motion." << endl; break;
        case RIGID_MOTION:    cout << "rigid mesh motion." << endl; break;
        case MOVING_WALL:     cout << "moving walls." << endl; break;
        case MOVING_HTP:      cout << "HTP moving." << endl; break;
        case ROTATING_FRAME:  cout << "rotating reference frame." << endl; break;
        case AEROELASTIC:     cout << "aeroelastic motion." << endl; break;
        case FLUID_STRUCTURE: cout << "fluid-structure motion." << endl; break;
        case EXTERNAL:        cout << "externally prescribed motion." << endl; break;
        case AEROELASTIC_RIGID_MOTION:  cout << "rigid mesh motion plus aeroelastic motion." << endl; break;
      }
    }

    if (Restart) {
      if (Read_Binary_Restart) cout << "Reading and writing binary SU2 native restart files." << endl;
      else cout << "Reading and writing ASCII SU2 native restart files." << endl;
      if (!ContinuousAdjoint && Kind_Solver != FEM_ELASTICITY) cout << "Read flow solution from: " << Solution_FlowFileName << "." << endl;
      if (ContinuousAdjoint) cout << "Read adjoint solution from: " << Solution_AdjFileName << "." << endl;
      if (Kind_Solver == FEM_ELASTICITY) cout << "Read structural solution from: " << Solution_FEMFileName << "." << endl;
      if (Kind_Solver == DISC_ADJ_FEM){
        cout << "Read structural adjoint solution from: " << Solution_AdjFEMFileName << "." << endl;
      }
    }
    else {
      cout << "No restart solution, use the values at infinity (freestream)." << endl;
    }

    if (ContinuousAdjoint)
      cout << "Read flow solution from: " << Solution_FlowFileName << "." << endl;

    
    if (Ref_NonDim == DIMENSIONAL) { cout << "Dimensional simulation." << endl; }
    else if (Ref_NonDim == FREESTREAM_PRESS_EQ_ONE) { cout << "Non-Dimensional simulation (P=1.0, Rho=1.0, T=1.0 at the farfield)." << endl; }
    else if (Ref_NonDim == FREESTREAM_VEL_EQ_MACH) { cout << "Non-Dimensional simulation (V=Mach, Rho=1.0, T=1.0 at the farfield)." << endl; }
    else if (Ref_NonDim == FREESTREAM_VEL_EQ_ONE) { cout << "Non-Dimensional simulation (V=1.0, Rho=1.0, T=1.0 at the farfield)." << endl; }
    
    if (RefArea == 0.0) cout << "The reference area will be computed using y(2D) or z(3D) projection." << endl;
    else { cout << "The reference area is " << RefArea;
      if (SystemMeasurements == US) cout << " in^2." << endl; else cout << " m^2." << endl;
    }
    
    if (SemiSpan == 0.0) cout << "The semi-span will be computed using the max y(3D) value." << endl;
    else { cout << "The semi-span length area is " << SemiSpan;
      if (SystemMeasurements == US) cout << " in." << endl; else cout << " m." << endl;
    }
    
    cout << "The reference length is " << RefLength;
    if (SystemMeasurements == US) cout << " in." << endl; else cout << " m." << endl;

    if ((nRefOriginMoment_X > 1) || (nRefOriginMoment_Y > 1) || (nRefOriginMoment_Z > 1)) {
      cout << "Surface(s) where the force coefficients are evaluated and \n";
      cout << "their reference origin for moment computation: \n";

      for (iMarker_Monitoring = 0; iMarker_Monitoring < nMarker_Monitoring; iMarker_Monitoring++) {
        cout << "   - " << Marker_Monitoring[iMarker_Monitoring] << " (" << RefOriginMoment_X[iMarker_Monitoring] <<", "<<RefOriginMoment_Y[iMarker_Monitoring] <<", "<< RefOriginMoment_Z[iMarker_Monitoring] << ")";
        if (iMarker_Monitoring < nMarker_Monitoring-1) cout << ".\n";
        else {
        	if (SystemMeasurements == US) cout <<" ft."<< endl;
        	else cout <<" m."<< endl;
        }
      }
    }
    else {
      cout << "Reference origin for moment evaluation is (" << RefOriginMoment_X[0] << ", " << RefOriginMoment_Y[0] << ", " << RefOriginMoment_Z[0] << ")." << endl;
      cout << "Surface(s) where the force coefficients are evaluated: ";
      for (iMarker_Monitoring = 0; iMarker_Monitoring < nMarker_Monitoring; iMarker_Monitoring++) {
        cout << Marker_Monitoring[iMarker_Monitoring];
        if (iMarker_Monitoring < nMarker_Monitoring-1) cout << ", ";
        else cout <<"."<< endl;
      }
      cout<< endl;
    }
    
    if (nMarker_Designing != 0) {
      cout << "Surface(s) where the objective function is evaluated: ";
      for (iMarker_Designing = 0; iMarker_Designing < nMarker_Designing; iMarker_Designing++) {
        cout << Marker_Designing[iMarker_Designing];
        if (iMarker_Designing < nMarker_Designing-1) cout << ", ";
        else cout <<".";
      }
      cout<< endl;
    }
    
    if (nMarker_Plotting != 0) {
      cout << "Surface(s) plotted in the output file: ";
      for (iMarker_Plotting = 0; iMarker_Plotting < nMarker_Plotting; iMarker_Plotting++) {
        cout << Marker_Plotting[iMarker_Plotting];
        if (iMarker_Plotting < nMarker_Plotting-1) cout << ", ";
        else cout <<".";
      }
      cout<< endl;
    }
    
    if (nMarker_Analyze != 0) {
      cout << "Surface(s) to be analyzed in detail: ";
      for (iMarker_Analyze = 0; iMarker_Analyze < nMarker_Analyze; iMarker_Analyze++) {
        cout << Marker_Analyze[iMarker_Analyze];
        if (iMarker_Analyze < nMarker_Analyze-1) cout << ", ";
        else cout <<".";
      }
      cout<< endl;
    }
    
    if (nMarker_ZoneInterface != 0) {
      cout << "Surface(s) acting as an interface among zones: ";
      for (iMarker_ZoneInterface = 0; iMarker_ZoneInterface < nMarker_ZoneInterface; iMarker_ZoneInterface++) {
        cout << Marker_ZoneInterface[iMarker_ZoneInterface];
        if (iMarker_ZoneInterface < nMarker_ZoneInterface-1) cout << ", ";
        else cout <<".";
      }
      cout<<endl;
    }

    if(nMarker_CHT != 0) {
      cout << "Surface(s) exchanging thermal quantities: ";
      for(iMarker_CHT=0; iMarker_CHT < nMarker_CHT; iMarker_CHT++){
        cout << Marker_CHT[iMarker_CHT];
        if (iMarker_CHT < nMarker_CHT-1) cout << ", ";
        else cout << ".";
      }
      cout << endl;
    }
    
    if (nMarker_DV != 0) {
      cout << "Surface(s) affected by the design variables: ";
      for (iMarker_DV = 0; iMarker_DV < nMarker_DV; iMarker_DV++) {
        cout << Marker_DV[iMarker_DV];
        if (iMarker_DV < nMarker_DV-1) cout << ", ";
        else cout <<".";
      }
      cout<< endl;
    }

    if ((Kind_GridMovement[ZONE_0] == DEFORMING) || (Kind_GridMovement[ZONE_0] == MOVING_WALL) || (Kind_GridMovement[ZONE_0] == FLUID_STRUCTURE)) {
      cout << "Surface(s) in motion: ";
      for (iMarker_Moving = 0; iMarker_Moving < nMarker_Moving; iMarker_Moving++) {
        cout << Marker_Moving[iMarker_Moving];
        if (iMarker_Moving < nMarker_Moving-1) cout << ", ";
        else cout <<".";
      }
      cout<< endl;
    }

  }

  if (val_software == SU2_GEO) {
    if (nMarker_GeoEval != 0) {
      cout << "Surface(s) where the geometrical based functions is evaluated: ";
      for (iMarker_GeoEval = 0; iMarker_GeoEval < nMarker_GeoEval; iMarker_GeoEval++) {
        cout << Marker_GeoEval[iMarker_GeoEval];
        if (iMarker_GeoEval < nMarker_GeoEval-1) cout << ", ";
        else cout <<".";
      }
      cout<< endl;
    }
  }

  cout << "Input mesh file name: " << Mesh_FileName << endl;

	if (val_software == SU2_DOT) {
    if (DiscreteAdjoint) {
      cout << "Input sensitivity file name: " << GetObjFunc_Extension(Solution_AdjFileName) << "." << endl;
    }else {
		cout << "Input sensitivity file name: " << SurfAdjCoeff_FileName << "." << endl;
	}
  }

	if (val_software == SU2_MSH) {
		switch (Kind_Adaptation) {
		case FULL: case WAKE: case FULL_FLOW: case FULL_ADJOINT: case SMOOTHING: case SUPERSONIC_SHOCK:
			break;
		case GRAD_FLOW:
			cout << "Read flow solution from: " << Solution_FlowFileName << "." << endl;
			break;
		case GRAD_ADJOINT:
			cout << "Read adjoint flow solution from: " << Solution_AdjFileName << "." << endl;
			break;
		case GRAD_FLOW_ADJ: case COMPUTABLE: case REMAINING:
			cout << "Read flow solution from: " << Solution_FlowFileName << "." << endl;
			cout << "Read adjoint flow solution from: " << Solution_AdjFileName << "." << endl;
			break;
		}
	}

	if (val_software == SU2_DEF) {
		cout << endl <<"---------------------- Grid deformation parameters ----------------------" << endl;
		cout << "Grid deformation using a linear elasticity method." << endl;

    if (Hold_GridFixed == YES) cout << "Hold some regions of the mesh fixed (hardcode implementation)." << endl;
  }

  if (val_software == SU2_DOT) {
  cout << endl <<"-------------------- Surface deformation parameters ---------------------" << endl;
  }

  if (((val_software == SU2_DEF) || (val_software == SU2_DOT)) && (Design_Variable[0] != NONE)) {

    for (unsigned short iDV = 0; iDV < nDV; iDV++) {

      
      if ((Design_Variable[iDV] != NO_DEFORMATION) &&
          (Design_Variable[iDV] != FFD_SETTING) &&
          (Design_Variable[iDV] != SURFACE_FILE)) {
        
        if (iDV == 0)
          cout << "Design variables definition (markers <-> value <-> param):" << endl;
        
        switch (Design_Variable[iDV]) {
          case FFD_CONTROL_POINT_2D:  cout << "FFD 2D (control point) <-> "; break;
          case FFD_CAMBER_2D:         cout << "FFD 2D (camber) <-> "; break;
          case FFD_THICKNESS_2D:      cout << "FFD 2D (thickness) <-> "; break;
          case FFD_TWIST_2D:          cout << "FFD 2D (twist) <-> "; break;
          case HICKS_HENNE:           cout << "Hicks Henne <-> " ; break;
          case SURFACE_BUMP:          cout << "Surface bump <-> " ; break;
          case ANGLE_OF_ATTACK:       cout << "Angle of attack <-> " ; break;
	        case CST:           	      cout << "Kulfan parameter number (CST) <-> " ; break;
          case TRANSLATION:           cout << "Translation design variable."; break;
          case SCALE:                 cout << "Scale design variable."; break;
          case NACA_4DIGITS:          cout << "NACA four digits <-> "; break;
          case PARABOLIC:             cout << "Parabolic <-> "; break;
          case AIRFOIL:               cout << "Airfoil <-> "; break;
          case ROTATION:              cout << "Rotation <-> "; break;
          case FFD_CONTROL_POINT:     cout << "FFD (control point) <-> "; break;
          case FFD_NACELLE:           cout << "FFD (nacelle) <-> "; break;
          case FFD_GULL:              cout << "FFD (gull) <-> "; break;
          case FFD_TWIST:             cout << "FFD (twist) <-> "; break;
          case FFD_ROTATION:          cout << "FFD (rotation) <-> "; break;
          case FFD_CONTROL_SURFACE:   cout << "FFD (control surface) <-> "; break;
          case FFD_CAMBER:            cout << "FFD (camber) <-> "; break;
          case FFD_THICKNESS:         cout << "FFD (thickness) -> "; break;
          case FFD_ANGLE_OF_ATTACK:   cout << "FFD (angle of attack) <-> "; break;
        }
        
        for (iMarker_DV = 0; iMarker_DV < nMarker_DV; iMarker_DV++) {
          cout << Marker_DV[iMarker_DV];
          if (iMarker_DV < nMarker_DV-1) cout << ", ";
          else cout << " <-> ";
        }

        for (iDV_Value = 0; iDV_Value < nDV_Value[iDV]; iDV_Value++) {
          cout << DV_Value[iDV][iDV_Value];
          if (iDV_Value != nDV_Value[iDV]-1) cout << ", ";
        }
        cout << " <-> ";

        if ((Design_Variable[iDV] == NO_DEFORMATION) ||
            (Design_Variable[iDV] == FFD_SETTING) ||
            (Design_Variable[iDV] == SCALE) ) nParamDV = 0;
        if (Design_Variable[iDV] == ANGLE_OF_ATTACK) nParamDV = 1;
        if ((Design_Variable[iDV] == FFD_CAMBER_2D) ||
            (Design_Variable[iDV] == FFD_THICKNESS_2D) ||
            (Design_Variable[iDV] == HICKS_HENNE) ||
            (Design_Variable[iDV] == PARABOLIC) ||
            (Design_Variable[iDV] == AIRFOIL) ||
            (Design_Variable[iDV] == FFD_GULL) ||
            (Design_Variable[iDV] == FFD_ANGLE_OF_ATTACK) ) nParamDV = 2;
        if ((Design_Variable[iDV] ==  TRANSLATION) ||
            (Design_Variable[iDV] ==  NACA_4DIGITS) ||
            (Design_Variable[iDV] ==  CST) ||
            (Design_Variable[iDV] ==  SURFACE_BUMP) ||
            (Design_Variable[iDV] ==  FFD_CAMBER) ||
            (Design_Variable[iDV] ==  FFD_TWIST_2D) ||
            (Design_Variable[iDV] ==  FFD_THICKNESS) ) nParamDV = 3;
        if (Design_Variable[iDV] == FFD_CONTROL_POINT_2D) nParamDV = 5;
        if (Design_Variable[iDV] == ROTATION) nParamDV = 6;
        if ((Design_Variable[iDV] ==  FFD_CONTROL_POINT) ||
            (Design_Variable[iDV] ==  FFD_ROTATION) ||
            (Design_Variable[iDV] ==  FFD_CONTROL_SURFACE) ) nParamDV = 7;
        if (Design_Variable[iDV] == FFD_TWIST) nParamDV = 8;

        for (unsigned short iParamDV = 0; iParamDV < nParamDV; iParamDV++) {

          if (iParamDV == 0) cout << "( ";

          if ((iParamDV == 0) &&
              ((Design_Variable[iDV] == NO_DEFORMATION) ||
               (Design_Variable[iDV] == FFD_SETTING) ||
               (Design_Variable[iDV] == FFD_ANGLE_OF_ATTACK) ||
               (Design_Variable[iDV] == FFD_CONTROL_POINT_2D) ||
               (Design_Variable[iDV] == FFD_CAMBER_2D) ||
               (Design_Variable[iDV] == FFD_THICKNESS_2D) ||
               (Design_Variable[iDV] == FFD_TWIST_2D) ||
               (Design_Variable[iDV] == FFD_CONTROL_POINT) ||
               (Design_Variable[iDV] == FFD_NACELLE) ||
               (Design_Variable[iDV] == FFD_GULL) ||
               (Design_Variable[iDV] == FFD_TWIST) ||
               (Design_Variable[iDV] == FFD_ROTATION) ||
               (Design_Variable[iDV] == FFD_CONTROL_SURFACE) ||
               (Design_Variable[iDV] == FFD_CAMBER) ||
               (Design_Variable[iDV] == FFD_THICKNESS))) cout << FFDTag[iDV];
          else cout << ParamDV[iDV][iParamDV];

          if (iParamDV < nParamDV-1) cout << ", ";
          else cout <<" )"<< endl;
          
        }

      }
      
      else if (Design_Variable[iDV] == NO_DEFORMATION) {
        cout << "No deformation of the numerical grid. Just output .su2 file." << endl;
      }

      else if (Design_Variable[iDV] == FFD_SETTING) {
        
        cout << "Setting the FFD box structure." << endl;
        cout << "FFD boxes definition (FFD tag <-> degree <-> coord):" << endl;
        
        for (unsigned short iFFDBox = 0; iFFDBox < nFFDBox; iFFDBox++) {
          
          cout << TagFFDBox[iFFDBox] << " <-> ";
          
          for (unsigned short iDegreeFFD = 0; iDegreeFFD < 3; iDegreeFFD++) {
            if (iDegreeFFD == 0) cout << "( ";
            cout << DegreeFFDBox[iFFDBox][iDegreeFFD];
            if (iDegreeFFD < 2) cout << ", ";
            else cout <<" )";
          }
          
          cout << " <-> ";

          for (unsigned short iCoordFFD = 0; iCoordFFD < 24; iCoordFFD++) {
            if (iCoordFFD == 0) cout << "( ";
            cout << CoordFFDBox[iFFDBox][iCoordFFD];
            if (iCoordFFD < 23) cout << ", ";
            else cout <<" )"<< endl;
          }
          
        }
        
      }
      
      else cout << endl;

		}
	}

	if (((val_software == SU2_CFD) && ( ContinuousAdjoint || DiscreteAdjoint)) || (val_software == SU2_DOT)) {

		cout << endl <<"----------------------- Design problem definition -----------------------" << endl;
		if (nObj==1) {
      switch (Kind_ObjFunc[0]) {
        case DRAG_COEFFICIENT:           cout << "CD objective function";
          if (Fixed_CL_Mode) {           cout << " using fixed CL mode, dCD/dCL = " << dCD_dCL << "." << endl; }
          else if (Fixed_CM_Mode) {      cout << " using fixed CMy mode, dCD/dCMy = " << dCD_dCMy << "." << endl; }
          else {                         cout << "." << endl; }
          break;
        case LIFT_COEFFICIENT:           cout << "CL objective function." << endl; break;
        case MOMENT_X_COEFFICIENT:       cout << "CMx objective function" << endl;
          if (Fixed_CL_Mode) {           cout << " using fixed CL mode, dCMx/dCL = " << dCMx_dCL << "." << endl; }
          else {                         cout << "." << endl; }
          break;
        case MOMENT_Y_COEFFICIENT:       cout << "CMy objective function" << endl;
          if (Fixed_CL_Mode) {           cout << " using fixed CL mode, dCMy/dCL = " << dCMy_dCL << "." << endl; }
          else {                         cout << "." << endl; }
          break;
        case MOMENT_Z_COEFFICIENT:       cout << "CMz objective function" << endl;
          if (Fixed_CL_Mode) {           cout << " using fixed CL mode, dCMz/dCL = " << dCMz_dCL << "." << endl; }
          else {                         cout << "." << endl; }
          break;
        case INVERSE_DESIGN_PRESSURE:    cout << "Inverse design (Cp) objective function." << endl; break;
        case INVERSE_DESIGN_HEATFLUX:    cout << "Inverse design (Heat Flux) objective function." << endl; break;
        case SIDEFORCE_COEFFICIENT:      cout << "Side force objective function." << endl; break;
        case EFFICIENCY:                 cout << "CL/CD objective function." << endl; break;
        case EQUIVALENT_AREA:            cout << "Equivalent area objective function. CD weight: " << WeightCd <<"."<< endl;  break;
        case NEARFIELD_PRESSURE:         cout << "Nearfield pressure objective function. CD weight: " << WeightCd <<"."<< endl;  break;
        case FORCE_X_COEFFICIENT:        cout << "X-force objective function." << endl; break;
        case FORCE_Y_COEFFICIENT:        cout << "Y-force objective function." << endl; break;
        case FORCE_Z_COEFFICIENT:        cout << "Z-force objective function." << endl; break;
        case THRUST_COEFFICIENT:         cout << "Thrust objective function." << endl; break;
        case TORQUE_COEFFICIENT:         cout << "Torque efficiency objective function." << endl; break;
        case TOTAL_HEATFLUX:             cout << "Total heat flux objective function." << endl; break;
        case MAXIMUM_HEATFLUX:           cout << "Maximum heat flux objective function." << endl; break;
        case FIGURE_OF_MERIT:            cout << "Rotor Figure of Merit objective function." << endl; break;
        case SURFACE_TOTAL_PRESSURE:         cout << "Average total pressure objective function." << endl; break;
        case SURFACE_STATIC_PRESSURE:        cout << "Average static pressure objective function." << endl; break;
        case SURFACE_MASSFLOW:             cout << "Mass flow rate objective function." << endl; break;
        case SURFACE_MACH:             cout << "Mach number objective function." << endl; break;
        case CUSTOM_OBJFUNC:        		cout << "Custom objective function." << endl; break;
      }
		}
		else {
		  cout << "Weighted sum objective function." << endl;
		}

	}

	if (val_software == SU2_CFD) {
		cout << endl <<"---------------------- Space Numerical Integration ----------------------" << endl;

		if (SmoothNumGrid) cout << "There are some smoothing iterations on the grid coordinates." << endl;

    if ((Kind_Solver == EULER) || (Kind_Solver == NAVIER_STOKES) || (Kind_Solver == RANS) ||
         (Kind_Solver == DISC_ADJ_EULER) || (Kind_Solver == DISC_ADJ_NAVIER_STOKES) || (Kind_Solver == DISC_ADJ_RANS) ) {

      if (Kind_ConvNumScheme_Flow == SPACE_CENTERED) {
        if (Kind_Centered_Flow == JST) {
          cout << "Jameson-Schmidt-Turkel scheme (2nd order in space) for the flow inviscid terms."<< endl;
          cout << "JST viscous coefficients (2nd & 4th): " << Kappa_2nd_Flow << ", " << Kappa_4th_Flow <<"." << endl;
          cout << "The method includes a grid stretching correction (p = 0.3)."<< endl;
        }
        if (Kind_Centered_Flow == JST_KE) {
          cout << "Jameson-Schmidt-Turkel scheme (2nd order in space) for the flow inviscid terms."<< endl;
          cout << "JST viscous coefficients (2nd & 4th): " << Kappa_2nd_Flow << ", " << Kappa_4th_Flow << "." << endl;
          cout << "The method includes a grid stretching correction (p = 0.3)."<< endl;
        }
        if (Kind_Centered_Flow == LAX) {
          cout << "Lax-Friedrich scheme (1st order in space) for the flow inviscid terms."<< endl;
          cout << "Lax viscous coefficients (1st): " << Kappa_1st_Flow << "." << endl;
          cout << "First order integration." << endl;
        }
      }

      if (Kind_ConvNumScheme_Flow == SPACE_UPWIND) {
        if (Kind_Upwind_Flow == ROE) cout << "Roe (with entropy fix = "<< EntropyFix_Coeff <<") solver for the flow inviscid terms."<< endl;
        if (Kind_Upwind_Flow == TURKEL) cout << "Roe-Turkel solver for the flow inviscid terms."<< endl;
        if (Kind_Upwind_Flow == AUSM)  cout << "AUSM solver for the flow inviscid terms."<< endl;
        if (Kind_Upwind_Flow == HLLC)  cout << "HLLC solver for the flow inviscid terms."<< endl;
        if (Kind_Upwind_Flow == SW)  cout << "Steger-Warming solver for the flow inviscid terms."<< endl;
        if (Kind_Upwind_Flow == MSW)  cout << "Modified Steger-Warming solver for the flow inviscid terms."<< endl;
        if (Kind_Upwind_Flow == CUSP)  cout << "CUSP solver for the flow inviscid terms."<< endl;
        
        if (MUSCL_Flow) {
          cout << "Second order integration in space, with slope limiter." << endl;
            switch (Kind_SlopeLimit_Flow) {
              case NO_LIMITER:
                cout << "No slope-limiting method. "<< endl;
                break;
              case VENKATAKRISHNAN:
                cout << "Venkatakrishnan slope-limiting method, with constant: " << Venkat_LimiterCoeff <<". "<< endl;
                cout << "The reference element size is: " << RefElemLength <<". "<< endl;
                break;
              case VENKATAKRISHNAN_WANG:
                cout << "Venkatakrishnan-Wang slope-limiting method, with constant: " << Venkat_LimiterCoeff <<". "<< endl;
                break;
              case BARTH_JESPERSEN:
                cout << "Barth-Jespersen slope-limiting method." << endl;
                break;
              case VAN_ALBADA_EDGE:
                cout << "Van Albada slope-limiting method implemented by edges." << endl;
                break;
            }
        }
        else {
          cout << "First order integration in space." << endl;
        }
        
      }

    }

    if ((Kind_Solver == RANS) || (Kind_Solver == DISC_ADJ_RANS)) {
      if (Kind_ConvNumScheme_Turb == SPACE_UPWIND) {
        if (Kind_Upwind_Turb == SCALAR_UPWIND) cout << "Scalar upwind solver for the turbulence model."<< endl;
        if (MUSCL_Turb) {
          cout << "Second order integration in space with slope limiter." << endl;
            switch (Kind_SlopeLimit_Turb) {
              case NO_LIMITER:
                cout << "No slope-limiting method. "<< endl;
                break;
              case VENKATAKRISHNAN:
                cout << "Venkatakrishnan slope-limiting method, with constant: " << Venkat_LimiterCoeff <<". "<< endl;
                cout << "The reference element size is: " << RefElemLength <<". "<< endl;
                break;
              case VENKATAKRISHNAN_WANG:
                cout << "Venkatakrishnan-Wang slope-limiting method, with constant: " << Venkat_LimiterCoeff <<". "<< endl;
                break;
              case BARTH_JESPERSEN:
                cout << "Barth-Jespersen slope-limiting method." << endl;
                break;
              case VAN_ALBADA_EDGE:
                cout << "Van Albada slope-limiting method implemented by edges." << endl;
                break;
            }
        }
        else {
          cout << "First order integration in space." << endl;
        }
      }
    }

    if ((Kind_Solver == ADJ_EULER) || (Kind_Solver == ADJ_NAVIER_STOKES) || (Kind_Solver == ADJ_RANS)) {

      if (Kind_ConvNumScheme_AdjFlow == SPACE_CENTERED) {
        if (Kind_Centered_AdjFlow == JST) {
          cout << "Jameson-Schmidt-Turkel scheme for the adjoint inviscid terms."<< endl;
          cout << "JST viscous coefficients (1st, 2nd, & 4th): " << Kappa_1st_AdjFlow
          << ", " << Kappa_2nd_AdjFlow << ", " << Kappa_4th_AdjFlow <<"."<< endl;
          cout << "The method includes a grid stretching correction (p = 0.3)."<< endl;
          cout << "Second order integration." << endl;
        }
        if (Kind_Centered_AdjFlow == LAX) {
          cout << "Lax-Friedrich scheme for the adjoint inviscid terms."<< endl;
          cout << "First order integration." << endl;
        }
      }

      if (Kind_ConvNumScheme_AdjFlow == SPACE_UPWIND) {
        if (Kind_Upwind_AdjFlow == ROE) cout << "Roe (with entropy fix = "<< EntropyFix_Coeff <<") solver for the adjoint inviscid terms."<< endl;
        if (MUSCL_AdjFlow) {
          cout << "Second order integration with slope limiter." << endl;
            switch (Kind_SlopeLimit_AdjFlow) {
              case NO_LIMITER:
                cout << "No slope-limiting method. "<< endl;
                break;
              case VENKATAKRISHNAN:
                cout << "Venkatakrishnan slope-limiting method, with constant: " << Venkat_LimiterCoeff <<". "<< endl;
                cout << "The reference element size is: " << RefElemLength <<". "<< endl;
                break;
              case VENKATAKRISHNAN_WANG:
                cout << "Venkatakrishnan-Wang slope-limiting method, with constant: " << Venkat_LimiterCoeff <<". "<< endl;
                break;
              case BARTH_JESPERSEN:
                cout << "Barth-Jespersen slope-limiting method." << endl;
                break;
              case VAN_ALBADA_EDGE:
                cout << "Van Albada slope-limiting method implemented by edges." << endl;
                break;
              case SHARP_EDGES:
                cout << "Sharp edges slope-limiting method, with constant: " << Venkat_LimiterCoeff <<". "<< endl;
                cout << "The reference element size is: " << RefElemLength <<". "<< endl;
                cout << "The reference sharp edge distance is: " << AdjSharp_LimiterCoeff*RefElemLength*Venkat_LimiterCoeff <<". "<< endl;
                break;
              case WALL_DISTANCE:
                cout << "Wall distance slope-limiting method, with constant: " << Venkat_LimiterCoeff <<". "<< endl;
                cout << "The reference element size is: " << RefElemLength <<". "<< endl;
                cout << "The reference wall distance is: " << AdjSharp_LimiterCoeff*RefElemLength*Venkat_LimiterCoeff <<". "<< endl;
                break;
            }
        }
        else {
          cout << "First order integration." << endl;
        }
      }
      
      cout << "The reference sharp edge distance is: " << AdjSharp_LimiterCoeff*RefElemLength*Venkat_LimiterCoeff <<". "<< endl;

    }

    if ((Kind_Solver == ADJ_RANS) && (!Frozen_Visc_Cont)) {
      if (Kind_ConvNumScheme_AdjTurb == SPACE_UPWIND) {
        if (Kind_Upwind_Turb == SCALAR_UPWIND) cout << "Scalar upwind solver (first order) for the adjoint turbulence model."<< endl;
        if (MUSCL_AdjTurb) {
          cout << "Second order integration with slope limiter." << endl;
            switch (Kind_SlopeLimit_AdjTurb) {
              case NO_LIMITER:
                cout << "No slope-limiting method. "<< endl;
                break;
              case VENKATAKRISHNAN:
                cout << "Venkatakrishnan slope-limiting method, with constant: " << Venkat_LimiterCoeff <<". "<< endl;
                cout << "The reference element size is: " << RefElemLength <<". "<< endl;
                break;
              case VENKATAKRISHNAN_WANG:
                cout << "Venkatakrishnan-Wang slope-limiting method, with constant: " << Venkat_LimiterCoeff <<". "<< endl;
                break;
              case BARTH_JESPERSEN:
                cout << "Barth-Jespersen slope-limiting method." << endl;
                break;
              case VAN_ALBADA_EDGE:
                cout << "Van Albada slope-limiting method implemented by edges." << endl;
                break;
              case SHARP_EDGES:
                cout << "Sharp edges slope-limiting method, with constant: " << Venkat_LimiterCoeff <<". "<< endl;
                cout << "The reference element size is: " << RefElemLength <<". "<< endl;
                cout << "The reference sharp edge distance is: " << AdjSharp_LimiterCoeff*RefElemLength*Venkat_LimiterCoeff <<". "<< endl;
                break;
              case WALL_DISTANCE:
                cout << "Wall distance slope-limiting method, with constant: " << Venkat_LimiterCoeff <<". "<< endl;
                cout << "The reference element size is: " << RefElemLength <<". "<< endl;
                cout << "The reference wall distance is: " << AdjSharp_LimiterCoeff*RefElemLength*Venkat_LimiterCoeff <<". "<< endl;
                break;
            }
        }
        else {
          cout << "First order integration." << endl;
        }
      }
    }

    if ((Kind_Solver == NAVIER_STOKES) || (Kind_Solver == RANS) ||
        (Kind_Solver == DISC_ADJ_NAVIER_STOKES) || (Kind_Solver == DISC_ADJ_RANS)) {
        cout << "Average of gradients with correction (viscous flow terms)." << endl;
    }

    if ((Kind_Solver == ADJ_NAVIER_STOKES) || (Kind_Solver == ADJ_RANS)) {
      cout << "Average of gradients with correction (viscous adjoint terms)." << endl;
    }

    if ((Kind_Solver == RANS) || (Kind_Solver == DISC_ADJ_RANS)) {
      cout << "Average of gradients with correction (viscous turbulence terms)." << endl;
    }

    if (Kind_Solver == POISSON_EQUATION) {
      cout << "Galerkin method for viscous terms computation of the poisson potential equation." << endl;
    }

    if ((Kind_Solver == ADJ_RANS) && (!Frozen_Visc_Cont)) {
      cout << "Average of gradients with correction (2nd order) for computation of adjoint viscous turbulence terms." << endl;
      if (Kind_TimeIntScheme_AdjTurb == EULER_IMPLICIT) cout << "Euler implicit method for the turbulent adjoint equation." << endl;
    }

    switch (Kind_Gradient_Method) {
      case GREEN_GAUSS: cout << "Gradient computation using Green-Gauss theorem." << endl; break;
      case WEIGHTED_LEAST_SQUARES: cout << "Gradient Computation using weighted Least-Squares method." << endl; break;
    }

    if (Kind_Regime == INCOMPRESSIBLE) {
      cout << "Artificial compressibility factor: " << ArtComp_Factor << "." << endl;
    }

    cout << endl <<"---------------------- Time Numerical Integration -----------------------" << endl;

    if ((Kind_Solver != FEM_ELASTICITY) && (Kind_Solver != DISC_ADJ_FEM)) {
		switch (Unsteady_Simulation) {
		  case NO:
			cout << "Local time stepping (steady state simulation)." << endl; break;
		  case TIME_STEPPING:
			cout << "Unsteady simulation using a time stepping strategy."<< endl;
			if (Unst_CFL != 0.0) cout << "Time step computed by the code. Unsteady CFL number: " << Unst_CFL <<"."<< endl;
			else cout << "Unsteady time step provided by the user (s): "<< Delta_UnstTime << "." << endl;
			break;
		  case DT_STEPPING_1ST: case DT_STEPPING_2ND:
			if (Unsteady_Simulation == DT_STEPPING_1ST) cout << "Unsteady simulation, dual time stepping strategy (first order in time)."<< endl;
			if (Unsteady_Simulation == DT_STEPPING_2ND) cout << "Unsteady simulation, dual time stepping strategy (second order in time)."<< endl;
			if (Unst_CFL != 0.0) cout << "Time step computed by the code. Unsteady CFL number: " << Unst_CFL <<"."<< endl;
			else cout << "Unsteady time step provided by the user (s): "<< Delta_UnstTime << "." << endl;
			cout << "Total number of internal Dual Time iterations: "<< Unst_nIntIter <<"." << endl;
			break;
		}
    }
	else {
		switch (Dynamic_Analysis) {
		  case NO:
			cout << "Static structural analysis." << endl; break;
		  case YES:
			cout << "Dynamic structural analysis."<< endl;
			cout << "Time step provided by the user for the dynamic analysis(s): "<< Delta_DynTime << "." << endl;
			break;
		}
	}

    if ((Kind_Solver == EULER) || (Kind_Solver == NAVIER_STOKES) || (Kind_Solver == RANS) ||
        (Kind_Solver == DISC_ADJ_EULER) || (Kind_Solver == DISC_ADJ_NAVIER_STOKES) || (Kind_Solver == DISC_ADJ_RANS)) {
      switch (Kind_TimeIntScheme_Flow) {
        case RUNGE_KUTTA_EXPLICIT:
          cout << "Runge-Kutta explicit method for the flow equations." << endl;
          cout << "Number of steps: " << nRKStep << endl;
          cout << "Alpha coefficients: ";
          for (unsigned short iRKStep = 0; iRKStep < nRKStep; iRKStep++) {
            cout << "\t" << RK_Alpha_Step[iRKStep];
          }
          cout << endl;
          break;
        case EULER_EXPLICIT:
          cout << "Euler explicit method for the flow equations." << endl;
          break;
        case EULER_IMPLICIT:
          cout << "Euler implicit method for the flow equations." << endl;
          switch (Kind_Linear_Solver) {
            case BCGSTAB:
              cout << "BCGSTAB is used for solving the linear system." << endl;
              switch (Kind_Linear_Solver_Prec) {
                case ILU: cout << "Using a ILU("<< Linear_Solver_ILU_n <<") preconditioning."<< endl; break;
                case LINELET: cout << "Using a linelet preconditioning."<< endl; break;
                case LU_SGS: cout << "Using a LU-SGS preconditioning."<< endl; break;
                case JACOBI: cout << "Using a Jacobi preconditioning."<< endl; break;
              }
              cout << "Convergence criteria of the linear solver: "<< Linear_Solver_Error <<"."<< endl;
              cout << "Max number of linear iterations: "<< Linear_Solver_Iter <<"."<< endl;
              break;
            case FGMRES:
            case RESTARTED_FGMRES:
              cout << "FGMRES is used for solving the linear system." << endl;
              switch (Kind_Linear_Solver_Prec) {
                case ILU: cout << "Using a ILU("<< Linear_Solver_ILU_n <<") preconditioning."<< endl; break;
                case LINELET: cout << "Using a linelet preconditioning."<< endl; break;
                case LU_SGS: cout << "Using a LU-SGS preconditioning."<< endl; break;
                case JACOBI: cout << "Using a Jacobi preconditioning."<< endl; break;
              }
              cout << "Convergence criteria of the linear solver: "<< Linear_Solver_Error <<"."<< endl;
              cout << "Max number of linear iterations: "<< Linear_Solver_Iter <<"."<< endl;
               break;
            case SMOOTHER_JACOBI:
              cout << "A Jacobi method is used for smoothing the linear system." << endl;
              break;
            case SMOOTHER_ILU:
              cout << "A ILU("<< Linear_Solver_ILU_n <<") method is used for smoothing the linear system." << endl;
              break;
            case SMOOTHER_LUSGS:
              cout << "A LU-SGS method is used for smoothing the linear system." << endl;
              break;
            case SMOOTHER_LINELET:
              cout << "A Linelet method is used for smoothing the linear system." << endl;
              break;
          }
          break;
        case CLASSICAL_RK4_EXPLICIT:
          cout << "Classical RK4 explicit method for the flow equations." << endl;
          cout << "Number of steps: " << 4 << endl;
          cout << "Time coefficients: {0.5, 0.5, 1, 1}" << endl;
          cout << "Function coefficients: {1/6, 1/3, 1/3, 1/6}" << endl;
          break;
      }
    }

    if ((Kind_Solver == FEM_ELASTICITY) || (Kind_Solver == DISC_ADJ_FEM)) {
      switch (Kind_TimeIntScheme_FEA) {
        case CD_EXPLICIT:
          cout << "Explicit time integration (NOT IMPLEMENTED YET)." << endl;
          break;
        case GENERALIZED_ALPHA:
          cout << "Generalized-alpha method." << endl;
          break;
        case NEWMARK_IMPLICIT:
          cout << "Euler implicit method for the flow equations." << endl;
          switch (Kind_Linear_Solver) {
            case BCGSTAB:
              cout << "BCGSTAB is used for solving the linear system." << endl;
              cout << "Convergence criteria of the linear solver: "<< Linear_Solver_Error <<"."<< endl;
              cout << "Max number of iterations: "<< Linear_Solver_Iter <<"."<< endl;
              break;
            case FGMRES || RESTARTED_FGMRES:
              cout << "FGMRES is used for solving the linear system." << endl;
              cout << "Convergence criteria of the linear solver: "<< Linear_Solver_Error <<"."<< endl;
              cout << "Max number of iterations: "<< Linear_Solver_Iter <<"."<< endl;
              break;
            case CONJUGATE_GRADIENT:
              cout << "A Conjugate Gradient method is used for solving the linear system." << endl;
              cout << "Convergence criteria of the linear solver: "<< Linear_Solver_Error <<"."<< endl;
              cout << "Max number of iterations: "<< Linear_Solver_Iter <<"."<< endl;
              break;
          }
          break;
      }
    }

    if ((Kind_Solver == ADJ_EULER) || (Kind_Solver == ADJ_NAVIER_STOKES) || (Kind_Solver == ADJ_RANS)) {
      switch (Kind_TimeIntScheme_AdjFlow) {
        case RUNGE_KUTTA_EXPLICIT:
          cout << "Runge-Kutta explicit method for the adjoint equations." << endl;
          cout << "Number of steps: " << nRKStep << endl;
          cout << "Alpha coefficients: ";
          for (unsigned short iRKStep = 0; iRKStep < nRKStep; iRKStep++) {
            cout << "\t" << RK_Alpha_Step[iRKStep];
          }
          cout << endl;
          break;
        case EULER_EXPLICIT: cout << "Euler explicit method for the adjoint equations." << endl; break;
        case EULER_IMPLICIT: cout << "Euler implicit method for the adjoint equations." << endl; break;
      }
    }

    if (nMGLevels !=0) {
      
      if (nStartUpIter != 0) cout << "A total of " << nStartUpIter << " start up iterations on the fine grid."<< endl;
      if (MGCycle == V_CYCLE) cout << "V Multigrid Cycle, with " << nMGLevels << " multigrid levels."<< endl;
      if (MGCycle == W_CYCLE) cout << "W Multigrid Cycle, with " << nMGLevels << " multigrid levels."<< endl;
      if (MGCycle == FULLMG_CYCLE) cout << "Full Multigrid Cycle, with " << nMGLevels << " multigrid levels."<< endl;

      cout << "Damping factor for the residual restriction: " << Damp_Res_Restric <<"."<< endl;
      cout << "Damping factor for the correction prolongation: " << Damp_Correc_Prolong <<"."<< endl;
    }

    if ((Kind_Solver != FEM_ELASTICITY) && (Kind_Solver != DISC_ADJ_FEM)
        && (Kind_Solver != HEAT_EQUATION) && (Kind_Solver != WAVE_EQUATION)) {

      if (!CFL_Adapt) cout << "No CFL adaptation." << endl;
      else cout << "CFL adaptation. Factor down: "<< CFL_AdaptParam[0] <<", factor up: "<< CFL_AdaptParam[1]
        <<",\n                lower limit: "<< CFL_AdaptParam[2] <<", upper limit: " << CFL_AdaptParam[3] <<"."<< endl;

      if (nMGLevels !=0) {
        cout << "Multigrid Level:                  ";
        for (unsigned short iLevel = 0; iLevel < nMGLevels+1; iLevel++) {
          cout.width(6); cout << iLevel;
        }
        cout << endl;
      }

			if (Unsteady_Simulation != TIME_STEPPING) {
				cout << "Courant-Friedrichs-Lewy number:   ";
				cout.precision(3);
				cout.width(6); cout << CFL[0];
				cout << endl;
			}
			

      if (nMGLevels !=0) {
        cout.precision(3);
        cout << "MG PreSmooth coefficients:        ";
        for (unsigned short iMG_PreSmooth = 0; iMG_PreSmooth < nMGLevels+1; iMG_PreSmooth++) {
          cout.width(6); cout << MG_PreSmooth[iMG_PreSmooth];
        }
        cout << endl;
      }

      if (nMGLevels !=0) {
        cout.precision(3);
        cout << "MG PostSmooth coefficients:       ";
        for (unsigned short iMG_PostSmooth = 0; iMG_PostSmooth < nMGLevels+1; iMG_PostSmooth++) {
          cout.width(6); cout << MG_PostSmooth[iMG_PostSmooth];
        }
        cout << endl;
      }

      if (nMGLevels !=0) {
        cout.precision(3);
        cout << "MG CorrecSmooth coefficients:     ";
        for (unsigned short iMG_CorrecSmooth = 0; iMG_CorrecSmooth < nMGLevels+1; iMG_CorrecSmooth++) {
          cout.width(6); cout << MG_CorrecSmooth[iMG_CorrecSmooth];
        }
        cout << endl;
      }

    }

    if ((Kind_Solver == RANS) || (Kind_Solver == DISC_ADJ_RANS))
      if (Kind_TimeIntScheme_Turb == EULER_IMPLICIT)
        cout << "Euler implicit time integration for the turbulence model." << endl;
  }

  if (val_software == SU2_CFD) {

    cout << endl <<"------------------------- Convergence Criteria --------------------------" << endl;

    cout << "Maximum number of iterations: " << nExtIter <<"."<< endl;

    if (ConvCriteria == CAUCHY) {
      if (!ContinuousAdjoint && !DiscreteAdjoint)
        switch (Cauchy_Func_Flow) {
          case LIFT_COEFFICIENT: cout << "Cauchy criteria for Lift using "
            << Cauchy_Elems << " elements and epsilon " <<Cauchy_Eps<< "."<< endl; break;
          case DRAG_COEFFICIENT: cout << "Cauchy criteria for Drag using "
            << Cauchy_Elems << " elements and epsilon " <<Cauchy_Eps<< "."<< endl; break;
        }

      if (ContinuousAdjoint || DiscreteAdjoint)
        switch (Cauchy_Func_AdjFlow) {
          case SENS_GEOMETRY: cout << "Cauchy criteria for geo. sensitivity using "
            << Cauchy_Elems << " elements and epsilon " <<Cauchy_Eps<< "."<< endl; break;
          case SENS_MACH: cout << "Cauchy criteria for Mach number sensitivity using "
            << Cauchy_Elems << " elements and epsilon " <<Cauchy_Eps<< "."<< endl; break;
        }

      cout << "Start convergence criteria at iteration " << StartConv_Iter<< "."<< endl;
      
    }


    if (ConvCriteria == RESIDUAL) {
      if (!ContinuousAdjoint && !DiscreteAdjoint) {
        cout << "Reduce the density residual " << OrderMagResidual << " orders of magnitude."<< endl;
        cout << "The minimum bound for the density residual is 10^(" << MinLogResidual<< ")."<< endl;
        cout << "Start convergence criteria at iteration " << StartConv_Iter<< "."<< endl;
      }

      if (ContinuousAdjoint || DiscreteAdjoint) {
        cout << "Reduce the adjoint density residual " << OrderMagResidual << " orders of magnitude."<< endl;
        cout << "The minimum value for the adjoint density residual is 10^(" << MinLogResidual<< ")."<< endl;
      }

    }

  }

  if (val_software == SU2_MSH) {
    cout << endl <<"----------------------- Grid adaptation strategy ------------------------" << endl;

    switch (Kind_Adaptation) {
      case NONE: break;
      case PERIODIC: cout << "Grid modification to run periodic bc problems." << endl; break;
      case FULL: cout << "Grid adaptation using a complete refinement." << endl; break;
      case WAKE: cout << "Grid adaptation of the wake." << endl; break;
      case FULL_FLOW: cout << "Flow grid adaptation using a complete refinement." << endl; break;
      case FULL_ADJOINT: cout << "Adjoint grid adaptation using a complete refinement." << endl; break;
      case GRAD_FLOW: cout << "Grid adaptation using gradient based strategy (density)." << endl; break;
      case GRAD_ADJOINT: cout << "Grid adaptation using gradient based strategy (adjoint density)." << endl; break;
      case GRAD_FLOW_ADJ: cout << "Grid adaptation using gradient based strategy (density and adjoint density)." << endl; break;
      case COMPUTABLE: cout << "Grid adaptation using computable correction."<< endl; break;
      case REMAINING: cout << "Grid adaptation using remaining error."<< endl; break;
      case SMOOTHING: cout << "Grid smoothing using an implicit method."<< endl; break;
      case SUPERSONIC_SHOCK: cout << "Grid adaptation for a supersonic shock at Mach: " << Mach <<"."<< endl; break;
    }

    switch (Kind_Adaptation) {
      case GRAD_FLOW: case GRAD_ADJOINT: case GRAD_FLOW_ADJ: case COMPUTABLE: case REMAINING:
        cout << "Power of the dual volume in the adaptation sensor: " << DualVol_Power << endl;
        cout << "Percentage of new elements in the adaptation process: " << New_Elem_Adapt << "."<< endl;
        break;
    }

    if (Analytical_Surface != NONE)
      cout << "Use analytical definition for including points in the surfaces." << endl;

  }

  cout << endl <<"-------------------------- Output Information ---------------------------" << endl;

  if (val_software == SU2_CFD) {

    if (Low_MemoryOutput) cout << "Writing output files with low memory RAM requirements."<< endl;
    cout << "Writing a flow solution every " << Wrt_Sol_Freq <<" iterations."<< endl;
    cout << "Writing the convergence history every " << Wrt_Con_Freq <<" iterations."<< endl;
    if ((Unsteady_Simulation == DT_STEPPING_1ST) || (Unsteady_Simulation == DT_STEPPING_2ND)) {
      cout << "Writing the dual time flow solution every " << Wrt_Sol_Freq_DualTime <<" iterations."<< endl;
      cout << "Writing the dual time convergence history every " << Wrt_Con_Freq_DualTime <<" iterations."<< endl;
    }

    switch (Output_FileFormat) {
      case PARAVIEW: cout << "The output file format is Paraview ASCII (.vtk)." << endl; break;
      case TECPLOT: cout << "The output file format is Tecplot ASCII (.dat)." << endl; break;
      case TECPLOT_BINARY: cout << "The output file format is Tecplot binary (.plt)." << endl; break;
      case FIELDVIEW: cout << "The output file format is FieldView ASCII (.uns)." << endl; break;
      case FIELDVIEW_BINARY: cout << "The output file format is FieldView binary (.uns)." << endl; break;
      case CGNS_SOL: cout << "The output file format is CGNS (.cgns)." << endl; break;
    }

    cout << "Convergence history file name: " << Conv_FileName << "." << endl;

    cout << "Forces breakdown file name: " << Breakdown_FileName << "." << endl;

    if ((Kind_Solver != FEM_ELASTICITY) && (Kind_Solver != HEAT_EQUATION) && (Kind_Solver != WAVE_EQUATION)) {
      if (!ContinuousAdjoint && !DiscreteAdjoint) {
        cout << "Surface flow coefficients file name: " << SurfFlowCoeff_FileName << "." << endl;
        cout << "Flow variables file name: " << Flow_FileName << "." << endl;
        cout << "Restart flow file name: " << Restart_FlowFileName << "." << endl;
      }

      if (ContinuousAdjoint || DiscreteAdjoint) {
        cout << "Adjoint solution file name: " << Solution_AdjFileName << "." << endl;
        cout << "Restart adjoint file name: " << Restart_AdjFileName << "." << endl;
        cout << "Adjoint variables file name: " << Adj_FileName << "." << endl;
        cout << "Surface adjoint coefficients file name: " << SurfAdjCoeff_FileName << "." << endl;
      }
    }
    else {
      if (!ContinuousAdjoint && !DiscreteAdjoint) {
        cout << "Surface structure coefficients file name: " << SurfStructure_FileName << "." << endl;
        cout << "Structure variables file name: " << Structure_FileName << "." << endl;
        cout << "Restart structure file name: " << Restart_FEMFileName << "." << endl;
      }
      if (ContinuousAdjoint || DiscreteAdjoint) {
        cout << "Surface structure coefficients file name: " << AdjSurfStructure_FileName << "." << endl;
        cout << "Structure variables file name: " << AdjStructure_FileName << "." << endl;
        cout << "Restart structure file name: " << Restart_AdjFEMFileName << "." << endl;
      }
    }

  }

  if (val_software == SU2_SOL) {
    if (Low_MemoryOutput) cout << "Writing output files with low memory RAM requirements."<< endl;
    switch (Output_FileFormat) {
      case PARAVIEW: cout << "The output file format is Paraview ASCII (.vtk)." << endl; break;
      case TECPLOT: cout << "The output file format is Tecplot ASCII (.dat)." << endl; break;
      case TECPLOT_BINARY: cout << "The output file format is Tecplot binary (.plt)." << endl; break;
      case FIELDVIEW: cout << "The output file format is FieldView ASCII (.uns)." << endl; break;
      case FIELDVIEW_BINARY: cout << "The output file format is FieldView binary (.uns)." << endl; break;
      case CGNS_SOL: cout << "The output file format is CGNS (.cgns)." << endl; break;
    }
    cout << "Flow variables file name: " << Flow_FileName << "." << endl;
  }

  if (val_software == SU2_DEF) {
    cout << "Output mesh file name: " << Mesh_Out_FileName << ". " << endl;
    if (Visualize_Deformation) cout << "A file will be created to visualize the deformation." << endl;
    else cout << "No file for visualizing the deformation." << endl;
    switch (GetDeform_Stiffness_Type()) {
      case INVERSE_VOLUME:
        cout << "Cell stiffness scaled by inverse of the cell volume." << endl;
        break;
      case SOLID_WALL_DISTANCE:
        cout << "Cell stiffness scaled by distance to nearest solid surface." << endl;
        break;
      case CONSTANT_STIFFNESS:
        cout << "Imposing constant cell stiffness." << endl;
        break;
    }
  }

  if (val_software == SU2_MSH) {
    cout << "Output mesh file name: " << Mesh_Out_FileName << ". " << endl;
  }

  if (val_software == SU2_DOT) {
    if (DiscreteAdjoint) {
      cout << "Output Volume Sensitivity file name: " << VolSens_FileName << ". " << endl;
      cout << "Output Surface Sensitivity file name: " << SurfSens_FileName << ". " << endl;
    }
    cout << "Output gradient file name: " << ObjFunc_Grad_FileName << ". " << endl;
  }

  if (val_software == SU2_MSH) {
    cout << "Output mesh file name: " << Mesh_Out_FileName << ". " << endl;
    cout << "Restart flow file name: " << Restart_FlowFileName << "." << endl;
    if ((Kind_Adaptation == FULL_ADJOINT) || (Kind_Adaptation == GRAD_ADJOINT) || (Kind_Adaptation == GRAD_FLOW_ADJ) ||
        (Kind_Adaptation == COMPUTABLE) || (Kind_Adaptation == REMAINING)) {
      if (Kind_ObjFunc[0] == DRAG_COEFFICIENT) cout << "Restart adjoint file name: " << Restart_AdjFileName << "." << endl;
      if (Kind_ObjFunc[0] == EQUIVALENT_AREA) cout << "Restart adjoint file name: " << Restart_AdjFileName << "." << endl;
      if (Kind_ObjFunc[0] == NEARFIELD_PRESSURE) cout << "Restart adjoint file name: " << Restart_AdjFileName << "." << endl;
      if (Kind_ObjFunc[0] == LIFT_COEFFICIENT) cout << "Restart adjoint file name: " << Restart_AdjFileName << "." << endl;
    }
  }

  cout << endl <<"------------------- Config File Boundary Information --------------------" << endl;

  if (nMarker_Euler != 0) {
    cout << "Euler wall boundary marker(s): ";
    for (iMarker_Euler = 0; iMarker_Euler < nMarker_Euler; iMarker_Euler++) {
      cout << Marker_Euler[iMarker_Euler];
      if (iMarker_Euler < nMarker_Euler-1) cout << ", ";
      else cout <<"."<< endl;
    }
  }

  if (nMarker_FarField != 0) {
    cout << "Far-field boundary marker(s): ";
    for (iMarker_FarField = 0; iMarker_FarField < nMarker_FarField; iMarker_FarField++) {
      cout << Marker_FarField[iMarker_FarField];
      if (iMarker_FarField < nMarker_FarField-1) cout << ", ";
      else cout <<"."<< endl;
    }
  }

  if (nMarker_SymWall != 0) {
    cout << "Symmetry plane boundary marker(s): ";
    for (iMarker_SymWall = 0; iMarker_SymWall < nMarker_SymWall; iMarker_SymWall++) {
      cout << Marker_SymWall[iMarker_SymWall];
      if (iMarker_SymWall < nMarker_SymWall-1) cout << ", ";
      else cout <<"."<< endl;
    }
  }

  if (nMarker_Pressure != 0) {
    cout << "Pressure boundary marker(s): ";
    for (iMarker_Pressure = 0; iMarker_Pressure < nMarker_Pressure; iMarker_Pressure++) {
      cout << Marker_Pressure[iMarker_Pressure];
      if (iMarker_Pressure < nMarker_Pressure-1) cout << ", ";
      else cout <<"."<< endl;
    }
  }

  if (nMarker_PerBound != 0) {
    cout << "Periodic boundary marker(s): ";
    for (iMarker_PerBound = 0; iMarker_PerBound < nMarker_PerBound; iMarker_PerBound++) {
      cout << Marker_PerBound[iMarker_PerBound];
      if (iMarker_PerBound < nMarker_PerBound-1) cout << ", ";
      else cout <<"."<< endl;
    }
  }

  if (nMarker_NearFieldBound != 0) {
    cout << "Near-field boundary marker(s): ";
    for (iMarker_NearFieldBound = 0; iMarker_NearFieldBound < nMarker_NearFieldBound; iMarker_NearFieldBound++) {
      cout << Marker_NearFieldBound[iMarker_NearFieldBound];
      if (iMarker_NearFieldBound < nMarker_NearFieldBound-1) cout << ", ";
      else cout <<"."<< endl;
    }
  }

  if (nMarker_InterfaceBound != 0) {
    cout << "Interface boundary marker(s): ";
    for (iMarker_InterfaceBound = 0; iMarker_InterfaceBound < nMarker_InterfaceBound; iMarker_InterfaceBound++) {
      cout << Marker_InterfaceBound[iMarker_InterfaceBound];
      if (iMarker_InterfaceBound < nMarker_InterfaceBound-1) cout << ", ";
      else cout <<"."<< endl;
    }
  }
  
  if (nMarker_Fluid_InterfaceBound != 0) {
    cout << "Fluid interface boundary marker(s): ";
    for (iMarker_Fluid_InterfaceBound = 0; iMarker_Fluid_InterfaceBound < nMarker_Fluid_InterfaceBound; iMarker_Fluid_InterfaceBound++) {
      cout << Marker_Fluid_InterfaceBound[iMarker_Fluid_InterfaceBound];
      if (iMarker_Fluid_InterfaceBound < nMarker_Fluid_InterfaceBound-1) cout << ", ";
      else cout <<"."<< endl;
    }
  }

  if (nMarker_Dirichlet != 0) {
    cout << "Dirichlet boundary marker(s): ";
    for (iMarker_Dirichlet = 0; iMarker_Dirichlet < nMarker_Dirichlet; iMarker_Dirichlet++) {
      cout << Marker_Dirichlet[iMarker_Dirichlet];
      if (iMarker_Dirichlet < nMarker_Dirichlet-1) cout << ", ";
      else cout <<"."<< endl;
    }
  }

  if (nMarker_FlowLoad != 0) {
    cout << "Flow Load boundary marker(s): ";
    for (iMarker_FlowLoad = 0; iMarker_FlowLoad < nMarker_FlowLoad; iMarker_FlowLoad++) {
      cout << Marker_FlowLoad[iMarker_FlowLoad];
      if (iMarker_FlowLoad < nMarker_FlowLoad-1) cout << ", ";
      else cout <<"."<< endl;
    }
  }
  
  if (nMarker_Internal != 0) {
    cout << "Internal boundary marker(s): ";
    for (iMarker_Internal = 0; iMarker_Internal < nMarker_Internal; iMarker_Internal++) {
      cout << Marker_Internal[iMarker_Internal];
      if (iMarker_Internal < nMarker_Internal-1) cout << ", ";
      else cout <<"."<< endl;
    }
  }

  if (nMarker_Inlet != 0) {
    cout << "Inlet boundary marker(s): ";
    for (iMarker_Inlet = 0; iMarker_Inlet < nMarker_Inlet; iMarker_Inlet++) {
      cout << Marker_Inlet[iMarker_Inlet];
      if (iMarker_Inlet < nMarker_Inlet-1) cout << ", ";
      else cout <<"."<< endl;
    }
  }

  if (nMarker_Riemann != 0) {
      cout << "Riemann boundary marker(s): ";
      for (iMarker_Riemann = 0; iMarker_Riemann < nMarker_Riemann; iMarker_Riemann++) {
        cout << Marker_Riemann[iMarker_Riemann];
        if (iMarker_Riemann < nMarker_Riemann-1) cout << ", ";
        else cout <<"."<< endl;
    }
  }
  
  if (nMarker_Giles != 0) {
      cout << "Giles boundary marker(s): ";
      for (iMarker_Giles = 0; iMarker_Giles < nMarker_Giles; iMarker_Giles++) {
        cout << Marker_Giles[iMarker_Giles];
        if (iMarker_Giles < nMarker_Giles-1) cout << ", ";
        else cout <<"."<< endl;
    }
  }

  if (nMarker_MixingPlaneInterface != 0) {
      cout << "MixingPlane boundary marker(s): ";
      for (iMarker_MixingPlaneInterface = 0; iMarker_MixingPlaneInterface < nMarker_MixingPlaneInterface; iMarker_MixingPlaneInterface++) {
        cout << Marker_MixingPlaneInterface[iMarker_MixingPlaneInterface];
        if (iMarker_MixingPlaneInterface < nMarker_MixingPlaneInterface-1) cout << ", ";
        else cout <<"."<< endl;
    }
  }

  if (nMarker_EngineInflow != 0) {
    cout << "Engine inflow boundary marker(s): ";
    for (iMarker_EngineInflow = 0; iMarker_EngineInflow < nMarker_EngineInflow; iMarker_EngineInflow++) {
      cout << Marker_EngineInflow[iMarker_EngineInflow];
      if (iMarker_EngineInflow < nMarker_EngineInflow-1) cout << ", ";
      else cout <<"."<< endl;
    }
  }

  if (nMarker_EngineExhaust != 0) {
    cout << "Engine exhaust boundary marker(s): ";
    for (iMarker_EngineExhaust = 0; iMarker_EngineExhaust < nMarker_EngineExhaust; iMarker_EngineExhaust++) {
      cout << Marker_EngineExhaust[iMarker_EngineExhaust];
      if (iMarker_EngineExhaust < nMarker_EngineExhaust-1) cout << ", ";
      else cout <<"."<< endl;
    }
  }

  if (nMarker_Supersonic_Inlet != 0) {
    cout << "Supersonic inlet boundary marker(s): ";
    for (iMarker_Supersonic_Inlet = 0; iMarker_Supersonic_Inlet < nMarker_Supersonic_Inlet; iMarker_Supersonic_Inlet++) {
      cout << Marker_Supersonic_Inlet[iMarker_Supersonic_Inlet];
      if (iMarker_Supersonic_Inlet < nMarker_Supersonic_Inlet-1) cout << ", ";
      else cout <<"."<< endl;
    }
  }
  
  if (nMarker_Supersonic_Outlet != 0) {
    cout << "Supersonic outlet boundary marker(s): ";
    for (iMarker_Supersonic_Outlet = 0; iMarker_Supersonic_Outlet < nMarker_Supersonic_Outlet; iMarker_Supersonic_Outlet++) {
      cout << Marker_Supersonic_Outlet[iMarker_Supersonic_Outlet];
      if (iMarker_Supersonic_Outlet < nMarker_Supersonic_Outlet-1) cout << ", ";
      else cout <<"."<< endl;
    }
  }

  if (nMarker_Outlet != 0) {
    cout << "Outlet boundary marker(s): ";
    for (iMarker_Outlet = 0; iMarker_Outlet < nMarker_Outlet; iMarker_Outlet++) {
      cout << Marker_Outlet[iMarker_Outlet];
      if (iMarker_Outlet < nMarker_Outlet-1) cout << ", ";
      else cout <<"."<< endl;
    }
  }

  if (nMarker_Isothermal != 0) {
    cout << "Isothermal wall boundary marker(s): ";
    for (iMarker_Isothermal = 0; iMarker_Isothermal < nMarker_Isothermal; iMarker_Isothermal++) {
      cout << Marker_Isothermal[iMarker_Isothermal];
      if (iMarker_Isothermal < nMarker_Isothermal-1) cout << ", ";
      else cout <<"."<< endl;
    }
  }

  if (nMarker_HeatFlux != 0) {
    cout << "Constant heat flux wall boundary marker(s): ";
    for (iMarker_HeatFlux = 0; iMarker_HeatFlux < nMarker_HeatFlux; iMarker_HeatFlux++) {
      cout << Marker_HeatFlux[iMarker_HeatFlux];
      if (iMarker_HeatFlux < nMarker_HeatFlux-1) cout << ", ";
      else cout <<"."<< endl;
    }
  }

  if (nMarker_Clamped != 0) {
    cout << "Clamped boundary marker(s): ";
    for (iMarker_Clamped = 0; iMarker_Clamped < nMarker_Clamped; iMarker_Clamped++) {
      cout << Marker_Clamped[iMarker_Clamped];
      if (iMarker_Clamped < nMarker_Clamped-1) cout << ", ";
      else cout <<"."<<endl;
    }
  }

  if (nMarker_Displacement != 0) {
    cout << "Displacement boundary marker(s): ";
    for (iMarker_Displacement = 0; iMarker_Displacement < nMarker_Displacement; iMarker_Displacement++) {
      cout << Marker_Displacement[iMarker_Displacement];
      if (iMarker_Displacement < nMarker_Displacement-1) cout << ", ";
      else cout <<"."<< endl;
    }
  }

  if (nMarker_Load != 0) {
    cout << "Normal load boundary marker(s): ";
    for (iMarker_Load = 0; iMarker_Load < nMarker_Load; iMarker_Load++) {
      cout << Marker_Load[iMarker_Load];
      if (iMarker_Load < nMarker_Load-1) cout << ", ";
      else cout <<"."<< endl;
    }
  }

  if (nMarker_Damper != 0) {
    cout << "Damper boundary marker(s): ";
    for (iMarker_Damper = 0; iMarker_Damper < nMarker_Damper; iMarker_Damper++) {
      cout << Marker_Damper[iMarker_Damper];
      if (iMarker_Damper < nMarker_Damper-1) cout << ", ";
      else cout <<"."<< endl;
    }
  }


  if (nMarker_Load_Dir != 0) {
    cout << "Load boundary marker(s) in cartesian coordinates: ";
    for (iMarker_Load_Dir = 0; iMarker_Load_Dir < nMarker_Load_Dir; iMarker_Load_Dir++) {
      cout << Marker_Load_Dir[iMarker_Load_Dir];
      if (iMarker_Load_Dir < nMarker_Load_Dir-1) cout << ", ";
      else cout <<"."<<endl;
    }
  }

  if (nMarker_Disp_Dir != 0) {
    cout << "Disp boundary marker(s) in cartesian coordinates: ";
    for (iMarker_Disp_Dir = 0; iMarker_Disp_Dir < nMarker_Disp_Dir; iMarker_Disp_Dir++) {
      cout << Marker_Disp_Dir[iMarker_Disp_Dir];
      if (iMarker_Disp_Dir < nMarker_Disp_Dir-1) cout << ", ";
      else cout <<"."<<endl;
    }
  }

  if (nMarker_Load_Sine != 0) {
    cout << "Sine-Wave Load boundary marker(s): ";
    for (iMarker_Load_Sine = 0; iMarker_Load_Sine < nMarker_Load_Sine; iMarker_Load_Sine++) {
      cout << Marker_Load_Sine[iMarker_Load_Sine];
      if (iMarker_Load_Sine < nMarker_Load_Sine-1) cout << ", ";
      else cout <<"."<<endl;
    }
  }

  if (nMarker_Neumann != 0) {
    cout << "Neumann boundary marker(s): ";
    for (iMarker_Neumann = 0; iMarker_Neumann < nMarker_Neumann; iMarker_Neumann++) {
      cout << Marker_Neumann[iMarker_Neumann];
      if (iMarker_Neumann < nMarker_Neumann-1) cout << ", ";
      else cout <<"."<< endl;
    }
  }

  if (nMarker_Custom != 0) {
    cout << "Custom boundary marker(s): ";
    for (iMarker_Custom = 0; iMarker_Custom < nMarker_Custom; iMarker_Custom++) {
      cout << Marker_Custom[iMarker_Custom];
      if (iMarker_Custom < nMarker_Custom-1) cout << ", ";
      else cout <<"."<< endl;
    }
  }

  if (nMarker_ActDiskInlet != 0) {
    cout << "Actuator disk (inlet) boundary marker(s): ";
    for (iMarker_ActDiskInlet = 0; iMarker_ActDiskInlet < nMarker_ActDiskInlet; iMarker_ActDiskInlet++) {
      cout << Marker_ActDiskInlet[iMarker_ActDiskInlet];
      if (iMarker_ActDiskInlet < nMarker_ActDiskInlet-1) cout << ", ";
      else cout <<"."<< endl;
    }
  }

  if (nMarker_ActDiskOutlet != 0) {
    cout << "Actuator disk (outlet) boundary marker(s): ";
    for (iMarker_ActDiskOutlet = 0; iMarker_ActDiskOutlet < nMarker_ActDiskOutlet; iMarker_ActDiskOutlet++) {
      cout << Marker_ActDiskOutlet[iMarker_ActDiskOutlet];
      if (iMarker_ActDiskOutlet < nMarker_ActDiskOutlet-1) cout << ", ";
      else cout <<"."<< endl;
    }
  }

}

bool CConfig::TokenizeString(string & str, string & option_name,
                             vector<string> & option_value) {
  const string delimiters(" ()[]{}:,\t\n\v\f\r");
  // check for comments or empty string
  string::size_type pos, last_pos;
  pos = str.find_first_of("%");
  if ( (str.length() == 0) || (pos == 0) ) {
    // str is empty or a comment line, so no option here
    return false;
  }
  if (pos != string::npos) {
    // remove comment at end if necessary
    str.erase(pos);
  }

  // look for line composed on only delimiters (usually whitespace)
  pos = str.find_first_not_of(delimiters);
  if (pos == string::npos) {
    return false;
  }

  // find the equals sign and split string
  string name_part, value_part;
  pos = str.find("=");
  if (pos == string::npos) {
    cerr << "Error in TokenizeString(): "
    << "line in the configuration file with no \"=\" sign."
    << endl;
    cout << "Look for: " << str << endl;
    cout << "str.length() = " << str.length() << endl;
    throw(-1);
  }
  name_part = str.substr(0, pos);
  value_part = str.substr(pos+1, string::npos);
  //cout << "name_part  = |" << name_part  << "|" << endl;
  //cout << "value_part = |" << value_part << "|" << endl;

  // the first_part should consist of one string with no interior delimiters
  last_pos = name_part.find_first_not_of(delimiters, 0);
  pos = name_part.find_first_of(delimiters, last_pos);
  if ( (name_part.length() == 0) || (last_pos == string::npos) ) {
    cerr << "Error in CConfig::TokenizeString(): "
    << "line in the configuration file with no name before the \"=\" sign."
    << endl;
    throw(-1);
  }
  if (pos == string::npos) pos = name_part.length();
  option_name = name_part.substr(last_pos, pos - last_pos);
  last_pos = name_part.find_first_not_of(delimiters, pos);
  if (last_pos != string::npos) {
    cerr << "Error in TokenizeString(): "
    << "two or more options before an \"=\" sign in the configuration file."
    << endl;
    throw(-1);
  }
  StringToUpperCase(option_name);

  //cout << "option_name = |" << option_name << "|" << endl;
  //cout << "pos = " << pos << ": last_pos = " << last_pos << endl;

  // now fill the option value vector
  option_value.clear();
  last_pos = value_part.find_first_not_of(delimiters, 0);
  pos = value_part.find_first_of(delimiters, last_pos);
  while (string::npos != pos || string::npos != last_pos) {
    // add token to the vector<string>
    option_value.push_back(value_part.substr(last_pos, pos - last_pos));
    // skip delimiters
    last_pos = value_part.find_first_not_of(delimiters, pos);
    // find next "non-delimiter"
    pos = value_part.find_first_of(delimiters, last_pos);
  }
  if (option_value.size() == 0) {
    cerr << "Error in TokenizeString(): "
    << "option " << option_name << " in configuration file with no value assigned."
    << endl;
    throw(-1);
  }

#if 0
  cout << "option value(s) = ";
  for (unsigned int i = 0; i < option_value.size(); i++)
    cout << option_value[i] << " ";
  cout << endl;
#endif

  // look for ';' DV delimiters attached to values
  vector<string>::iterator it;
  it = option_value.begin();
  while (it != option_value.end()) {
    if (it->compare(";") == 0) {
      it++;
      continue;
    }

    pos = it->find(';');
    if (pos != string::npos) {
      string before_semi = it->substr(0, pos);
      string after_semi= it->substr(pos+1, string::npos);
      if (before_semi.empty()) {
        *it = ";";
        it++;
        option_value.insert(it, after_semi);
      } else {
        *it = before_semi;
        it++;
        vector<string> to_insert;
        to_insert.push_back(";");
        if (!after_semi.empty())
          to_insert.push_back(after_semi);
        option_value.insert(it, to_insert.begin(), to_insert.end());
      }
      it = option_value.begin(); // go back to beginning; not efficient
      continue;
    } else {
      it++;
    }
  }
#if 0
  cout << "option value(s) = ";
  for (unsigned int i = 0; i < option_value.size(); i++)
    cout << option_value[i] << " ";
  cout << endl;
#endif
  // remove any consecutive ";"
  it = option_value.begin();
  bool semi_at_prev = false;
  while (it != option_value.end()) {
    if (semi_at_prev) {
      if (it->compare(";") == 0) {
        option_value.erase(it);
        it = option_value.begin();
        semi_at_prev = false;
        continue;
      }
    }
    if (it->compare(";") == 0) {
      semi_at_prev = true;
    } else {
      semi_at_prev = false;
    }
    it++;
  }

#if 0
  cout << "option value(s) = ";
  for (unsigned int i = 0; i < option_value.size(); i++)
    cout << option_value[i] << " ";
  cout << endl;
#endif
  return true;
}

unsigned short CConfig::GetMarker_CfgFile_TagBound(string val_marker) {

  unsigned short iMarker_CfgFile;

  for (iMarker_CfgFile = 0; iMarker_CfgFile < nMarker_CfgFile; iMarker_CfgFile++)
    if (Marker_CfgFile_TagBound[iMarker_CfgFile] == val_marker)
      return iMarker_CfgFile;

  cout <<"The configuration file doesn't have any definition for marker "<< val_marker <<"!!" << endl;
  exit(EXIT_FAILURE);
  
}

string CConfig::GetMarker_CfgFile_TagBound(unsigned short val_marker) {
  return Marker_CfgFile_TagBound[val_marker];
}

unsigned short CConfig::GetMarker_CfgFile_KindBC(string val_marker) {
  unsigned short iMarker_CfgFile;
  for (iMarker_CfgFile = 0; iMarker_CfgFile < nMarker_CfgFile; iMarker_CfgFile++)
    if (Marker_CfgFile_TagBound[iMarker_CfgFile] == val_marker) break;
  return Marker_CfgFile_KindBC[iMarker_CfgFile];
}

unsigned short CConfig::GetMarker_CfgFile_Monitoring(string val_marker) {
  unsigned short iMarker_CfgFile;
  for (iMarker_CfgFile = 0; iMarker_CfgFile < nMarker_CfgFile; iMarker_CfgFile++)
    if (Marker_CfgFile_TagBound[iMarker_CfgFile] == val_marker) break;
  return Marker_CfgFile_Monitoring[iMarker_CfgFile];
}

unsigned short CConfig::GetMarker_CfgFile_GeoEval(string val_marker) {
  unsigned short iMarker_CfgFile;
  for (iMarker_CfgFile = 0; iMarker_CfgFile < nMarker_CfgFile; iMarker_CfgFile++)
    if (Marker_CfgFile_TagBound[iMarker_CfgFile] == val_marker) break;
  return Marker_CfgFile_GeoEval[iMarker_CfgFile];
}

unsigned short CConfig::GetMarker_CfgFile_Designing(string val_marker) {
  unsigned short iMarker_CfgFile;
  for (iMarker_CfgFile = 0; iMarker_CfgFile < nMarker_CfgFile; iMarker_CfgFile++)
    if (Marker_CfgFile_TagBound[iMarker_CfgFile] == val_marker) break;
  return Marker_CfgFile_Designing[iMarker_CfgFile];
}

unsigned short CConfig::GetMarker_CfgFile_Plotting(string val_marker) {
  unsigned short iMarker_CfgFile;
  for (iMarker_CfgFile = 0; iMarker_CfgFile < nMarker_CfgFile; iMarker_CfgFile++)
    if (Marker_CfgFile_TagBound[iMarker_CfgFile] == val_marker) break;
  return Marker_CfgFile_Plotting[iMarker_CfgFile];
}

unsigned short CConfig::GetMarker_CfgFile_Analyze(string val_marker) {
  unsigned short iMarker_CfgFile;
  for (iMarker_CfgFile = 0; iMarker_CfgFile < nMarker_CfgFile; iMarker_CfgFile++)
    if (Marker_CfgFile_TagBound[iMarker_CfgFile] == val_marker) break;
  return Marker_CfgFile_Analyze[iMarker_CfgFile];
}


unsigned short CConfig::GetMarker_CfgFile_ZoneInterface(string val_marker) {
  unsigned short iMarker_CfgFile;
  for (iMarker_CfgFile = 0; iMarker_CfgFile < nMarker_CfgFile; iMarker_CfgFile++)
    if (Marker_CfgFile_TagBound[iMarker_CfgFile] == val_marker) break;
  return Marker_CfgFile_ZoneInterface[iMarker_CfgFile];
}

unsigned short CConfig::GetMarker_CfgFile_Turbomachinery(string val_marker) {
  unsigned short iMarker_CfgFile;
  for (iMarker_CfgFile = 0; iMarker_CfgFile < nMarker_CfgFile; iMarker_CfgFile++)
    if (Marker_CfgFile_TagBound[iMarker_CfgFile] == val_marker) break;
  return Marker_CfgFile_Turbomachinery[iMarker_CfgFile];
}

unsigned short CConfig::GetMarker_CfgFile_TurbomachineryFlag(string val_marker) {
  unsigned short iMarker_CfgFile;
  for (iMarker_CfgFile = 0; iMarker_CfgFile < nMarker_CfgFile; iMarker_CfgFile++)
    if (Marker_CfgFile_TagBound[iMarker_CfgFile] == val_marker) break;
  return Marker_CfgFile_TurbomachineryFlag[iMarker_CfgFile];
}

unsigned short CConfig::GetMarker_CfgFile_MixingPlaneInterface(string val_marker) {
  unsigned short iMarker_CfgFile;
  for (iMarker_CfgFile = 0; iMarker_CfgFile < nMarker_CfgFile; iMarker_CfgFile++)
    if (Marker_CfgFile_TagBound[iMarker_CfgFile] == val_marker) break;
  return Marker_CfgFile_MixingPlaneInterface[iMarker_CfgFile];
}

unsigned short CConfig::GetMarker_CfgFile_DV(string val_marker) {
  unsigned short iMarker_CfgFile;
  for (iMarker_CfgFile = 0; iMarker_CfgFile < nMarker_CfgFile; iMarker_CfgFile++)
    if (Marker_CfgFile_TagBound[iMarker_CfgFile] == val_marker) break;
  return Marker_CfgFile_DV[iMarker_CfgFile];
}

unsigned short CConfig::GetMarker_CfgFile_Moving(string val_marker) {
  unsigned short iMarker_CfgFile;
  for (iMarker_CfgFile = 0; iMarker_CfgFile < nMarker_CfgFile; iMarker_CfgFile++)
    if (Marker_CfgFile_TagBound[iMarker_CfgFile] == val_marker) break;
  return Marker_CfgFile_Moving[iMarker_CfgFile];
}

unsigned short CConfig::GetMarker_CfgFile_CHT(string val_marker){
  unsigned short iMarker_CfgFile;
  for (iMarker_CfgFile=0; iMarker_CfgFile < nMarker_CfgFile; iMarker_CfgFile++)
    if (Marker_CfgFile_TagBound[iMarker_CfgFile] == val_marker) break;
  return Marker_CfgFile_CHT[iMarker_CfgFile];
}

unsigned short CConfig::GetMarker_CfgFile_PerBound(string val_marker) {
  unsigned short iMarker_CfgFile;
  for (iMarker_CfgFile = 0; iMarker_CfgFile < nMarker_CfgFile; iMarker_CfgFile++)
    if (Marker_CfgFile_TagBound[iMarker_CfgFile] == val_marker) break;
  return Marker_CfgFile_PerBound[iMarker_CfgFile];
}

int CConfig::GetMarker_ZoneInterface(string val_marker) {	
	  unsigned short iMarker_CfgFile;
	  for (iMarker_CfgFile = 0; iMarker_CfgFile < nMarker_CfgFile; iMarker_CfgFile++)
    
		  if (Marker_CfgFile_TagBound[iMarker_CfgFile] == val_marker)
				return  Marker_CfgFile_ZoneInterface[iMarker_CfgFile];
    return 0;
}


CConfig::~CConfig(void) {
	
  unsigned long iDV, iMarker, iPeriodic, iFFD;

  /*--- Delete all of the option objects in the global option map ---*/
    
  for(map<string, COptionBase*>::iterator itr = option_map.begin(); itr != option_map.end(); itr++) {
    delete itr->second;
  }
 
  if (RK_Alpha_Step != NULL) delete [] RK_Alpha_Step;
  if (MG_PreSmooth  != NULL) delete [] MG_PreSmooth;
  if (MG_PostSmooth != NULL) delete [] MG_PostSmooth;
  
  /*--- Free memory for Aeroelastic problems. ---*/

  if (Grid_Movement && Aeroelastic_Simulation) {
    if (Aeroelastic_pitch  != NULL) delete[] Aeroelastic_pitch;
    if (Aeroelastic_plunge != NULL) delete[] Aeroelastic_plunge;
  }

  /*--- Free memory for unspecified grid motion parameters ---*/

 if (Kind_GridMovement != NULL) delete [] Kind_GridMovement;

 /*--- Free memory for airfoil sections ---*/

 if (LocationStations   != NULL) delete [] LocationStations;

  /*--- motion origin: ---*/
  
  if (Motion_Origin_X   != NULL) delete [] Motion_Origin_X;
  if (Motion_Origin_Y   != NULL) delete [] Motion_Origin_Y;
  if (Motion_Origin_Z   != NULL) delete [] Motion_Origin_Z;
  if (MoveMotion_Origin != NULL) delete [] MoveMotion_Origin;

  /*--- translation: ---*/
  
  if (Translation_Rate_X != NULL) delete [] Translation_Rate_X;
  if (Translation_Rate_Y != NULL) delete [] Translation_Rate_Y;
  if (Translation_Rate_Z != NULL) delete [] Translation_Rate_Z;

  /*--- rotation: ---*/
  
  if (Rotation_Rate_X != NULL) delete [] Rotation_Rate_X;
  if (Rotation_Rate_Y != NULL) delete [] Rotation_Rate_Y;
  if (Rotation_Rate_Z != NULL) delete [] Rotation_Rate_Z;

  /*--- pitching: ---*/
  
  if (Pitching_Omega_X != NULL) delete [] Pitching_Omega_X;
  if (Pitching_Omega_Y != NULL) delete [] Pitching_Omega_Y;
  if (Pitching_Omega_Z != NULL) delete [] Pitching_Omega_Z;

  /*--- pitching amplitude: ---*/
  
  if (Pitching_Ampl_X != NULL) delete [] Pitching_Ampl_X;
  if (Pitching_Ampl_Y != NULL) delete [] Pitching_Ampl_Y;
  if (Pitching_Ampl_Z != NULL) delete [] Pitching_Ampl_Z;

  /*--- pitching phase: ---*/
  
  if (Pitching_Phase_X != NULL) delete [] Pitching_Phase_X;
  if (Pitching_Phase_Y != NULL) delete [] Pitching_Phase_Y;
  if (Pitching_Phase_Z != NULL) delete [] Pitching_Phase_Z;

  /*--- plunging: ---*/
  
  if (Plunging_Omega_X != NULL) delete [] Plunging_Omega_X;
  if (Plunging_Omega_Y != NULL) delete [] Plunging_Omega_Y;
  if (Plunging_Omega_Z != NULL) delete [] Plunging_Omega_Z;

  /*--- plunging amplitude: ---*/
  
  if (Plunging_Ampl_X != NULL) delete [] Plunging_Ampl_X;
  if (Plunging_Ampl_Y != NULL) delete [] Plunging_Ampl_Y;
  if (Plunging_Ampl_Z != NULL) delete [] Plunging_Ampl_Z;

  /*--- reference origin for moments ---*/
  
  if (RefOriginMoment   != NULL) delete [] RefOriginMoment;
  if (RefOriginMoment_X != NULL) delete [] RefOriginMoment_X;
  if (RefOriginMoment_Y != NULL) delete [] RefOriginMoment_Y;
  if (RefOriginMoment_Z != NULL) delete [] RefOriginMoment_Z;

  /*--- Free memory for Harmonic Blance Frequency  pointer ---*/
    
  if (Omega_HB != NULL) delete [] Omega_HB;
    
  /*--- Marker pointers ---*/
  
  if (Marker_CfgFile_GeoEval != NULL) delete[] Marker_CfgFile_GeoEval;
  if (Marker_All_GeoEval     != NULL) delete[] Marker_All_GeoEval;
  
  if (Marker_CfgFile_TagBound != NULL) delete[] Marker_CfgFile_TagBound;
  if (Marker_All_TagBound     != NULL) delete[] Marker_All_TagBound;
  
  if (Marker_CfgFile_KindBC != NULL) delete[] Marker_CfgFile_KindBC;
  if (Marker_All_KindBC     != NULL) delete[] Marker_All_KindBC;
  
  if (Marker_CfgFile_Monitoring != NULL) delete[] Marker_CfgFile_Monitoring;
  if (Marker_All_Monitoring     != NULL) delete[] Marker_All_Monitoring;
  
  if (Marker_CfgFile_Designing != NULL) delete[] Marker_CfgFile_Designing;
  if (Marker_All_Designing     != NULL) delete[] Marker_All_Designing;
  
  if (Marker_CfgFile_Plotting != NULL) delete[] Marker_CfgFile_Plotting;
  if (Marker_All_Plotting     != NULL) delete[] Marker_All_Plotting;
  
  if (Marker_CfgFile_Analyze != NULL) delete[] Marker_CfgFile_Analyze;
  if (Marker_All_Analyze  != NULL) delete[] Marker_All_Analyze;

  if (Marker_CfgFile_ZoneInterface != NULL) delete[] Marker_CfgFile_ZoneInterface;
  if (Marker_All_ZoneInterface     != NULL) delete[] Marker_All_ZoneInterface;
  
  if (Marker_CfgFile_DV != NULL) delete[] Marker_CfgFile_DV;
  if (Marker_All_DV     != NULL) delete[] Marker_All_DV;
  
  if (Marker_CfgFile_Moving != NULL) delete[] Marker_CfgFile_Moving;
  if (Marker_All_Moving     != NULL) delete[] Marker_All_Moving;

  if (Marker_CfgFile_CHT    != NULL) delete[] Marker_CfgFile_CHT;
  if (Marker_All_BCCustom   != NULL) delete[] Marker_All_BCCustom;

  if (Marker_All_CHT != NULL) delete[] Marker_All_CHT;
  
  if (Marker_CfgFile_PerBound != NULL) delete[] Marker_CfgFile_PerBound;
  if (Marker_All_PerBound     != NULL) delete[] Marker_All_PerBound;

  if (Marker_DV!= NULL)               delete[] Marker_DV;
  if (Marker_Moving != NULL)           delete[] Marker_Moving;
  if (Marker_Monitoring != NULL)      delete[] Marker_Monitoring;
  if (Marker_Designing != NULL)       delete[] Marker_Designing;
  if (Marker_GeoEval != NULL)         delete[] Marker_GeoEval;
  if (Marker_Plotting != NULL)        delete[] Marker_Plotting;
  if (Marker_Analyze != NULL)        delete[] Marker_Analyze;
  if (Marker_WallFunctions != NULL)  delete[] Marker_WallFunctions;
  if (Marker_ZoneInterface != NULL)        delete[] Marker_ZoneInterface;
  if (Marker_CHT != NULL)             delete [] Marker_CHT;
  if (Marker_All_SendRecv != NULL)    delete[] Marker_All_SendRecv;

  if (Kind_WallFunctions != NULL) delete[] Kind_WallFunctions;

  if (IntInfo_WallFunctions != NULL) {
    for (iMarker = 0; iMarker < nMarker_WallFunctions; ++iMarker) {
      if (IntInfo_WallFunctions[iMarker] != NULL)
        delete[] IntInfo_WallFunctions[iMarker];
    }
    delete[] IntInfo_WallFunctions;
  }

  if (DoubleInfo_WallFunctions != NULL) {
    for (iMarker = 0; iMarker < nMarker_WallFunctions; ++iMarker) {
      if (DoubleInfo_WallFunctions[iMarker] != NULL) 
        delete[] DoubleInfo_WallFunctions[iMarker];
    }
    delete[] DoubleInfo_WallFunctions;
  }

  if (Kind_ObjFunc != NULL)      delete[] Kind_ObjFunc;
  if (Weight_ObjFunc != NULL)      delete[] Weight_ObjFunc;

  if (DV_Value != NULL) {
    for (iDV = 0; iDV < nDV; iDV++) delete[] DV_Value[iDV];
    delete [] DV_Value;
  }
  
  if (ParamDV != NULL) {
    for (iDV = 0; iDV < nDV; iDV++) delete[] ParamDV[iDV];
    delete [] ParamDV;
  }
  
  if (CoordFFDBox != NULL) {
    for (iFFD = 0; iFFD < nFFDBox; iFFD++) delete[] CoordFFDBox[iFFD];
    delete [] CoordFFDBox;
  }
  
  if (DegreeFFDBox != NULL) {
    for (iFFD = 0; iFFD < nFFDBox; iFFD++) delete[] DegreeFFDBox[iFFD];
    delete [] DegreeFFDBox;
  }
  
  if (Design_Variable != NULL)    delete[] Design_Variable;
  if (Dirichlet_Value != NULL)    delete[] Dirichlet_Value;
  
  if (Exhaust_Temperature_Target != NULL)    delete[]  Exhaust_Temperature_Target;
  if (Exhaust_Pressure_Target != NULL)    delete[]  Exhaust_Pressure_Target;
  if (Exhaust_Pressure != NULL)    delete[] Exhaust_Pressure;
  if (Exhaust_Temperature != NULL)    delete[] Exhaust_Temperature;
  if (Exhaust_MassFlow != NULL)    delete[] Exhaust_MassFlow;
  if (Exhaust_TotalPressure != NULL)    delete[] Exhaust_TotalPressure;
  if (Exhaust_TotalTemperature != NULL)    delete[] Exhaust_TotalTemperature;
  if (Exhaust_GrossThrust != NULL)    delete[] Exhaust_GrossThrust;
  if (Exhaust_Force != NULL)    delete[] Exhaust_Force;
  if (Exhaust_Power != NULL)    delete[] Exhaust_Power;

  if (Inflow_Mach != NULL)    delete[]  Inflow_Mach;
  if (Inflow_Pressure != NULL)    delete[] Inflow_Pressure;
  if (Inflow_MassFlow != NULL)    delete[] Inflow_MassFlow;
  if (Inflow_ReverseMassFlow != NULL)    delete[] Inflow_ReverseMassFlow;
  if (Inflow_TotalPressure != NULL)    delete[] Inflow_TotalPressure;
  if (Inflow_Temperature != NULL)    delete[] Inflow_Temperature;
  if (Inflow_TotalTemperature != NULL)    delete[] Inflow_TotalTemperature;
  if (Inflow_RamDrag != NULL)    delete[] Inflow_RamDrag;
  if (Inflow_Force != NULL)    delete[]  Inflow_Force;
  if (Inflow_Power != NULL)    delete[] Inflow_Power;

  if (Engine_Power != NULL)    delete[]  Engine_Power;
  if (Engine_Mach != NULL)    delete[]  Engine_Mach;
  if (Engine_Force != NULL)    delete[]  Engine_Force;
  if (Engine_NetThrust != NULL)    delete[]  Engine_NetThrust;
  if (Engine_GrossThrust != NULL)    delete[]  Engine_GrossThrust;
  if (Engine_Area != NULL)    delete[]  Engine_Area;
  if (EngineInflow_Target != NULL)    delete[] EngineInflow_Target;

  if (ActDiskInlet_MassFlow != NULL)    delete[]  ActDiskInlet_MassFlow;
  if (ActDiskInlet_Temperature != NULL)    delete[]  ActDiskInlet_Temperature;
  if (ActDiskInlet_TotalTemperature != NULL)    delete[]  ActDiskInlet_TotalTemperature;
  if (ActDiskInlet_Pressure != NULL)    delete[]  ActDiskInlet_Pressure;
  if (ActDiskInlet_TotalPressure != NULL)    delete[]  ActDiskInlet_TotalPressure;
  if (ActDiskInlet_RamDrag != NULL)    delete[]  ActDiskInlet_RamDrag;
  if (ActDiskInlet_Force != NULL)    delete[]  ActDiskInlet_Force;
  if (ActDiskInlet_Power != NULL)    delete[]  ActDiskInlet_Power;

  if (ActDiskOutlet_MassFlow != NULL)    delete[]  ActDiskOutlet_MassFlow;
  if (ActDiskOutlet_Temperature != NULL)    delete[]  ActDiskOutlet_Temperature;
  if (ActDiskOutlet_TotalTemperature != NULL)    delete[]  ActDiskOutlet_TotalTemperature;
  if (ActDiskOutlet_Pressure != NULL)    delete[]  ActDiskOutlet_Pressure;
  if (ActDiskOutlet_TotalPressure != NULL)    delete[]  ActDiskOutlet_TotalPressure;
  if (ActDiskOutlet_GrossThrust != NULL)    delete[]  ActDiskOutlet_GrossThrust;
  if (ActDiskOutlet_Force != NULL)    delete[]  ActDiskOutlet_Force;
  if (ActDiskOutlet_Power != NULL)    delete[]  ActDiskOutlet_Power;

  if (ActDisk_DeltaPress != NULL)    delete[]  ActDisk_DeltaPress;
  if (ActDisk_DeltaTemp != NULL)    delete[]  ActDisk_DeltaTemp;
  if (ActDisk_TotalPressRatio != NULL)    delete[]  ActDisk_TotalPressRatio;
  if (ActDisk_TotalTempRatio != NULL)    delete[]  ActDisk_TotalTempRatio;
  if (ActDisk_StaticPressRatio != NULL)    delete[]  ActDisk_StaticPressRatio;
  if (ActDisk_StaticTempRatio != NULL)    delete[]  ActDisk_StaticTempRatio;
  if (ActDisk_Power != NULL)    delete[]  ActDisk_Power;
  if (ActDisk_MassFlow != NULL)    delete[]  ActDisk_MassFlow;
  if (ActDisk_Mach != NULL)    delete[]  ActDisk_Mach;
  if (ActDisk_Force != NULL)    delete[]  ActDisk_Force;
  if (ActDisk_NetThrust != NULL)    delete[]  ActDisk_NetThrust;
  if (ActDisk_BCThrust != NULL)    delete[]  ActDisk_BCThrust;
  if (ActDisk_BCThrust_Old != NULL)    delete[]  ActDisk_BCThrust_Old;
  if (ActDisk_GrossThrust != NULL)    delete[]  ActDisk_GrossThrust;
  if (ActDisk_Area != NULL)    delete[]  ActDisk_Area;
  if (ActDisk_ReverseMassFlow != NULL)    delete[]  ActDisk_ReverseMassFlow;
  
  if (Surface_MassFlow != NULL)    delete[]  Surface_MassFlow;
  if (Surface_Mach != NULL)    delete[]  Surface_Mach;
  if (Surface_Temperature != NULL)    delete[]  Surface_Temperature;
  if (Surface_Pressure != NULL)    delete[]  Surface_Pressure;
  if (Surface_Density != NULL)    delete[]  Surface_Density;
  if (Surface_Enthalpy != NULL)    delete[]  Surface_Enthalpy;
  if (Surface_NormalVelocity != NULL)    delete[]  Surface_NormalVelocity;
  if (Surface_TotalTemperature != NULL)    delete[]  Surface_TotalTemperature;
  if (Surface_TotalPressure!= NULL)    delete[]  Surface_TotalPressure;
  if (Surface_DC60 != NULL)    delete[]  Surface_DC60;
  if (Surface_IDC != NULL)    delete[]  Surface_IDC;
  if (Surface_IDC_Mach != NULL)    delete[]  Surface_IDC_Mach;
  if (Surface_IDR != NULL)    delete[]  Surface_IDR;

  if (Inlet_Ttotal != NULL) delete[]  Inlet_Ttotal;
  if (Inlet_Ptotal != NULL) delete[]  Inlet_Ptotal;
  if (Inlet_FlowDir != NULL) {
    for (iMarker = 0; iMarker < nMarker_Inlet; iMarker++)
      delete [] Inlet_FlowDir[iMarker];
    delete [] Inlet_FlowDir;
  }
  
  if (Inlet_Velocity != NULL) {
    for (iMarker = 0; iMarker < nMarker_Supersonic_Inlet; iMarker++)
      delete [] Inlet_Velocity[iMarker];
    delete [] Inlet_Velocity;
  }
  
  if (Riemann_FlowDir != NULL) {
    for (iMarker = 0; iMarker < nMarker_Riemann; iMarker++)
      delete [] Riemann_FlowDir[iMarker];
    delete [] Riemann_FlowDir;
  }
  
  if (Giles_FlowDir != NULL) {
    for (iMarker = 0; iMarker < nMarker_Giles; iMarker++)
      delete [] Giles_FlowDir[iMarker];
    delete [] Giles_FlowDir;
  }
  
  if (Load_Sine_Dir != NULL) {
    for (iMarker = 0; iMarker < nMarker_Load_Sine; iMarker++)
      delete [] Load_Sine_Dir[iMarker];
    delete [] Load_Sine_Dir;
  }
  
  if (Load_Dir != NULL) {
    for (iMarker = 0; iMarker < nMarker_Load_Dir; iMarker++)
      delete [] Load_Dir[iMarker];
    delete [] Load_Dir;
  }
  
  if (Inlet_Temperature != NULL)    delete[] Inlet_Temperature;
  if (Inlet_Pressure != NULL)    delete[] Inlet_Pressure;
  if (Outlet_Pressure != NULL)    delete[] Outlet_Pressure;
  if (Isothermal_Temperature != NULL)    delete[] Isothermal_Temperature;
  if (Heat_Flux != NULL)    delete[] Heat_Flux;
  if (Displ_Value != NULL)    delete[] Displ_Value;
  if (Load_Value != NULL)    delete[] Load_Value;
  if (Damper_Constant != NULL)    delete[] Damper_Constant;
  if (Load_Dir_Multiplier != NULL)    delete[] Load_Dir_Multiplier;
  if (Load_Dir_Value != NULL)    delete[] Load_Dir_Value;
  if (Disp_Dir != NULL)    delete[] Disp_Dir;
  if (Disp_Dir_Multiplier != NULL)    delete[] Disp_Dir_Multiplier;
  if (Disp_Dir_Value != NULL)    delete[] Disp_Dir_Value;
  if (Load_Sine_Amplitude != NULL)    delete[] Load_Sine_Amplitude;
  if (Load_Sine_Frequency != NULL)    delete[] Load_Sine_Frequency;
  if (FlowLoad_Value != NULL)    delete[] FlowLoad_Value;

  /*--- related to periodic boundary conditions ---*/
  
  for (iMarker = 0; iMarker < nMarker_PerBound; iMarker++) {
    if (Periodic_RotCenter   != NULL) delete [] Periodic_RotCenter[iMarker];
    if (Periodic_RotAngles   != NULL) delete [] Periodic_RotAngles[iMarker];
    if (Periodic_Translation != NULL) delete [] Periodic_Translation[iMarker];
  }
  if (Periodic_RotCenter   != NULL) delete[] Periodic_RotCenter;
  if (Periodic_RotAngles   != NULL) delete[] Periodic_RotAngles;
  if (Periodic_Translation != NULL) delete[] Periodic_Translation;

  for (iPeriodic = 0; iPeriodic < nPeriodic_Index; iPeriodic++) {
    if (Periodic_Center    != NULL) delete [] Periodic_Center[iPeriodic];
    if (Periodic_Rotation  != NULL) delete [] Periodic_Rotation[iPeriodic];
    if (Periodic_Translate != NULL) delete [] Periodic_Translate[iPeriodic];
  }
  if (Periodic_Center      != NULL) delete[] Periodic_Center;
  if (Periodic_Rotation    != NULL) delete[] Periodic_Rotation;
  if (Periodic_Translate   != NULL) delete[] Periodic_Translate;
  
  if (MG_CorrecSmooth != NULL) delete[] MG_CorrecSmooth;
  if (PlaneTag != NULL)        delete[] PlaneTag;
  if (CFL != NULL)             delete[] CFL;

  /*--- String markers ---*/
  
  if (Marker_Euler != NULL )              delete[] Marker_Euler;
  if (Marker_FarField != NULL )           delete[] Marker_FarField;
  if (Marker_Custom != NULL )             delete[] Marker_Custom;
  if (Marker_SymWall != NULL )            delete[] Marker_SymWall;
  if (Marker_Pressure != NULL )           delete[] Marker_Pressure;
  if (Marker_PerBound != NULL )           delete[] Marker_PerBound;
  if (Marker_PerDonor != NULL )           delete[] Marker_PerDonor;
  if (Marker_NearFieldBound != NULL )     delete[] Marker_NearFieldBound;
  if (Marker_InterfaceBound != NULL )     delete[] Marker_InterfaceBound;
  if (Marker_Fluid_InterfaceBound != NULL )     delete[] Marker_Fluid_InterfaceBound;
  if (Marker_Dirichlet != NULL )          delete[] Marker_Dirichlet;
  if (Marker_Inlet != NULL )              delete[] Marker_Inlet;
  if (Marker_Supersonic_Inlet != NULL )   delete[] Marker_Supersonic_Inlet;
  if (Marker_Supersonic_Outlet != NULL )   delete[] Marker_Supersonic_Outlet;
  if (Marker_Outlet != NULL )             delete[] Marker_Outlet;
  if (Marker_Isothermal != NULL )         delete[] Marker_Isothermal;
  if (Marker_EngineInflow != NULL )      delete[] Marker_EngineInflow;
  if (Marker_EngineExhaust != NULL )     delete[] Marker_EngineExhaust;
  if (Marker_Displacement != NULL )       delete[] Marker_Displacement;
  if (Marker_Load != NULL )               delete[] Marker_Load;
  if (Marker_Damper != NULL )               delete[] Marker_Damper;
  if (Marker_Load_Dir != NULL )               delete[] Marker_Load_Dir;
  if (Marker_Disp_Dir != NULL )               delete[] Marker_Disp_Dir;
  if (Marker_Load_Sine != NULL )               delete[] Marker_Load_Sine;
  if (Marker_FlowLoad != NULL )           delete[] Marker_FlowLoad;
  if (Marker_Neumann != NULL )            delete[] Marker_Neumann;
  if (Marker_Internal != NULL )            delete[] Marker_Internal;
  if (Marker_HeatFlux != NULL )               delete[] Marker_HeatFlux;

  if (Int_Coeffs != NULL) delete [] Int_Coeffs;
  
  if (ElasticityMod        != NULL) delete [] ElasticityMod;
  if (PoissonRatio         != NULL) delete [] PoissonRatio;
  if (MaterialDensity      != NULL) delete [] MaterialDensity;
  if (Electric_Constant    != NULL) delete [] Electric_Constant;
  if (Electric_Field_Mod   != NULL) delete [] Electric_Field_Mod;
  if (RefNode_Displacement != NULL) delete [] RefNode_Displacement;
  if (Electric_Field_Dir   != NULL) delete [] Electric_Field_Dir;

  /*--- Delete some arrays needed just for initializing options. ---*/
  
  if (default_vel_inf       != NULL) delete [] default_vel_inf;
  if (default_ffd_axis      != NULL) delete [] default_ffd_axis;
  if (default_eng_cyl       != NULL) delete [] default_eng_cyl;
  if (default_eng_val       != NULL) delete [] default_eng_val;
  if (default_cfl_adapt     != NULL) delete [] default_cfl_adapt;
  if (default_jst_coeff != NULL) delete [] default_jst_coeff;
  if (default_ffd_coeff != NULL) delete [] default_ffd_coeff;
  if (default_mixedout_coeff!= NULL) delete [] default_mixedout_coeff;
  if (default_extrarelfac!= NULL) delete [] default_extrarelfac;
  if (default_rampRotFrame_coeff!= NULL) delete [] default_rampRotFrame_coeff;
  if (default_rampOutPres_coeff!= NULL) delete[] default_rampOutPres_coeff;
  if (default_jst_adj_coeff  != NULL) delete [] default_jst_adj_coeff;
  if (default_obj_coeff     != NULL) delete [] default_obj_coeff;
  if (default_geo_loc       != NULL) delete [] default_geo_loc;
  if (default_distortion    != NULL) delete [] default_distortion;
  if (default_ea_lim        != NULL) delete [] default_ea_lim;
  if (default_grid_fix      != NULL) delete [] default_grid_fix;
  if (default_inc_crit      != NULL) delete [] default_inc_crit;
  if (default_htp_axis      != NULL) delete [] default_htp_axis;
  if (default_body_force    != NULL) delete [] default_body_force;

  if (FFDTag != NULL) delete [] FFDTag;
  if (nDV_Value != NULL) delete [] nDV_Value;
  if (TagFFDBox != NULL) delete [] TagFFDBox;
  
  if (Kind_Data_Riemann != NULL) delete [] Kind_Data_Riemann;
  if (Riemann_Var1 != NULL) delete [] Riemann_Var1;
  if (Riemann_Var2 != NULL) delete [] Riemann_Var2;
  if (Kind_Data_Giles != NULL) delete [] Kind_Data_Giles;
  if (Giles_Var1 != NULL) delete [] Giles_Var1;
  if (Giles_Var2 != NULL) delete [] Giles_Var2;
  if (RelaxFactorAverage != NULL) delete [] RelaxFactorAverage;
  if (RelaxFactorFourier != NULL) delete [] RelaxFactorFourier;
  if (nSpan_iZones != NULL) delete [] nSpan_iZones;
  if (Kind_TurboMachinery != NULL) delete [] Kind_TurboMachinery;

  if (Marker_MixingPlaneInterface !=NULL) delete [] Marker_MixingPlaneInterface;
  if (Marker_TurboBoundIn != NULL) delete [] Marker_TurboBoundIn;
  if (Marker_TurboBoundOut != NULL) delete [] Marker_TurboBoundOut;
  if (Marker_Riemann != NULL) delete [] Marker_Riemann;
  if (Marker_Giles != NULL) delete [] Marker_Giles;
  if (Marker_Shroud != NULL) delete [] Marker_Shroud;

  if (nBlades != NULL) delete [] nBlades;
  if (FreeStreamTurboNormal != NULL) delete [] FreeStreamTurboNormal;

 
}

string CConfig::GetUnsteady_FileName(string val_filename, int val_iter) {

  string UnstExt, UnstFilename = val_filename;
  char buffer[50];

  /*--- Check that a positive value iteration is requested (for now). ---*/
  
  if (val_iter < 0) {
    cout << "Requesting a negative iteration number for the restart file!!" << endl;
    exit(EXIT_FAILURE);
  }

  /*--- Append iteration number for unsteady cases ---*/

  if ((Wrt_Unsteady) || (Wrt_Dynamic)) {
    unsigned short lastindex = UnstFilename.find_last_of(".");
    UnstFilename = UnstFilename.substr(0, lastindex);
    if ((val_iter >= 0)    && (val_iter < 10))    SPRINTF (buffer, "_0000%d.dat", val_iter);
    if ((val_iter >= 10)   && (val_iter < 100))   SPRINTF (buffer, "_000%d.dat",  val_iter);
    if ((val_iter >= 100)  && (val_iter < 1000))  SPRINTF (buffer, "_00%d.dat",   val_iter);
    if ((val_iter >= 1000) && (val_iter < 10000)) SPRINTF (buffer, "_0%d.dat",    val_iter);
    if (val_iter >= 10000) SPRINTF (buffer, "_%d.dat", val_iter);
    string UnstExt = string(buffer);
    UnstFilename.append(UnstExt);
  }

  return UnstFilename;
}

string CConfig::GetMultizone_FileName(string val_filename, int val_iZone) {

    string multizone_filename = val_filename;
    char buffer[50];
    
    if (GetnZone() > 1 ) {
        unsigned short lastindex = multizone_filename.find_last_of(".");
        multizone_filename = multizone_filename.substr(0, lastindex);
        SPRINTF (buffer, "_%d.dat", SU2_TYPE::Int(val_iZone));
        multizone_filename.append(string(buffer));
    }
    return multizone_filename;
}

string CConfig::GetMultizone_HistoryFileName(string val_filename, int val_iZone) {

    string multizone_filename = val_filename;
    char buffer[50];

    if (GetnZone() > 1 ) {
        unsigned short lastindex = multizone_filename.find_last_of(".");
        multizone_filename = multizone_filename.substr(0, lastindex);
        SPRINTF (buffer, "_%d", SU2_TYPE::Int(val_iZone));
        multizone_filename.append(string(buffer));
    }
    return multizone_filename;
}

string CConfig::GetObjFunc_Extension(string val_filename) {

  string AdjExt, Filename = val_filename;

  if (ContinuousAdjoint || DiscreteAdjoint) {

    /*--- Remove filename extension (.dat) ---*/
    unsigned short lastindex = Filename.find_last_of(".");
    Filename = Filename.substr(0, lastindex);
    if (nObj==1) {
      switch (Kind_ObjFunc[0]) {
      case DRAG_COEFFICIENT:        AdjExt = "_cd";       break;
      case LIFT_COEFFICIENT:        AdjExt = "_cl";       break;
      case SIDEFORCE_COEFFICIENT:   AdjExt = "_csf";      break;
      case INVERSE_DESIGN_PRESSURE: AdjExt = "_invpress"; break;
      case INVERSE_DESIGN_HEATFLUX: AdjExt = "_invheat";  break;
      case MOMENT_X_COEFFICIENT:    AdjExt = "_cmx";      break;
      case MOMENT_Y_COEFFICIENT:    AdjExt = "_cmy";      break;
      case MOMENT_Z_COEFFICIENT:    AdjExt = "_cmz";      break;
      case EFFICIENCY:              AdjExt = "_eff";      break;
      case EQUIVALENT_AREA:         AdjExt = "_ea";       break;
      case NEARFIELD_PRESSURE:      AdjExt = "_nfp";      break;
      case FORCE_X_COEFFICIENT:     AdjExt = "_cfx";      break;
      case FORCE_Y_COEFFICIENT:     AdjExt = "_cfy";      break;
      case FORCE_Z_COEFFICIENT:     AdjExt = "_cfz";      break;
      case THRUST_COEFFICIENT:      AdjExt = "_ct";       break;
      case TORQUE_COEFFICIENT:      AdjExt = "_cq";       break;
      case TOTAL_HEATFLUX:          AdjExt = "_totheat";  break;
      case MAXIMUM_HEATFLUX:        AdjExt = "_maxheat";  break;
      case FIGURE_OF_MERIT:         AdjExt = "_merit";    break;
      case SURFACE_TOTAL_PRESSURE:  AdjExt = "_pt";       break;
      case SURFACE_STATIC_PRESSURE: AdjExt = "_pe";       break;
      case SURFACE_MASSFLOW:        AdjExt = "_mfr";      break;
      case SURFACE_MACH:            AdjExt = "_mach";     break;
      case CUSTOM_OBJFUNC:        		AdjExt = "_custom";   break;
      case KINETIC_ENERGY_LOSS:     AdjExt = "_ke";        break;
      case TOTAL_PRESSURE_LOSS:     AdjExt = "_pl";        break;
      case FLOW_ANGLE_OUT:          AdjExt = "_fao";       break;
      case FLOW_ANGLE_IN:           AdjExt = "_fai";       break;
      case TOTAL_EFFICIENCY:        AdjExt = "_teff";      break;
      case TOTAL_STATIC_EFFICIENCY: AdjExt = "_tseff";     break;
      case EULERIAN_WORK:           AdjExt = "_ew";        break;
      case MASS_FLOW_IN:            AdjExt = "_mfi";       break;
      case MASS_FLOW_OUT:           AdjExt = "_mfo";       break;
      case ENTROPY_GENERATION:      AdjExt = "_entg";      break;
      case REFERENCE_GEOMETRY:      AdjExt = "_refgeom";       break;
      case REFERENCE_NODE:          AdjExt = "_refnode";       break;
      }
    }
    else{
      AdjExt = "_combo";
    }
    Filename.append(AdjExt);

    /*--- Lastly, add the .dat extension ---*/
    Filename.append(".dat");

  }

  return Filename;
}

unsigned short CConfig::GetContainerPosition(unsigned short val_eqsystem) {

  switch (val_eqsystem) {
    case RUNTIME_FLOW_SYS:      return FLOW_SOL;
    case RUNTIME_TURB_SYS:      return TURB_SOL;
    case RUNTIME_TRANS_SYS:     return TRANS_SOL;
    case RUNTIME_POISSON_SYS:   return POISSON_SOL;
    case RUNTIME_WAVE_SYS:      return WAVE_SOL;
    case RUNTIME_HEAT_SYS:      return HEAT_SOL;
    case RUNTIME_FEA_SYS:       return FEA_SOL;
    case RUNTIME_ADJPOT_SYS:    return ADJFLOW_SOL;
    case RUNTIME_ADJFLOW_SYS:   return ADJFLOW_SOL;
    case RUNTIME_ADJTURB_SYS:   return ADJTURB_SOL;
    case RUNTIME_ADJFEA_SYS:    return ADJFEA_SOL;
    case RUNTIME_MULTIGRID_SYS: return 0;
  }
  return 0;
}

void CConfig::SetKind_ConvNumScheme(unsigned short val_kind_convnumscheme,
                                    unsigned short val_kind_centered, unsigned short val_kind_upwind,
                                    unsigned short val_kind_slopelimit, bool val_muscl) {

  Kind_ConvNumScheme = val_kind_convnumscheme;
  Kind_Centered = val_kind_centered;
  Kind_Upwind = val_kind_upwind;
  Kind_SlopeLimit = val_kind_slopelimit;
  MUSCL = val_muscl;

}

void CConfig::SetGlobalParam(unsigned short val_solver,
                             unsigned short val_system,
                             unsigned long val_extiter) {

  /*--- Set the simulation global time ---*/
  
  Current_UnstTime = static_cast<su2double>(val_extiter)*Delta_UnstTime;
  Current_UnstTimeND = static_cast<su2double>(val_extiter)*Delta_UnstTimeND;

  /*--- Set the solver methods ---*/
  
  switch (val_solver) {
    case EULER:
      if (val_system == RUNTIME_FLOW_SYS) {
        SetKind_ConvNumScheme(Kind_ConvNumScheme_Flow, Kind_Centered_Flow,
                              Kind_Upwind_Flow, Kind_SlopeLimit_Flow,
                              MUSCL_Flow);
        SetKind_TimeIntScheme(Kind_TimeIntScheme_Flow);
      }
      break;
    case NAVIER_STOKES:
      if (val_system == RUNTIME_FLOW_SYS) {
        SetKind_ConvNumScheme(Kind_ConvNumScheme_Flow, Kind_Centered_Flow,
                              Kind_Upwind_Flow, Kind_SlopeLimit_Flow,
                              MUSCL_Flow);
        SetKind_TimeIntScheme(Kind_TimeIntScheme_Flow);
      }
      break;
    case RANS:
      if (val_system == RUNTIME_FLOW_SYS) {
        SetKind_ConvNumScheme(Kind_ConvNumScheme_Flow, Kind_Centered_Flow,
                              Kind_Upwind_Flow, Kind_SlopeLimit_Flow,
                              MUSCL_Flow);
        SetKind_TimeIntScheme(Kind_TimeIntScheme_Flow);
      }
      if (val_system == RUNTIME_TURB_SYS) {
        SetKind_ConvNumScheme(Kind_ConvNumScheme_Turb, Kind_Centered_Turb,
                              Kind_Upwind_Turb, Kind_SlopeLimit_Turb,
                              MUSCL_Turb);
        SetKind_TimeIntScheme(Kind_TimeIntScheme_Turb);
      }
      if (val_system == RUNTIME_TRANS_SYS) {
        SetKind_ConvNumScheme(Kind_ConvNumScheme_Turb, Kind_Centered_Turb,
                              Kind_Upwind_Turb, Kind_SlopeLimit_Turb,
                              MUSCL_Turb);
        SetKind_TimeIntScheme(Kind_TimeIntScheme_Turb);
      }
      break;
    case ADJ_EULER:
      if (val_system == RUNTIME_FLOW_SYS) {
        SetKind_ConvNumScheme(Kind_ConvNumScheme_Flow, Kind_Centered_Flow,
                              Kind_Upwind_Flow, Kind_SlopeLimit_Flow,
                              MUSCL_Flow);
        SetKind_TimeIntScheme(Kind_TimeIntScheme_Flow);
      }
      if (val_system == RUNTIME_ADJFLOW_SYS) {
        SetKind_ConvNumScheme(Kind_ConvNumScheme_AdjFlow, Kind_Centered_AdjFlow,
                              Kind_Upwind_AdjFlow, Kind_SlopeLimit_AdjFlow,
                              MUSCL_AdjFlow);
        SetKind_TimeIntScheme(Kind_TimeIntScheme_AdjFlow);
      }
      break;
    case ADJ_NAVIER_STOKES:
      if (val_system == RUNTIME_FLOW_SYS) {
        SetKind_ConvNumScheme(Kind_ConvNumScheme_Flow, Kind_Centered_Flow,
                              Kind_Upwind_Flow, Kind_SlopeLimit_Flow,
                              MUSCL_Flow);
        SetKind_TimeIntScheme(Kind_TimeIntScheme_Flow);
      }
      if (val_system == RUNTIME_ADJFLOW_SYS) {
        SetKind_ConvNumScheme(Kind_ConvNumScheme_AdjFlow, Kind_Centered_AdjFlow,
                              Kind_Upwind_AdjFlow, Kind_SlopeLimit_AdjFlow,
                              MUSCL_AdjFlow);
        SetKind_TimeIntScheme(Kind_TimeIntScheme_AdjFlow);
      }
      break;
    case ADJ_RANS:
      if (val_system == RUNTIME_FLOW_SYS) {
        SetKind_ConvNumScheme(Kind_ConvNumScheme_Flow, Kind_Centered_Flow,
                              Kind_Upwind_Flow, Kind_SlopeLimit_Flow,
                              MUSCL_Flow);
        SetKind_TimeIntScheme(Kind_TimeIntScheme_Flow);
      }
      if (val_system == RUNTIME_ADJFLOW_SYS) {
        SetKind_ConvNumScheme(Kind_ConvNumScheme_AdjFlow, Kind_Centered_AdjFlow,
                              Kind_Upwind_AdjFlow, Kind_SlopeLimit_AdjFlow,
                              MUSCL_AdjFlow);
        SetKind_TimeIntScheme(Kind_TimeIntScheme_AdjFlow);
      }
      if (val_system == RUNTIME_TURB_SYS) {
        SetKind_ConvNumScheme(Kind_ConvNumScheme_Turb, Kind_Centered_Turb,
                              Kind_Upwind_Turb, Kind_SlopeLimit_Turb,
                              MUSCL_Turb);
        SetKind_TimeIntScheme(Kind_TimeIntScheme_Turb);
      }
      if (val_system == RUNTIME_ADJTURB_SYS) {
        SetKind_ConvNumScheme(Kind_ConvNumScheme_AdjTurb, Kind_Centered_AdjTurb,
                              Kind_Upwind_AdjTurb, Kind_SlopeLimit_AdjTurb,
                              MUSCL_AdjTurb);
        SetKind_TimeIntScheme(Kind_TimeIntScheme_AdjTurb);
      }
      break;
    case POISSON_EQUATION:
      if (val_system == RUNTIME_POISSON_SYS) {
        SetKind_ConvNumScheme(NONE, NONE, NONE, NONE, NONE);
        SetKind_TimeIntScheme(Kind_TimeIntScheme_Poisson);
      }
      break;
    case WAVE_EQUATION:
      if (val_system == RUNTIME_WAVE_SYS) {
        SetKind_ConvNumScheme(NONE, NONE, NONE, NONE, NONE);
        SetKind_TimeIntScheme(Kind_TimeIntScheme_Wave);
      }
      break;
    case HEAT_EQUATION:
      if (val_system == RUNTIME_HEAT_SYS) {
        SetKind_ConvNumScheme(NONE, NONE, NONE, NONE, NONE);
        SetKind_TimeIntScheme(Kind_TimeIntScheme_Heat);
      }
      break;
    case FEM_ELASTICITY:

      Current_DynTime = static_cast<su2double>(val_extiter)*Delta_DynTime;

      if (val_system == RUNTIME_FEA_SYS) {
        SetKind_ConvNumScheme(NONE, NONE, NONE, NONE, NONE);
        SetKind_TimeIntScheme(Kind_TimeIntScheme_FEA);
      }
      break;
  }
}

su2double* CConfig::GetPeriodicRotCenter(string val_marker) {
  unsigned short iMarker_PerBound;
  for (iMarker_PerBound = 0; iMarker_PerBound < nMarker_PerBound; iMarker_PerBound++)
    if (Marker_PerBound[iMarker_PerBound] == val_marker) break;
  return Periodic_RotCenter[iMarker_PerBound];
}

su2double* CConfig::GetPeriodicRotAngles(string val_marker) {
  unsigned short iMarker_PerBound;
  for (iMarker_PerBound = 0; iMarker_PerBound < nMarker_PerBound; iMarker_PerBound++)
    if (Marker_PerBound[iMarker_PerBound] == val_marker) break;
  return Periodic_RotAngles[iMarker_PerBound];
}

su2double* CConfig::GetPeriodicTranslation(string val_marker) {
  unsigned short iMarker_PerBound;
  for (iMarker_PerBound = 0; iMarker_PerBound < nMarker_PerBound; iMarker_PerBound++)
    if (Marker_PerBound[iMarker_PerBound] == val_marker) break;
  return Periodic_Translation[iMarker_PerBound];
}

unsigned short CConfig::GetMarker_Periodic_Donor(string val_marker) {
  unsigned short iMarker_PerBound, jMarker_PerBound, kMarker_All;

  /*--- Find the marker for this periodic boundary. ---*/
  for (iMarker_PerBound = 0; iMarker_PerBound < nMarker_PerBound; iMarker_PerBound++)
    if (Marker_PerBound[iMarker_PerBound] == val_marker) break;

  /*--- Find corresponding donor. ---*/
  for (jMarker_PerBound = 0; jMarker_PerBound < nMarker_PerBound; jMarker_PerBound++)
    if (Marker_PerBound[jMarker_PerBound] == Marker_PerDonor[iMarker_PerBound]) break;

  /*--- Find and return global marker index for donor boundary. ---*/
  for (kMarker_All = 0; kMarker_All < nMarker_CfgFile; kMarker_All++)
    if (Marker_PerBound[jMarker_PerBound] == Marker_All_TagBound[kMarker_All]) break;

  return kMarker_All;
}

su2double CConfig::GetActDisk_NetThrust(string val_marker) {
  unsigned short iMarker_ActDisk;
  for (iMarker_ActDisk = 0; iMarker_ActDisk < nMarker_ActDiskInlet; iMarker_ActDisk++)
    if ((Marker_ActDiskInlet[iMarker_ActDisk] == val_marker) ||
        (Marker_ActDiskOutlet[iMarker_ActDisk] == val_marker)) break;
  return ActDisk_NetThrust[iMarker_ActDisk];
}

su2double CConfig::GetActDisk_Power(string val_marker) {
  unsigned short iMarker_ActDisk;
  for (iMarker_ActDisk = 0; iMarker_ActDisk < nMarker_ActDiskInlet; iMarker_ActDisk++)
    if ((Marker_ActDiskInlet[iMarker_ActDisk] == val_marker) ||
        (Marker_ActDiskOutlet[iMarker_ActDisk] == val_marker)) break;
  return ActDisk_Power[iMarker_ActDisk];
}

su2double CConfig::GetActDisk_MassFlow(string val_marker) {
  unsigned short iMarker_ActDisk;
  for (iMarker_ActDisk = 0; iMarker_ActDisk < nMarker_ActDiskInlet; iMarker_ActDisk++)
    if ((Marker_ActDiskInlet[iMarker_ActDisk] == val_marker) ||
        (Marker_ActDiskOutlet[iMarker_ActDisk] == val_marker)) break;
  return ActDisk_MassFlow[iMarker_ActDisk];
}

su2double CConfig::GetActDisk_Mach(string val_marker) {
  unsigned short iMarker_ActDisk;
  for (iMarker_ActDisk = 0; iMarker_ActDisk < nMarker_ActDiskInlet; iMarker_ActDisk++)
    if ((Marker_ActDiskInlet[iMarker_ActDisk] == val_marker) ||
        (Marker_ActDiskOutlet[iMarker_ActDisk] == val_marker)) break;
  return ActDisk_Mach[iMarker_ActDisk];
}

su2double CConfig::GetActDisk_Force(string val_marker) {
  unsigned short iMarker_ActDisk;
  for (iMarker_ActDisk = 0; iMarker_ActDisk < nMarker_ActDiskInlet; iMarker_ActDisk++)
    if ((Marker_ActDiskInlet[iMarker_ActDisk] == val_marker) ||
        (Marker_ActDiskOutlet[iMarker_ActDisk] == val_marker)) break;
  return ActDisk_Force[iMarker_ActDisk];
}

su2double CConfig::GetActDisk_BCThrust(string val_marker) {
  unsigned short iMarker_ActDisk;
  for (iMarker_ActDisk = 0; iMarker_ActDisk < nMarker_ActDiskInlet; iMarker_ActDisk++)
    if ((Marker_ActDiskInlet[iMarker_ActDisk] == val_marker) ||
        (Marker_ActDiskOutlet[iMarker_ActDisk] == val_marker)) break;
  return ActDisk_BCThrust[iMarker_ActDisk];
}

su2double CConfig::GetActDisk_BCThrust_Old(string val_marker) {
  unsigned short iMarker_ActDisk;
  for (iMarker_ActDisk = 0; iMarker_ActDisk < nMarker_ActDiskInlet; iMarker_ActDisk++)
    if ((Marker_ActDiskInlet[iMarker_ActDisk] == val_marker) ||
        (Marker_ActDiskOutlet[iMarker_ActDisk] == val_marker)) break;
  return ActDisk_BCThrust_Old[iMarker_ActDisk];
}

void CConfig::SetActDisk_BCThrust(string val_marker, su2double val_actdisk_bcthrust) {
  unsigned short iMarker_ActDisk;
  for (iMarker_ActDisk = 0; iMarker_ActDisk < nMarker_ActDiskInlet; iMarker_ActDisk++)
    if ((Marker_ActDiskInlet[iMarker_ActDisk] == val_marker) ||
        (Marker_ActDiskOutlet[iMarker_ActDisk] == val_marker)) break;
  ActDisk_BCThrust[iMarker_ActDisk] = val_actdisk_bcthrust;
}

void CConfig::SetActDisk_BCThrust_Old(string val_marker, su2double val_actdisk_bcthrust_old) {
  unsigned short iMarker_ActDisk;
  for (iMarker_ActDisk = 0; iMarker_ActDisk < nMarker_ActDiskInlet; iMarker_ActDisk++)
    if ((Marker_ActDiskInlet[iMarker_ActDisk] == val_marker) ||
        (Marker_ActDiskOutlet[iMarker_ActDisk] == val_marker)) break;
  ActDisk_BCThrust_Old[iMarker_ActDisk] = val_actdisk_bcthrust_old;
}

su2double CConfig::GetActDisk_Area(string val_marker) {
  unsigned short iMarker_ActDisk;
  for (iMarker_ActDisk = 0; iMarker_ActDisk < nMarker_ActDiskInlet; iMarker_ActDisk++)
    if ((Marker_ActDiskInlet[iMarker_ActDisk] == val_marker) ||
        (Marker_ActDiskOutlet[iMarker_ActDisk] == val_marker)) break;
  return ActDisk_Area[iMarker_ActDisk];
}

su2double CConfig::GetActDisk_ReverseMassFlow(string val_marker) {
  unsigned short iMarker_ActDisk;
  for (iMarker_ActDisk = 0; iMarker_ActDisk < nMarker_ActDiskInlet; iMarker_ActDisk++)
    if ((Marker_ActDiskInlet[iMarker_ActDisk] == val_marker) ||
        (Marker_ActDiskOutlet[iMarker_ActDisk] == val_marker)) break;
  return ActDisk_ReverseMassFlow[iMarker_ActDisk];
}

su2double CConfig::GetActDisk_PressJump(string val_marker, unsigned short val_value) {
  unsigned short iMarker_ActDisk;
  for (iMarker_ActDisk = 0; iMarker_ActDisk < nMarker_ActDiskInlet; iMarker_ActDisk++)
    if ((Marker_ActDiskInlet[iMarker_ActDisk] == val_marker) ||
        (Marker_ActDiskOutlet[iMarker_ActDisk] == val_marker)) break;
  return ActDisk_PressJump[iMarker_ActDisk][val_value];
}

su2double CConfig::GetActDisk_TempJump(string val_marker, unsigned short val_value) {
  unsigned short iMarker_ActDisk;
  for (iMarker_ActDisk = 0; iMarker_ActDisk < nMarker_ActDiskInlet; iMarker_ActDisk++)
    if ((Marker_ActDiskInlet[iMarker_ActDisk] == val_marker) ||
        (Marker_ActDiskOutlet[iMarker_ActDisk] == val_marker)) break;
  return ActDisk_TempJump[iMarker_ActDisk][val_value];;
}

su2double CConfig::GetActDisk_Omega(string val_marker, unsigned short val_value) {
  unsigned short iMarker_ActDisk;
  for (iMarker_ActDisk = 0; iMarker_ActDisk < nMarker_ActDiskInlet; iMarker_ActDisk++)
    if ((Marker_ActDiskInlet[iMarker_ActDisk] == val_marker) ||
        (Marker_ActDiskOutlet[iMarker_ActDisk] == val_marker)) break;
  return ActDisk_Omega[iMarker_ActDisk][val_value];;
}

unsigned short CConfig::GetMarker_CfgFile_ActDiskOutlet(string val_marker) {
  unsigned short iMarker_ActDisk, kMarker_All;
  
  /*--- Find the marker for this actuator disk inlet. ---*/
  
  for (iMarker_ActDisk = 0; iMarker_ActDisk < nMarker_ActDiskInlet; iMarker_ActDisk++)
    if (Marker_ActDiskInlet[iMarker_ActDisk] == val_marker) break;
  
  /*--- Find and return global marker index for the actuator disk outlet. ---*/
  
  for (kMarker_All = 0; kMarker_All < nMarker_CfgFile; kMarker_All++)
    if (Marker_ActDiskOutlet[iMarker_ActDisk] == Marker_CfgFile_TagBound[kMarker_All]) break;
  
  return kMarker_All;
}

unsigned short CConfig::GetMarker_CfgFile_EngineExhaust(string val_marker) {
  unsigned short iMarker_Engine, kMarker_All;
  
  /*--- Find the marker for this engine inflow. ---*/
  
  for (iMarker_Engine = 0; iMarker_Engine < nMarker_EngineInflow; iMarker_Engine++)
    if (Marker_EngineInflow[iMarker_Engine] == val_marker) break;
  
  /*--- Find and return global marker index for the engine exhaust. ---*/
  
  for (kMarker_All = 0; kMarker_All < nMarker_CfgFile; kMarker_All++)
    if (Marker_EngineExhaust[iMarker_Engine] == Marker_CfgFile_TagBound[kMarker_All]) break;
  
  return kMarker_All;
}

void CConfig::SetnPeriodicIndex(unsigned short val_index) {

  /*--- Store total number of transformations. ---*/
  nPeriodic_Index = val_index;

  /*--- Allocate memory for centers, angles, translations. ---*/
  Periodic_Center    = new su2double*[nPeriodic_Index];
  Periodic_Rotation  = new su2double*[nPeriodic_Index];
  Periodic_Translate = new su2double*[nPeriodic_Index];
  
  for (unsigned long i = 0; i < nPeriodic_Index; i++) {
    Periodic_Center[i]    = new su2double[3];
    Periodic_Rotation[i]  = new su2double[3];
    Periodic_Translate[i] = new su2double[3];
  }
  
}

unsigned short CConfig::GetMarker_Moving(string val_marker) {
  unsigned short iMarker_Moving;

  /*--- Find the marker for this moving boundary. ---*/
  for (iMarker_Moving = 0; iMarker_Moving < nMarker_Moving; iMarker_Moving++)
    if (Marker_Moving[iMarker_Moving] == val_marker) break;

  return iMarker_Moving;
}

su2double CConfig::GetDirichlet_Value(string val_marker) {
  unsigned short iMarker_Dirichlet;
  for (iMarker_Dirichlet = 0; iMarker_Dirichlet < nMarker_Dirichlet; iMarker_Dirichlet++)
    if (Marker_Dirichlet[iMarker_Dirichlet] == val_marker) break;
  return Dirichlet_Value[iMarker_Dirichlet];
}

bool CConfig::GetDirichlet_Boundary(string val_marker) {
  unsigned short iMarker_Dirichlet;
  bool Dirichlet = false;
  for (iMarker_Dirichlet = 0; iMarker_Dirichlet < nMarker_Dirichlet; iMarker_Dirichlet++)
    if (Marker_Dirichlet[iMarker_Dirichlet] == val_marker) {
      Dirichlet = true;
      break;
    }
  return Dirichlet;
}

su2double CConfig::GetExhaust_Temperature_Target(string val_marker) {
  unsigned short iMarker_EngineExhaust;
  for (iMarker_EngineExhaust = 0; iMarker_EngineExhaust < nMarker_EngineExhaust; iMarker_EngineExhaust++)
    if (Marker_EngineExhaust[iMarker_EngineExhaust] == val_marker) break;
  return Exhaust_Temperature_Target[iMarker_EngineExhaust];
}

su2double CConfig::GetExhaust_Pressure_Target(string val_marker) {
  unsigned short iMarker_EngineExhaust;
  for (iMarker_EngineExhaust = 0; iMarker_EngineExhaust < nMarker_EngineExhaust; iMarker_EngineExhaust++)
    if (Marker_EngineExhaust[iMarker_EngineExhaust] == val_marker) break;
  return Exhaust_Pressure_Target[iMarker_EngineExhaust];
}

su2double CConfig::GetInlet_Ttotal(string val_marker) {
  unsigned short iMarker_Inlet;
  for (iMarker_Inlet = 0; iMarker_Inlet < nMarker_Inlet; iMarker_Inlet++)
    if (Marker_Inlet[iMarker_Inlet] == val_marker) break;
  return Inlet_Ttotal[iMarker_Inlet];
}

su2double CConfig::GetInlet_Ptotal(string val_marker) {
  unsigned short iMarker_Inlet;
  for (iMarker_Inlet = 0; iMarker_Inlet < nMarker_Inlet; iMarker_Inlet++)
    if (Marker_Inlet[iMarker_Inlet] == val_marker) break;
  return Inlet_Ptotal[iMarker_Inlet];
}

su2double* CConfig::GetInlet_FlowDir(string val_marker) {
  unsigned short iMarker_Inlet;
  for (iMarker_Inlet = 0; iMarker_Inlet < nMarker_Inlet; iMarker_Inlet++)
    if (Marker_Inlet[iMarker_Inlet] == val_marker) break;
  return Inlet_FlowDir[iMarker_Inlet];
}

su2double CConfig::GetInlet_Temperature(string val_marker) {
  unsigned short iMarker_Supersonic_Inlet;
  for (iMarker_Supersonic_Inlet = 0; iMarker_Supersonic_Inlet < nMarker_Supersonic_Inlet; iMarker_Supersonic_Inlet++)
    if (Marker_Supersonic_Inlet[iMarker_Supersonic_Inlet] == val_marker) break;
  return Inlet_Temperature[iMarker_Supersonic_Inlet];
}

su2double CConfig::GetInlet_Pressure(string val_marker) {
  unsigned short iMarker_Supersonic_Inlet;
  for (iMarker_Supersonic_Inlet = 0; iMarker_Supersonic_Inlet < nMarker_Supersonic_Inlet; iMarker_Supersonic_Inlet++)
    if (Marker_Supersonic_Inlet[iMarker_Supersonic_Inlet] == val_marker) break;
  return Inlet_Pressure[iMarker_Supersonic_Inlet];
}

su2double* CConfig::GetInlet_Velocity(string val_marker) {
  unsigned short iMarker_Supersonic_Inlet;
  for (iMarker_Supersonic_Inlet = 0; iMarker_Supersonic_Inlet < nMarker_Supersonic_Inlet; iMarker_Supersonic_Inlet++)
    if (Marker_Supersonic_Inlet[iMarker_Supersonic_Inlet] == val_marker) break;
  return Inlet_Velocity[iMarker_Supersonic_Inlet];
}

su2double CConfig::GetOutlet_Pressure(string val_marker) {
  unsigned short iMarker_Outlet;
  for (iMarker_Outlet = 0; iMarker_Outlet < nMarker_Outlet; iMarker_Outlet++)
    if (Marker_Outlet[iMarker_Outlet] == val_marker) break;
  return Outlet_Pressure[iMarker_Outlet];
}

su2double CConfig::GetRiemann_Var1(string val_marker) {
  unsigned short iMarker_Riemann;
  for (iMarker_Riemann = 0; iMarker_Riemann < nMarker_Riemann; iMarker_Riemann++)
    if (Marker_Riemann[iMarker_Riemann] == val_marker) break;
  return Riemann_Var1[iMarker_Riemann];
}

su2double CConfig::GetRiemann_Var2(string val_marker) {
  unsigned short iMarker_Riemann;
  for (iMarker_Riemann = 0; iMarker_Riemann < nMarker_Riemann; iMarker_Riemann++)
    if (Marker_Riemann[iMarker_Riemann] == val_marker) break;
  return Riemann_Var2[iMarker_Riemann];
}

su2double* CConfig::GetRiemann_FlowDir(string val_marker) {
  unsigned short iMarker_Riemann;
  for (iMarker_Riemann = 0; iMarker_Riemann < nMarker_Riemann; iMarker_Riemann++)
    if (Marker_Riemann[iMarker_Riemann] == val_marker) break;
  return Riemann_FlowDir[iMarker_Riemann];
}

unsigned short CConfig::GetKind_Data_Riemann(string val_marker) {
  unsigned short iMarker_Riemann;
  for (iMarker_Riemann = 0; iMarker_Riemann < nMarker_Riemann; iMarker_Riemann++)
    if (Marker_Riemann[iMarker_Riemann] == val_marker) break;
  return Kind_Data_Riemann[iMarker_Riemann];
}


su2double CConfig::GetGiles_Var1(string val_marker) {
  unsigned short iMarker_Giles;
  for (iMarker_Giles = 0; iMarker_Giles < nMarker_Giles; iMarker_Giles++)
    if (Marker_Giles[iMarker_Giles] == val_marker) break;
  return Giles_Var1[iMarker_Giles];
}

void CConfig::SetGiles_Var1(su2double newVar1, string val_marker) {
  unsigned short iMarker_Giles;
  for (iMarker_Giles = 0; iMarker_Giles < nMarker_Giles; iMarker_Giles++)
    if (Marker_Giles[iMarker_Giles] == val_marker) break;
  Giles_Var1[iMarker_Giles] = newVar1;
}

su2double CConfig::GetGiles_Var2(string val_marker) {
  unsigned short iMarker_Giles;
  for (iMarker_Giles = 0; iMarker_Giles < nMarker_Giles; iMarker_Giles++)
    if (Marker_Giles[iMarker_Giles] == val_marker) break;
  return Giles_Var2[iMarker_Giles];
}

su2double CConfig::GetGiles_RelaxFactorAverage(string val_marker) {
  unsigned short iMarker_Giles;
  for (iMarker_Giles = 0; iMarker_Giles < nMarker_Giles; iMarker_Giles++)
    if (Marker_Giles[iMarker_Giles] == val_marker) break;
  return RelaxFactorAverage[iMarker_Giles];
}

su2double CConfig::GetGiles_RelaxFactorFourier(string val_marker) {
  unsigned short iMarker_Giles;
  for (iMarker_Giles = 0; iMarker_Giles < nMarker_Giles; iMarker_Giles++)
    if (Marker_Giles[iMarker_Giles] == val_marker) break;
  return RelaxFactorFourier[iMarker_Giles];
}

su2double* CConfig::GetGiles_FlowDir(string val_marker) {
  unsigned short iMarker_Giles;
  for (iMarker_Giles = 0; iMarker_Giles < nMarker_Giles; iMarker_Giles++)
    if (Marker_Giles[iMarker_Giles] == val_marker) break;
  return Giles_FlowDir[iMarker_Giles];
}

unsigned short CConfig::GetKind_Data_Giles(string val_marker) {
  unsigned short iMarker_Giles;
  for (iMarker_Giles = 0; iMarker_Giles < nMarker_Giles; iMarker_Giles++)
    if (Marker_Giles[iMarker_Giles] == val_marker) break;
  return Kind_Data_Giles[iMarker_Giles];
}


su2double CConfig::GetPressureOut_BC() {
  unsigned short iMarker_BC;
  su2double pres_out = 0.0;
  for (iMarker_BC = 0; iMarker_BC < nMarker_Giles; iMarker_BC++){
    if (Kind_Data_Giles[iMarker_BC] == STATIC_PRESSURE || Kind_Data_Giles[iMarker_BC] == STATIC_PRESSURE_1D || Kind_Data_Giles[iMarker_BC] == RADIAL_EQUILIBRIUM ){
      pres_out = Giles_Var1[iMarker_BC];
    }
  }
  for (iMarker_BC = 0; iMarker_BC < nMarker_Riemann; iMarker_BC++){
    if (Kind_Data_Riemann[iMarker_BC] == STATIC_PRESSURE || Kind_Data_Riemann[iMarker_BC] == RADIAL_EQUILIBRIUM){
      pres_out = Riemann_Var1[iMarker_BC];
    }
  }
  return pres_out/Pressure_Ref;
}


void CConfig::SetPressureOut_BC(su2double val_press) {
  unsigned short iMarker_BC;
  for (iMarker_BC = 0; iMarker_BC < nMarker_Giles; iMarker_BC++){
    if (Kind_Data_Giles[iMarker_BC] == STATIC_PRESSURE || Kind_Data_Giles[iMarker_BC] == STATIC_PRESSURE_1D || Kind_Data_Giles[iMarker_BC] == RADIAL_EQUILIBRIUM ){
      Giles_Var1[iMarker_BC] = val_press*Pressure_Ref;
    }
  }
  for (iMarker_BC = 0; iMarker_BC < nMarker_Riemann; iMarker_BC++){
    if (Kind_Data_Riemann[iMarker_BC] == STATIC_PRESSURE || Kind_Data_Riemann[iMarker_BC] == RADIAL_EQUILIBRIUM){
      Riemann_Var1[iMarker_BC] = val_press*Pressure_Ref;
    }
  }
}

su2double CConfig::GetTotalPressureIn_BC() {
  unsigned short iMarker_BC;
  su2double tot_pres_in = 0.0;
  for (iMarker_BC = 0; iMarker_BC < nMarker_Giles; iMarker_BC++){
    if (Kind_Data_Giles[iMarker_BC] == TOTAL_CONDITIONS_PT || Kind_Data_Giles[iMarker_BC] == TOTAL_CONDITIONS_PT_1D){
      tot_pres_in = Giles_Var1[iMarker_BC];
    }
  }
  for (iMarker_BC = 0; iMarker_BC < nMarker_Riemann; iMarker_BC++){
    if (Kind_Data_Riemann[iMarker_BC] == TOTAL_CONDITIONS_PT ){
      tot_pres_in = Riemann_Var1[iMarker_BC];
    }
  }
  if(nMarker_Inlet == 1 && Kind_Inlet == TOTAL_CONDITIONS){
    tot_pres_in = Inlet_Ptotal[0];
  }
  return tot_pres_in/Pressure_Ref;
}

su2double CConfig::GetTotalTemperatureIn_BC() {
  unsigned short iMarker_BC;
  su2double tot_temp_in = 0.0;
  for (iMarker_BC = 0; iMarker_BC < nMarker_Giles; iMarker_BC++){
    if (Kind_Data_Giles[iMarker_BC] == TOTAL_CONDITIONS_PT || Kind_Data_Giles[iMarker_BC] == TOTAL_CONDITIONS_PT_1D){
      tot_temp_in = Giles_Var2[iMarker_BC];
    }
  }
  for (iMarker_BC = 0; iMarker_BC < nMarker_Riemann; iMarker_BC++){
    if (Kind_Data_Riemann[iMarker_BC] == TOTAL_CONDITIONS_PT ){
      tot_temp_in = Riemann_Var2[iMarker_BC];
    }
  }

  if(nMarker_Inlet == 1 && Kind_Inlet == TOTAL_CONDITIONS){
    tot_temp_in = Inlet_Ttotal[0];
  }
  return tot_temp_in/Temperature_Ref;
}

void CConfig::SetTotalTemperatureIn_BC(su2double val_temp) {
  unsigned short iMarker_BC;
  for (iMarker_BC = 0; iMarker_BC < nMarker_Giles; iMarker_BC++){
    if (Kind_Data_Giles[iMarker_BC] == TOTAL_CONDITIONS_PT || Kind_Data_Giles[iMarker_BC] == TOTAL_CONDITIONS_PT_1D){
      Giles_Var2[iMarker_BC] = val_temp*Temperature_Ref;
    }
  }
  for (iMarker_BC = 0; iMarker_BC < nMarker_Riemann; iMarker_BC++){
    if (Kind_Data_Riemann[iMarker_BC] == TOTAL_CONDITIONS_PT ){
      Riemann_Var2[iMarker_BC] = val_temp*Temperature_Ref;
    }
  }

  if(nMarker_Inlet == 1 && Kind_Inlet == TOTAL_CONDITIONS){
    Inlet_Ttotal[0] = val_temp*Temperature_Ref;
  }
}

su2double CConfig::GetFlowAngleIn_BC() {
  unsigned short iMarker_BC;
  su2double alpha_in = 0.0;
  for (iMarker_BC = 0; iMarker_BC < nMarker_Giles; iMarker_BC++){
    if (Kind_Data_Giles[iMarker_BC] == TOTAL_CONDITIONS_PT || Kind_Data_Giles[iMarker_BC] == TOTAL_CONDITIONS_PT_1D){
      alpha_in = atan(Giles_FlowDir[iMarker_BC][1]/Giles_FlowDir[iMarker_BC][0]);
    }
  }
  for (iMarker_BC = 0; iMarker_BC < nMarker_Riemann; iMarker_BC++){
  	if (Kind_Data_Riemann[iMarker_BC] == TOTAL_CONDITIONS_PT ){
  		alpha_in = atan(Riemann_FlowDir[iMarker_BC][1]/Riemann_FlowDir[iMarker_BC][0]);
  	}
  }

  if(nMarker_Inlet == 1 && Kind_Inlet == TOTAL_CONDITIONS){
  	alpha_in = atan(Inlet_FlowDir[0][1]/Inlet_FlowDir[0][0]);
  }

  return alpha_in;
}

su2double CConfig::GetIsothermal_Temperature(string val_marker) {

  unsigned short iMarker_Isothermal = 0;

  if (nMarker_Isothermal > 0) {
    for (iMarker_Isothermal = 0; iMarker_Isothermal < nMarker_Isothermal; iMarker_Isothermal++)
      if (Marker_Isothermal[iMarker_Isothermal] == val_marker) break;
  }

  return Isothermal_Temperature[iMarker_Isothermal];
}

su2double CConfig::GetWall_HeatFlux(string val_marker) {
  unsigned short iMarker_HeatFlux = 0;

  if (nMarker_HeatFlux > 0) {
  for (iMarker_HeatFlux = 0; iMarker_HeatFlux < nMarker_HeatFlux; iMarker_HeatFlux++)
    if (Marker_HeatFlux[iMarker_HeatFlux] == val_marker) break;
  }

  return Heat_Flux[iMarker_HeatFlux];
}

unsigned short CConfig::GetWallFunction_Treatment(string val_marker) {
  unsigned short WallFunction = NO_WALL_FUNCTION;

  for(unsigned short iMarker=0; iMarker<nMarker_WallFunctions; iMarker++) {
    if(Marker_WallFunctions[iMarker] == val_marker) {
      WallFunction = Kind_WallFunctions[iMarker];
      break;
    }
  }

  return WallFunction;
}

unsigned short* CConfig::GetWallFunction_IntInfo(string val_marker) {
  unsigned short *intInfo = NULL;

  for(unsigned short iMarker=0; iMarker<nMarker_WallFunctions; iMarker++) {
    if(Marker_WallFunctions[iMarker] == val_marker) {
      intInfo = IntInfo_WallFunctions[iMarker];
      break;
    }
  }

  return intInfo;
}

su2double* CConfig::GetWallFunction_DoubleInfo(string val_marker) {
  su2double *doubleInfo = NULL;

  for(unsigned short iMarker=0; iMarker<nMarker_WallFunctions; iMarker++) {
    if(Marker_WallFunctions[iMarker] == val_marker) {
      doubleInfo = DoubleInfo_WallFunctions[iMarker];
      break;
    } 
  } 

  return doubleInfo;
}

su2double CConfig::GetEngineInflow_Target(string val_marker) {
  unsigned short iMarker_EngineInflow;
  for (iMarker_EngineInflow = 0; iMarker_EngineInflow < nMarker_EngineInflow; iMarker_EngineInflow++)
    if (Marker_EngineInflow[iMarker_EngineInflow] == val_marker) break;
  return EngineInflow_Target[iMarker_EngineInflow];
}

su2double CConfig::GetInflow_Pressure(string val_marker) {
  unsigned short iMarker_EngineInflow;
  for (iMarker_EngineInflow = 0; iMarker_EngineInflow < nMarker_EngineInflow; iMarker_EngineInflow++)
    if (Marker_EngineInflow[iMarker_EngineInflow] == val_marker) break;
  return Inflow_Pressure[iMarker_EngineInflow];
}

su2double CConfig::GetInflow_MassFlow(string val_marker) {
  unsigned short iMarker_EngineInflow;
  for (iMarker_EngineInflow = 0; iMarker_EngineInflow < nMarker_EngineInflow; iMarker_EngineInflow++)
    if (Marker_EngineInflow[iMarker_EngineInflow] == val_marker) break;
  return Inflow_MassFlow[iMarker_EngineInflow];
}

su2double CConfig::GetInflow_ReverseMassFlow(string val_marker) {
  unsigned short iMarker_EngineInflow;
  for (iMarker_EngineInflow = 0; iMarker_EngineInflow < nMarker_EngineInflow; iMarker_EngineInflow++)
    if (Marker_EngineInflow[iMarker_EngineInflow] == val_marker) break;
  return Inflow_ReverseMassFlow[iMarker_EngineInflow];
}

su2double CConfig::GetInflow_TotalPressure(string val_marker) {
  unsigned short iMarker_EngineInflow;
  for (iMarker_EngineInflow = 0; iMarker_EngineInflow < nMarker_EngineInflow; iMarker_EngineInflow++)
    if (Marker_EngineInflow[iMarker_EngineInflow] == val_marker) break;
  return Inflow_TotalPressure[iMarker_EngineInflow];
}

su2double CConfig::GetInflow_Temperature(string val_marker) {
  unsigned short iMarker_EngineInflow;
  for (iMarker_EngineInflow = 0; iMarker_EngineInflow < nMarker_EngineInflow; iMarker_EngineInflow++)
    if (Marker_EngineInflow[iMarker_EngineInflow] == val_marker) break;
  return Inflow_Temperature[iMarker_EngineInflow];
}

su2double CConfig::GetInflow_TotalTemperature(string val_marker) {
  unsigned short iMarker_EngineInflow;
  for (iMarker_EngineInflow = 0; iMarker_EngineInflow < nMarker_EngineInflow; iMarker_EngineInflow++)
    if (Marker_EngineInflow[iMarker_EngineInflow] == val_marker) break;
  return Inflow_TotalTemperature[iMarker_EngineInflow];
}

su2double CConfig::GetInflow_RamDrag(string val_marker) {
  unsigned short iMarker_EngineInflow;
  for (iMarker_EngineInflow = 0; iMarker_EngineInflow < nMarker_EngineInflow; iMarker_EngineInflow++)
    if (Marker_EngineInflow[iMarker_EngineInflow] == val_marker) break;
  return Inflow_RamDrag[iMarker_EngineInflow];
}

su2double CConfig::GetInflow_Force(string val_marker) {
  unsigned short iMarker_EngineInflow;
  for (iMarker_EngineInflow = 0; iMarker_EngineInflow < nMarker_EngineInflow; iMarker_EngineInflow++)
    if (Marker_EngineInflow[iMarker_EngineInflow] == val_marker) break;
  return Inflow_Force[iMarker_EngineInflow];
}

su2double CConfig::GetInflow_Power(string val_marker) {
  unsigned short iMarker_EngineInflow;
  for (iMarker_EngineInflow = 0; iMarker_EngineInflow < nMarker_EngineInflow; iMarker_EngineInflow++)
    if (Marker_EngineInflow[iMarker_EngineInflow] == val_marker) break;
  return Inflow_Power[iMarker_EngineInflow];
}

su2double CConfig::GetInflow_Mach(string val_marker) {
  unsigned short iMarker_EngineInflow;
  for (iMarker_EngineInflow = 0; iMarker_EngineInflow < nMarker_EngineInflow; iMarker_EngineInflow++)
    if (Marker_EngineInflow[iMarker_EngineInflow] == val_marker) break;
  return Inflow_Mach[iMarker_EngineInflow];
}

su2double CConfig::GetExhaust_Pressure(string val_marker) {
  unsigned short iMarker_EngineExhaust;
  for (iMarker_EngineExhaust = 0; iMarker_EngineExhaust < nMarker_EngineExhaust; iMarker_EngineExhaust++)
    if (Marker_EngineExhaust[iMarker_EngineExhaust] == val_marker) break;
  return Exhaust_Pressure[iMarker_EngineExhaust];
}

su2double CConfig::GetExhaust_Temperature(string val_marker) {
  unsigned short iMarker_EngineExhaust;
  for (iMarker_EngineExhaust = 0; iMarker_EngineExhaust < nMarker_EngineExhaust; iMarker_EngineExhaust++)
    if (Marker_EngineExhaust[iMarker_EngineExhaust] == val_marker) break;
  return Exhaust_Temperature[iMarker_EngineExhaust];
}

su2double CConfig::GetExhaust_MassFlow(string val_marker) {
  unsigned short iMarker_EngineExhaust;
  for (iMarker_EngineExhaust = 0; iMarker_EngineExhaust < nMarker_EngineExhaust; iMarker_EngineExhaust++)
    if (Marker_EngineExhaust[iMarker_EngineExhaust] == val_marker) break;
  return Exhaust_MassFlow[iMarker_EngineExhaust];
}

su2double CConfig::GetExhaust_TotalPressure(string val_marker) {
  unsigned short iMarker_EngineExhaust;
  for (iMarker_EngineExhaust = 0; iMarker_EngineExhaust < nMarker_EngineExhaust; iMarker_EngineExhaust++)
    if (Marker_EngineExhaust[iMarker_EngineExhaust] == val_marker) break;
  return Exhaust_TotalPressure[iMarker_EngineExhaust];
}

su2double CConfig::GetExhaust_TotalTemperature(string val_marker) {
  unsigned short iMarker_EngineExhaust;
  for (iMarker_EngineExhaust = 0; iMarker_EngineExhaust < nMarker_EngineExhaust; iMarker_EngineExhaust++)
    if (Marker_EngineExhaust[iMarker_EngineExhaust] == val_marker) break;
  return Exhaust_TotalTemperature[iMarker_EngineExhaust];
}

su2double CConfig::GetExhaust_GrossThrust(string val_marker) {
  unsigned short iMarker_EngineExhaust;
  for (iMarker_EngineExhaust = 0; iMarker_EngineExhaust < nMarker_EngineExhaust; iMarker_EngineExhaust++)
    if (Marker_EngineExhaust[iMarker_EngineExhaust] == val_marker) break;
  return Exhaust_GrossThrust[iMarker_EngineExhaust];
}

su2double CConfig::GetExhaust_Force(string val_marker) {
  unsigned short iMarker_EngineExhaust;
  for (iMarker_EngineExhaust = 0; iMarker_EngineExhaust < nMarker_EngineExhaust; iMarker_EngineExhaust++)
    if (Marker_EngineExhaust[iMarker_EngineExhaust] == val_marker) break;
  return Exhaust_Force[iMarker_EngineExhaust];
}

su2double CConfig::GetExhaust_Power(string val_marker) {
  unsigned short iMarker_EngineExhaust;
  for (iMarker_EngineExhaust = 0; iMarker_EngineExhaust < nMarker_EngineExhaust; iMarker_EngineExhaust++)
    if (Marker_EngineExhaust[iMarker_EngineExhaust] == val_marker) break;
  return Exhaust_Power[iMarker_EngineExhaust];
}

su2double CConfig::GetActDiskInlet_Pressure(string val_marker) {
  unsigned short iMarker_ActDiskInlet;
  for (iMarker_ActDiskInlet = 0; iMarker_ActDiskInlet < nMarker_ActDiskInlet; iMarker_ActDiskInlet++)
    if (Marker_ActDiskInlet[iMarker_ActDiskInlet] == val_marker) break;
  return ActDiskInlet_Pressure[iMarker_ActDiskInlet];
}

su2double CConfig::GetActDiskInlet_TotalPressure(string val_marker) {
  unsigned short iMarker_ActDiskInlet;
  for (iMarker_ActDiskInlet = 0; iMarker_ActDiskInlet < nMarker_ActDiskInlet; iMarker_ActDiskInlet++)
    if (Marker_ActDiskInlet[iMarker_ActDiskInlet] == val_marker) break;
  return ActDiskInlet_TotalPressure[iMarker_ActDiskInlet];
}

su2double CConfig::GetActDiskInlet_RamDrag(string val_marker) {
  unsigned short iMarker_ActDiskInlet;
  for (iMarker_ActDiskInlet = 0; iMarker_ActDiskInlet < nMarker_ActDiskInlet; iMarker_ActDiskInlet++)
    if (Marker_ActDiskInlet[iMarker_ActDiskInlet] == val_marker) break;
  return ActDiskInlet_RamDrag[iMarker_ActDiskInlet];
}

su2double CConfig::GetActDiskInlet_Force(string val_marker) {
  unsigned short iMarker_ActDiskInlet;
  for (iMarker_ActDiskInlet = 0; iMarker_ActDiskInlet < nMarker_ActDiskInlet; iMarker_ActDiskInlet++)
    if (Marker_ActDiskInlet[iMarker_ActDiskInlet] == val_marker) break;
  return ActDiskInlet_Force[iMarker_ActDiskInlet];
}

su2double CConfig::GetActDiskInlet_Power(string val_marker) {
  unsigned short iMarker_ActDiskInlet;
  for (iMarker_ActDiskInlet = 0; iMarker_ActDiskInlet < nMarker_ActDiskInlet; iMarker_ActDiskInlet++)
    if (Marker_ActDiskInlet[iMarker_ActDiskInlet] == val_marker) break;
  return ActDiskInlet_Power[iMarker_ActDiskInlet];
}

su2double CConfig::GetActDiskOutlet_Pressure(string val_marker) {
  unsigned short iMarker_ActDiskOutlet;
  for (iMarker_ActDiskOutlet = 0; iMarker_ActDiskOutlet < nMarker_ActDiskOutlet; iMarker_ActDiskOutlet++)
    if (Marker_ActDiskOutlet[iMarker_ActDiskOutlet] == val_marker) break;
  return ActDiskOutlet_Pressure[iMarker_ActDiskOutlet];
}

su2double CConfig::GetActDiskOutlet_TotalPressure(string val_marker) {
  unsigned short iMarker_ActDiskOutlet;
  for (iMarker_ActDiskOutlet = 0; iMarker_ActDiskOutlet < nMarker_ActDiskOutlet; iMarker_ActDiskOutlet++)
    if (Marker_ActDiskOutlet[iMarker_ActDiskOutlet] == val_marker) break;
  return ActDiskOutlet_TotalPressure[iMarker_ActDiskOutlet];
}

su2double CConfig::GetActDiskOutlet_GrossThrust(string val_marker) {
  unsigned short iMarker_ActDiskOutlet;
  for (iMarker_ActDiskOutlet = 0; iMarker_ActDiskOutlet < nMarker_ActDiskOutlet; iMarker_ActDiskOutlet++)
    if (Marker_ActDiskOutlet[iMarker_ActDiskOutlet] == val_marker) break;
  return ActDiskOutlet_GrossThrust[iMarker_ActDiskOutlet];
}

su2double CConfig::GetActDiskOutlet_Force(string val_marker) {
  unsigned short iMarker_ActDiskOutlet;
  for (iMarker_ActDiskOutlet = 0; iMarker_ActDiskOutlet < nMarker_ActDiskOutlet; iMarker_ActDiskOutlet++)
    if (Marker_ActDiskOutlet[iMarker_ActDiskOutlet] == val_marker) break;
  return ActDiskOutlet_Force[iMarker_ActDiskOutlet];
}

su2double CConfig::GetActDiskOutlet_Power(string val_marker) {
  unsigned short iMarker_ActDiskOutlet;
  for (iMarker_ActDiskOutlet = 0; iMarker_ActDiskOutlet < nMarker_ActDiskOutlet; iMarker_ActDiskOutlet++)
    if (Marker_ActDiskOutlet[iMarker_ActDiskOutlet] == val_marker) break;
  return ActDiskOutlet_Power[iMarker_ActDiskOutlet];
}

su2double CConfig::GetActDiskInlet_Temperature(string val_marker) {
  unsigned short iMarker_ActDiskInlet;
  for (iMarker_ActDiskInlet = 0; iMarker_ActDiskInlet < nMarker_ActDiskInlet; iMarker_ActDiskInlet++)
    if (Marker_ActDiskInlet[iMarker_ActDiskInlet] == val_marker) break;
  return ActDiskInlet_Temperature[iMarker_ActDiskInlet];
}

su2double CConfig::GetActDiskInlet_TotalTemperature(string val_marker) {
  unsigned short iMarker_ActDiskInlet;
  for (iMarker_ActDiskInlet = 0; iMarker_ActDiskInlet < nMarker_ActDiskInlet; iMarker_ActDiskInlet++)
    if (Marker_ActDiskInlet[iMarker_ActDiskInlet] == val_marker) break;
  return ActDiskInlet_TotalTemperature[iMarker_ActDiskInlet];
}

su2double CConfig::GetActDiskOutlet_Temperature(string val_marker) {
  unsigned short iMarker_ActDiskOutlet;
  for (iMarker_ActDiskOutlet = 0; iMarker_ActDiskOutlet < nMarker_ActDiskOutlet; iMarker_ActDiskOutlet++)
    if (Marker_ActDiskOutlet[iMarker_ActDiskOutlet] == val_marker) break;
  return ActDiskOutlet_Temperature[iMarker_ActDiskOutlet];
}

su2double CConfig::GetActDiskOutlet_TotalTemperature(string val_marker) {
  unsigned short iMarker_ActDiskOutlet;
  for (iMarker_ActDiskOutlet = 0; iMarker_ActDiskOutlet < nMarker_ActDiskOutlet; iMarker_ActDiskOutlet++)
    if (Marker_ActDiskOutlet[iMarker_ActDiskOutlet] == val_marker) break;
  return ActDiskOutlet_TotalTemperature[iMarker_ActDiskOutlet];
}

su2double CConfig::GetActDiskInlet_MassFlow(string val_marker) {
  unsigned short iMarker_ActDiskInlet;
  for (iMarker_ActDiskInlet = 0; iMarker_ActDiskInlet < nMarker_ActDiskInlet; iMarker_ActDiskInlet++)
    if (Marker_ActDiskInlet[iMarker_ActDiskInlet] == val_marker) break;
  return ActDiskInlet_MassFlow[iMarker_ActDiskInlet];
}

su2double CConfig::GetActDiskOutlet_MassFlow(string val_marker) {
  unsigned short iMarker_ActDiskOutlet;
  for (iMarker_ActDiskOutlet = 0; iMarker_ActDiskOutlet < nMarker_ActDiskOutlet; iMarker_ActDiskOutlet++)
    if (Marker_ActDiskOutlet[iMarker_ActDiskOutlet] == val_marker) break;
  return ActDiskOutlet_MassFlow[iMarker_ActDiskOutlet];
}

su2double CConfig::GetDispl_Value(string val_marker) {
  unsigned short iMarker_Displacement;
  for (iMarker_Displacement = 0; iMarker_Displacement < nMarker_Displacement; iMarker_Displacement++)
    if (Marker_Displacement[iMarker_Displacement] == val_marker) break;
  return Displ_Value[iMarker_Displacement];
}

su2double CConfig::GetLoad_Value(string val_marker) {
  unsigned short iMarker_Load;
  for (iMarker_Load = 0; iMarker_Load < nMarker_Load; iMarker_Load++)
    if (Marker_Load[iMarker_Load] == val_marker) break;
  return Load_Value[iMarker_Load];
}

su2double CConfig::GetDamper_Constant(string val_marker) {
  unsigned short iMarker_Damper;
  for (iMarker_Damper = 0; iMarker_Damper < nMarker_Damper; iMarker_Damper++)
    if (Marker_Damper[iMarker_Damper] == val_marker) break;
  return Damper_Constant[iMarker_Damper];
}

su2double CConfig::GetLoad_Dir_Value(string val_marker) {
  unsigned short iMarker_Load_Dir;
  for (iMarker_Load_Dir = 0; iMarker_Load_Dir < nMarker_Load_Dir; iMarker_Load_Dir++)
    if (Marker_Load_Dir[iMarker_Load_Dir] == val_marker) break;
  return Load_Dir_Value[iMarker_Load_Dir];
}

su2double CConfig::GetLoad_Dir_Multiplier(string val_marker) {
  unsigned short iMarker_Load_Dir;
  for (iMarker_Load_Dir = 0; iMarker_Load_Dir < nMarker_Load_Dir; iMarker_Load_Dir++)
    if (Marker_Load_Dir[iMarker_Load_Dir] == val_marker) break;
  return Load_Dir_Multiplier[iMarker_Load_Dir];
}

su2double CConfig::GetDisp_Dir_Value(string val_marker) {
  unsigned short iMarker_Disp_Dir;
  for (iMarker_Disp_Dir = 0; iMarker_Disp_Dir < nMarker_Disp_Dir; iMarker_Disp_Dir++)
    if (Marker_Disp_Dir[iMarker_Disp_Dir] == val_marker) break;
  return Disp_Dir_Value[iMarker_Disp_Dir];
}

su2double CConfig::GetDisp_Dir_Multiplier(string val_marker) {
  unsigned short iMarker_Disp_Dir;
  for (iMarker_Disp_Dir = 0; iMarker_Disp_Dir < nMarker_Disp_Dir; iMarker_Disp_Dir++)
    if (Marker_Disp_Dir[iMarker_Disp_Dir] == val_marker) break;
  return Disp_Dir_Multiplier[iMarker_Disp_Dir];
}

su2double* CConfig::GetLoad_Dir(string val_marker) {
  unsigned short iMarker_Load_Dir;
  for (iMarker_Load_Dir = 0; iMarker_Load_Dir < nMarker_Load_Dir; iMarker_Load_Dir++)
    if (Marker_Load_Dir[iMarker_Load_Dir] == val_marker) break;
  return Load_Dir[iMarker_Load_Dir];
}

su2double* CConfig::GetDisp_Dir(string val_marker) {
  unsigned short iMarker_Disp_Dir;
  for (iMarker_Disp_Dir = 0; iMarker_Disp_Dir < nMarker_Disp_Dir; iMarker_Disp_Dir++)
    if (Marker_Disp_Dir[iMarker_Disp_Dir] == val_marker) break;
  return Disp_Dir[iMarker_Disp_Dir];
}

su2double CConfig::GetLoad_Sine_Amplitude(string val_marker) {
  unsigned short iMarker_Load_Sine;
  for (iMarker_Load_Sine = 0; iMarker_Load_Sine < nMarker_Load_Sine; iMarker_Load_Sine++)
    if (Marker_Load_Sine[iMarker_Load_Sine] == val_marker) break;
  return Load_Sine_Amplitude[iMarker_Load_Sine];
}

su2double CConfig::GetLoad_Sine_Frequency(string val_marker) {
  unsigned short iMarker_Load_Sine;
  for (iMarker_Load_Sine = 0; iMarker_Load_Sine < nMarker_Load_Sine; iMarker_Load_Sine++)
    if (Marker_Load_Sine[iMarker_Load_Sine] == val_marker) break;
  return Load_Sine_Frequency[iMarker_Load_Sine];
}

su2double* CConfig::GetLoad_Sine_Dir(string val_marker) {
  unsigned short iMarker_Load_Sine;
  for (iMarker_Load_Sine = 0; iMarker_Load_Sine < nMarker_Load_Sine; iMarker_Load_Sine++)
    if (Marker_Load_Sine[iMarker_Load_Sine] == val_marker) break;
  return Load_Sine_Dir[iMarker_Load_Sine];
}

su2double CConfig::GetFlowLoad_Value(string val_marker) {
  unsigned short iMarker_FlowLoad;
  for (iMarker_FlowLoad = 0; iMarker_FlowLoad < nMarker_FlowLoad; iMarker_FlowLoad++)
    if (Marker_FlowLoad[iMarker_FlowLoad] == val_marker) break;
  return FlowLoad_Value[iMarker_FlowLoad];
}

void CConfig::SetSpline(vector<su2double> &x, vector<su2double> &y, unsigned long n, su2double yp1, su2double ypn, vector<su2double> &y2) {
  unsigned long i, k;
  su2double p, qn, sig, un, *u;

  u = new su2double [n];

  if (yp1 > 0.99e30)			// The lower boundary condition is set either to be "nat
    y2[0]=u[0]=0.0;			  // -ural"
  else {									// or else to have a specified first derivative.
    y2[0] = -0.5;
    u[0]=(3.0/(x[1]-x[0]))*((y[1]-y[0])/(x[1]-x[0])-yp1);
  }

  for (i=2; i<=n-1; i++) {									//  This is the decomposition loop of the tridiagonal al-
    sig=(x[i-1]-x[i-2])/(x[i]-x[i-2]);		//	gorithm. y2 and u are used for tem-
    p=sig*y2[i-2]+2.0;										//	porary storage of the decomposed
    y2[i-1]=(sig-1.0)/p;										//	factors.
    u[i-1]=(y[i]-y[i-1])/(x[i]-x[i-1]) - (y[i-1]-y[i-2])/(x[i-1]-x[i-2]);
    u[i-1]=(6.0*u[i-1]/(x[i]-x[i-2])-sig*u[i-2])/p;
  }

  if (ypn > 0.99e30)						// The upper boundary condition is set either to be
    qn=un=0.0;									// "natural"
  else {												// or else to have a specified first derivative.
    qn=0.5;
    un=(3.0/(x[n-1]-x[n-2]))*(ypn-(y[n-1]-y[n-2])/(x[n-1]-x[n-2]));
  }
  y2[n-1]=(un-qn*u[n-2])/(qn*y2[n-2]+1.0);
  for (k=n-1; k>=1; k--)					// This is the backsubstitution loop of the tridiagonal
    y2[k-1]=y2[k-1]*y2[k]+u[k-1];	  // algorithm.

  delete[] u;

}

su2double CConfig::GetSpline(vector<su2double>&xa, vector<su2double>&ya, vector<su2double>&y2a, unsigned long n, su2double x) {
  unsigned long klo, khi, k;
  su2double h, b, a, y;

  klo=1;										// We will find the right place in the table by means of
  khi=n;										// bisection. This is optimal if sequential calls to this
  while (khi-klo > 1) {			// routine are at random values of x. If sequential calls
    k=(khi+klo) >> 1;				// are in order, and closely spaced, one would do better
    if (xa[k-1] > x) khi=k;		// to store previous values of klo and khi and test if
    else klo=k;							// they remain appropriate on the next call.
  }								// klo and khi now bracket the input value of x
  h=xa[khi-1]-xa[klo-1];
  if (h == 0.0) cout << "Bad xa input to routine splint" << endl;	// The xa’s must be dis-
  a=(xa[khi-1]-x)/h;																					      // tinct.
  b=(x-xa[klo-1])/h;				// Cubic spline polynomial is now evaluated.
  y=a*ya[klo-1]+b*ya[khi-1]+((a*a*a-a)*y2a[klo-1]+(b*b*b-b)*y2a[khi-1])*(h*h)/6.0;

  return y;
}

void CConfig::SetFreeStreamTurboNormal(su2double* turboNormal){

  FreeStreamTurboNormal[0] = turboNormal[0];
  FreeStreamTurboNormal[1] = turboNormal[1];
  FreeStreamTurboNormal[2] = 0.0;

}<|MERGE_RESOLUTION|>--- conflicted
+++ resolved
@@ -301,11 +301,8 @@
   
   Marker_DV                   = NULL;   Marker_Moving            = NULL;    Marker_Monitoring = NULL;
   Marker_Designing            = NULL;   Marker_GeoEval           = NULL;    Marker_Plotting   = NULL;
-<<<<<<< HEAD
   Marker_Analyze              = NULL;   Marker_All_BCCustom      = NULL;    Marker_CHT        = NULL;
-=======
-  Marker_Analyze              = NULL;   Marker_WallFunctions     = NULL;
->>>>>>> 7256beac
+  Marker_WallFunctions        = NULL;
   Marker_CfgFile_KindBC       = NULL;   Marker_All_KindBC        = NULL;
 
   Kind_WallFunctions       = NULL;
@@ -813,15 +810,13 @@
   addPeriodicOption("MARKER_PERIODIC", nMarker_PerBound, Marker_PerBound, Marker_PerDonor,
                     Periodic_RotCenter, Periodic_RotAngles, Periodic_Translation);
 
-<<<<<<< HEAD
   /*!\brief MARKER_CHT\n DESCRIPTION: Conjugate heat transfer boundary marker(s) \ingroup Config*/
   addStringListOption("MARKER_CHT", nMarker_CHT, Marker_CHT);
-=======
+
   /*!\brief MARKER_WALL_FUNCTIONS\n DESCRIPTION: Viscous wall markers for which wall functions must be applied.
    Format: (Wall function marker, wall function type, ...) \ingroup Config*/
   addWallFunctionOption("MARKER_WALL_FUNCTIONS", nMarker_WallFunctions, Marker_WallFunctions,
                         Kind_WallFunctions, IntInfo_WallFunctions, DoubleInfo_WallFunctions);
->>>>>>> 7256beac
 
   /*!\brief ACTDISK_TYPE  \n DESCRIPTION: Actuator Disk boundary type \n OPTIONS: see \link ActDisk_Map \endlink \n Default: VARIABLES_JUMP \ingroup Config*/
   addEnumOption("ACTDISK_TYPE", Kind_ActDisk, ActDisk_Map, VARIABLES_JUMP);
@@ -3521,13 +3516,8 @@
   iMarker_HeatFlux, iMarker_EngineInflow, iMarker_EngineExhaust, iMarker_Damper,
   iMarker_Displacement, iMarker_Load, iMarker_FlowLoad, iMarker_Neumann, iMarker_Internal,
   iMarker_Monitoring, iMarker_Designing, iMarker_GeoEval, iMarker_Plotting, iMarker_Analyze,
-<<<<<<< HEAD
   iMarker_DV, iMarker_Moving, iMarker_CHT, iMarker_Supersonic_Inlet, iMarker_Supersonic_Outlet,
-  iMarker_Clamped, iMarker_ZoneInterface, iMarker_Load_Dir, iMarker_Load_Sine,
-=======
-  iMarker_DV, iMarker_Moving, iMarker_Supersonic_Inlet, iMarker_Supersonic_Outlet,
   iMarker_Clamped, iMarker_ZoneInterface, iMarker_Load_Dir, iMarker_Disp_Dir, iMarker_Load_Sine,
->>>>>>> 7256beac
   iMarker_ActDiskInlet, iMarker_ActDiskOutlet,
   iMarker_Turbomachinery, iMarker_MixingPlaneInterface;
 
@@ -4097,11 +4087,7 @@
   iMarker_EngineInflow, iMarker_EngineExhaust, iMarker_Displacement, iMarker_Damper,
   iMarker_Load, iMarker_FlowLoad,  iMarker_Neumann, iMarker_Internal, iMarker_Monitoring,
   iMarker_Designing, iMarker_GeoEval, iMarker_Plotting, iMarker_Analyze, iMarker_DV, iDV_Value,
-<<<<<<< HEAD
-  iMarker_ZoneInterface, iMarker_CHT, iMarker_Load_Dir, iMarker_Load_Sine, iMarker_Clamped,
-=======
-  iMarker_ZoneInterface, iMarker_Load_Dir, iMarker_Disp_Dir, iMarker_Load_Sine, iMarker_Clamped,
->>>>>>> 7256beac
+  iMarker_ZoneInterface, iMarker_CHT, iMarker_Load_Dir, iMarker_Disp_Dir, iMarker_Load_Sine, iMarker_Clamped,
   iMarker_Moving, iMarker_Supersonic_Inlet, iMarker_Supersonic_Outlet, iMarker_ActDiskInlet,
   iMarker_ActDiskOutlet, iMarker_MixingPlaneInterface;
   
