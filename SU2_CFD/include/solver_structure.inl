--- conflicted
+++ resolved
@@ -72,8 +72,8 @@
 inline su2double CSolver::GetCSensitivity(unsigned short val_marker, unsigned long val_vertex) { return 0; }
 
 inline void CSolver::SetResidual_DualTime(CGeometry *geometry, CSolver **solver_container, CConfig *config, unsigned short iRKStep, 
-																		 unsigned short iMesh, unsigned short RunTime_EqSystem) { }
-																		 
+                                     unsigned short iMesh, unsigned short RunTime_EqSystem) { }
+                                     
 inline void CSolver::SetFEA_Load(CSolver ***flow_solution, CGeometry **fea_geometry, CGeometry **flow_geometry, CConfig *fea_config, CConfig *flow_config, CNumerics *fea_numerics) { }
 
 inline void CSolver::SetFEA_Load_Int(CSolver ***flow_solution, CGeometry **fea_geometry, CGeometry **flow_geometry, CConfig *fea_config, CConfig *flow_config, CNumerics *fea_numerics) { }
@@ -553,14 +553,14 @@
                                       CNumerics *numerics, CConfig
                                       *config, unsigned short iMesh,
                                       unsigned short iRKstep) { }
-									   
+                     
 inline void CSolver::AddStiffMatrix(su2double ** StiffMatrix_Elem, unsigned long Point_0, unsigned long Point_1, unsigned long Point_2, unsigned long Point_3) { }
-									   
+                     
 inline void CSolver::Source_Residual(CGeometry *geometry, CSolver **solver_container, 
-												  CNumerics *numerics, CNumerics *second_numerics, CConfig *config, unsigned short iMesh) { }
-									   
+                          CNumerics *numerics, CNumerics *second_numerics, CConfig *config, unsigned short iMesh) { }
+                     
 inline void CSolver::Source_Template(CGeometry *geometry, CSolver **solver_container, 
-												  CNumerics *numerics, CConfig *config, unsigned short iMesh) { }
+                          CNumerics *numerics, CConfig *config, unsigned short iMesh) { }
 
 inline su2double CSolver::GetTotal_Sens_Geo() { return 0; }
 
@@ -652,38 +652,38 @@
 									 unsigned short val_marker) { }
 
 inline void CSolver::BC_Clamped(CGeometry *geometry, CSolver **solver_container, CNumerics *numerics, CConfig *config, 
-									 unsigned short val_marker) { }
+                   unsigned short val_marker) { }
 
 inline void CSolver::BC_DispDir(CGeometry *geometry, CSolver **solver_container, CNumerics *numerics, CConfig *config, 
                    unsigned short val_marker) { }
 
 inline void CSolver::BC_Clamped_Post(CGeometry *geometry, CSolver **solver_container, CNumerics *numerics, CConfig *config, 
-									 unsigned short val_marker) { }
-									 
+                   unsigned short val_marker) { }
+                   
 inline void CSolver::BC_Normal_Displacement(CGeometry *geometry, CSolver **solver_container, CNumerics *numerics, CConfig *config, 
-									 unsigned short val_marker) { }
-									 									 								 
+                   unsigned short val_marker) { }
+                                                       
 inline void CSolver::BC_Normal_Load(CGeometry *geometry, CSolver **solver_container, CNumerics *numerics, CConfig *config, 
-									 unsigned short val_marker) { }
+                   unsigned short val_marker) { }
 
 inline void CSolver::BC_Dir_Load(CGeometry *geometry, CSolver **solver_container, CNumerics *numerics, CConfig *config, 
-									 unsigned short val_marker) { }
-									 
+                   unsigned short val_marker) { }
+                   
 inline void CSolver::BC_Sine_Load(CGeometry *geometry, CSolver **solver_container, CNumerics *numerics, CConfig *config, 
-									 unsigned short val_marker) { }		
-									 
+                   unsigned short val_marker) { }                   
+                   
 inline void CSolver::BC_Damper(CGeometry *geometry, CSolver **solver_container, CNumerics *numerics, CConfig *config, 
                                      unsigned short val_marker) { }             									 							 
                    
 inline void CSolver::BC_Pressure(CGeometry *geometry, CSolver **solver_container, CNumerics *numerics, CConfig *config,
-									 unsigned short val_marker) { }
+                   unsigned short val_marker) { }
                   
 inline void CSolver::BC_Isothermal_Wall(CGeometry *geometry, CSolver **solver_container, CNumerics *conv_numerics, CNumerics *visc_numerics, CConfig *config, unsigned short val_marker) { }
 
 inline void CSolver::BC_HeatFlux_Wall(CGeometry *geometry, CSolver **solver_container, CNumerics *conv_numerics, CNumerics *visc_numerics, CConfig *config, unsigned short val_marker) { }
-									
+                  
 inline void CSolver::BC_Dirichlet(CGeometry *geometry, CSolver **solver_container, CConfig *config, 
-								  unsigned short val_marker) { }
+                  unsigned short val_marker) { }
 
 inline void CSolver::BC_Fluid_Interface(CGeometry *geometry, CSolver **solver_container, CNumerics *conv_numerics, CNumerics *visc_numerics,
                                          CConfig *config) { }
@@ -704,16 +704,16 @@
                                 CConfig *config, unsigned short val_marker, bool inlet_surface) { }
 
 inline void CSolver::BC_Far_Field(CGeometry *geometry, CSolver **solver_container, CNumerics *conv_numerics, CNumerics *visc_numerics,
-								    CConfig *config, unsigned short val_marker) { }
+                    CConfig *config, unsigned short val_marker) { }
 
 inline void CSolver::BC_Sym_Plane(CGeometry *geometry, CSolver **solver_container, CNumerics *conv_numerics, CNumerics *visc_numerics, 
-									CConfig *config, unsigned short val_marker) { }
-									
+                  CConfig *config, unsigned short val_marker) { }
+                  
 inline void CSolver::BC_Custom(CGeometry *geometry, CSolver **solver_container, CNumerics *numerics, 
-										 CConfig *config, unsigned short val_marker) { }
+                     CConfig *config, unsigned short val_marker) { }
 
 inline void CSolver::BC_Riemann(CGeometry *geometry, CSolver **solver_container, CNumerics *conv_numerics, CNumerics *visc_numerics, 
-										 CConfig *config, unsigned short val_marker) { }
+                     CConfig *config, unsigned short val_marker) { }
 
 inline void CSolver::BC_TurboRiemann(CGeometry *geometry, CSolver **solver_container, CNumerics *conv_numerics, CNumerics *visc_numerics,
 										 CConfig *config, unsigned short val_marker) { }
@@ -725,7 +725,7 @@
                             CNumerics *conv_numerics, CNumerics *visc_numerics, CConfig *config, unsigned short val_marker) { }
 
 inline void CSolver::BC_Inlet(CGeometry *geometry, CSolver **solver_container, CNumerics *conv_numerics, CNumerics *visc_numerics, 
-										 CConfig *config, unsigned short val_marker) { }
+                     CConfig *config, unsigned short val_marker) { }
 
 inline void CSolver::BC_Inlet_Turbo(CGeometry *geometry, CSolver **solver_container, CNumerics *conv_numerics, CNumerics *visc_numerics,
                      CConfig *config, unsigned short val_marker) { }
@@ -734,48 +734,29 @@
                      CConfig *config, unsigned short val_marker) { }
 
 inline void CSolver::BC_Outlet(CGeometry *geometry, CSolver **solver_container, CNumerics *conv_numerics, CNumerics *visc_numerics, 
-										  CConfig *config, unsigned short val_marker) { }
+                      CConfig *config, unsigned short val_marker) { }
                       
 inline void CSolver::BC_Supersonic_Inlet(CGeometry *geometry, CSolver **solver_container, CNumerics *conv_numerics, CNumerics *visc_numerics,
-										 CConfig *config, unsigned short val_marker) { }
+                     CConfig *config, unsigned short val_marker) { }
 
 inline void CSolver::BC_Supersonic_Outlet(CGeometry *geometry, CSolver **solver_container, CNumerics *conv_numerics, CNumerics *visc_numerics,
                                          CConfig *config, unsigned short val_marker) { }
 
 inline void CSolver::BC_Engine_Inflow(CGeometry *geometry, CSolver **solver_container, CNumerics *conv_numerics, CNumerics *visc_numerics, 
-										  CConfig *config, unsigned short val_marker) { }
+                      CConfig *config, unsigned short val_marker) { }
 
 inline void CSolver::BC_Engine_Exhaust(CGeometry *geometry, CSolver **solver_container, CNumerics *conv_numerics, CNumerics *visc_numerics, 
-										  CConfig *config, unsigned short val_marker) { }
-																						
+                      CConfig *config, unsigned short val_marker) { }
+                                            
 inline void CSolver::BC_Neumann(CGeometry *geometry, CSolver **solver_container, CNumerics *numerics, 
-										  CConfig *config, unsigned short val_marker) { }
-								  
+                      CConfig *config, unsigned short val_marker) { }
+                  
 inline void CSolver::BC_Dielec(CGeometry *geometry, CSolver **solver_container, CNumerics *numerics, 
-									 CConfig *config, unsigned short val_marker) { }
-									 										  
+                   CConfig *config, unsigned short val_marker) { }
+                                         
 inline void CSolver::BC_Electrode(CGeometry *geometry, CSolver **solver_container, CNumerics *numerics, 
-									CConfig *config, unsigned short val_marker) { }
-
-<<<<<<< HEAD
-inline void CSolver::Mixing_Process(CGeometry *geometry, CSolver **solver_container, CConfig *config, unsigned short val_Marker) {}
-
-inline void CSolver::MixedOut_Average (su2double val_init_pressure, su2double *val_Averaged_Flux, su2double *val_normal, su2double *pressure_mix, su2double *density_mix) {}
-
-inline void CSolver::MixedOut_Root_Function(su2double *pressure, su2double *val_Averaged_Flux, su2double *val_normal, su2double *valfunc, su2double *density) {}
-
-inline void CSolver::Boundary_Fourier(CGeometry *geometry, CSolver **solver_container, CConfig *config,
-		                               unsigned short val_Marker, vector<std::complex<su2double> > &c4k,signed long &nboundaryvertex) {}
-
-inline void CSolver::Boundary_Fourier(CGeometry *geometry, CSolver **solver_container, CConfig *config, unsigned short val_Marker,
-		                              vector<std::complex<su2double> >& c2k,vector<std::complex<su2double> >& c3k,signed long& nboundaryvertex) {}
-inline void CSolver::SetExtAveragedValue(CSolver *solver_container, unsigned short intMarker,  unsigned short extMarker) { }
-
-inline void CSolver::GetSurface_Properties(CGeometry *geometry, CNumerics *conv_numerics,
-                                                 CNumerics *visc_numerics, CConfig *config, unsigned short iMesh, bool Output) { }
-
-=======
->>>>>>> c02da04d
+                  CConfig *config, unsigned short val_marker) { }
+
 inline void CSolver::GetPower_Properties(CGeometry *geometry, CConfig *config, unsigned short iMesh, bool Output) { }
 
 inline void CSolver::GetEllipticSpanLoad_Diff(CGeometry *geometry, CConfig *config) { }
@@ -787,19 +768,19 @@
                                          CConfig *config, unsigned short iMesh, bool Output) { }
 
 inline void CSolver::SetTime_Step(CGeometry *geometry, CSolver **solver_container, CConfig *config,
-							        unsigned short iMesh, unsigned long Iteration) { }	
-							        
+                      unsigned short iMesh, unsigned long Iteration) { }  
+                      
 inline void CSolver::Postprocessing(CGeometry *geometry, CSolver **solver_container, CConfig *config, 
-							        unsigned short iMesh) { }	
+                      unsigned short iMesh) { }  
 
 inline void CSolver::Postprocessing(CGeometry *geometry, CSolver **solver_container, CConfig *config,  CNumerics **numerics,
-							        unsigned short iMesh) { }	
+                      unsigned short iMesh) { }  
 
 inline void CSolver::Centered_Residual(CGeometry *geometry, CSolver **solver_container, CNumerics *numerics, 
-										CConfig *config, unsigned short iMesh, unsigned short iRKStep) { }
+                    CConfig *config, unsigned short iMesh, unsigned short iRKStep) { }
 
 inline void CSolver::Upwind_Residual(CGeometry *geometry, CSolver **solver_container, CNumerics *numerics, 
-									   CConfig *config, unsigned short iMesh) { }
+                     CConfig *config, unsigned short iMesh) { }
 
 inline void CSolver::Preprocessing(CGeometry *geometry, CSolver **solver_container, CConfig *config, unsigned short iMesh, unsigned short iRKStep, unsigned short RunTime_EqSystem, bool Output) { }
 
@@ -836,7 +817,7 @@
 inline void CSolver::Wave_Strength(CGeometry *geometry, CConfig *config) { }
 
 inline void CSolver::ExplicitRK_Iteration(CGeometry *geometry, CSolver **solver_container, 
-											CConfig *config, unsigned short iRKStep) { }
+                      CConfig *config, unsigned short iRKStep) { }
 
 inline void CSolver::ClassicalRK4_Iteration(CGeometry *geometry, CSolver **solver_container,
                                             CConfig *config, unsigned short iRKStep) { }
@@ -860,7 +841,7 @@
 inline void CSolver::GeneralizedAlpha_UpdateLoads(CGeometry *geometry, CSolver **solver_container, CConfig *config) { }
 
 inline void CSolver::Compute_Residual(CGeometry *geometry, CSolver **solver_container, CConfig *config, 
-										unsigned short iMesh) { }
+                    unsigned short iMesh) { }
 
 inline void CSolver::SetRes_RMS(unsigned short val_var, su2double val_residual) { Residual_RMS[val_var] = val_residual; }
 
@@ -915,13 +896,8 @@
 inline su2double* CSolver::GetPoint_Max_Coord_BGS(unsigned short val_var) { return Point_Max_Coord_BGS[val_var]; }
 
 inline void CSolver::Set_OldSolution(CGeometry *geometry) {
-<<<<<<< HEAD
-	for (unsigned long iPoint = 0; iPoint < geometry->GetnPoint(); iPoint++) 
-		node[iPoint]->Set_OldSolution(); // The loop should be over nPoints 
-=======
   for (unsigned long iPoint = 0; iPoint < geometry->GetnPoint(); iPoint++)
     node[iPoint]->Set_OldSolution(); // The loop should be over nPoints
->>>>>>> c02da04d
                                      //  to guarantee that the boundaries are
                                      //  well updated
 }
@@ -949,7 +925,7 @@
 inline su2double CSolver::GetMin_Delta_Time(unsigned short val_Species) { return 0.0; }
 
 inline void CSolver::Copy_Zone_Solution(CSolver ***solver1_solution, CGeometry **solver1_geometry, CConfig *solver1_config, 
-										  CSolver ***solver2_solution, CGeometry **solver2_geometry, CConfig *solver2_config) {};
+                      CSolver ***solver2_solution, CGeometry **solver2_geometry, CConfig *solver2_config) {};
 
 inline CFluidModel* CSolver::GetFluidModel(void) { return NULL;}
 
@@ -958,7 +934,7 @@
 inline void CSolver::Set_Prestretch(CGeometry *geometry, CConfig *config) { }
 
 inline void CSolver::Set_ElementProperties(CGeometry *geometry, CConfig *config) { }
-										  
+                      
 inline void CSolver::Compute_StiffMatrix(CGeometry *geometry, CSolver **solver_container, CNumerics **numerics, CConfig *config) { }
 
 inline void CSolver::Compute_StiffMatrix_NodalStressRes(CGeometry *geometry, CSolver **solver_container, CNumerics **numerics, CConfig *config) { }
@@ -973,10 +949,10 @@
 
 inline void CSolver::Compute_DeadLoad(CGeometry *geometry, CSolver **solver_container, CNumerics **numerics, CConfig *config) { }
 
-inline void CSolver::Initialize_SystemMatrix(CGeometry *geometry, CSolver **solver_container, CConfig *config) { }	
-
-inline void CSolver::Compute_IntegrationConstants(CConfig *config) { }					  
-										  
+inline void CSolver::Initialize_SystemMatrix(CGeometry *geometry, CSolver **solver_container, CConfig *config) { }  
+
+inline void CSolver::Compute_IntegrationConstants(CConfig *config) { }
+
 inline void CSolver::SetFSI_ConvValue(unsigned short val_index, su2double val_criteria) { };
 
 inline su2double CSolver::GetFSI_ConvValue(unsigned short val_index) { return 0.0; }
@@ -989,9 +965,13 @@
 
 inline void CSolver::ExtractAdjoint_Solution(CGeometry *geometry, CConfig *config){}
 
+inline void CSolver::RegisterObj_Func(CConfig *config){}
+
 inline void CSolver::SetSurface_Sensitivity(CGeometry *geometry, CConfig *config){}
 
 inline void CSolver::SetSensitivity(CGeometry *geometry, CConfig *config){}
+
+inline void CSolver::SetAdj_ObjFunc(CGeometry *geometry, CConfig *config){}
 
 inline unsigned long CSolver::SetPrimitive_Variables(CSolver **solver_container, CConfig *config, bool Output) {return 0;}
 
@@ -1103,10 +1083,10 @@
 inline su2double CEulerSolver::GetDensity_Inf(void) { return Density_Inf; }
 
 inline su2double CEulerSolver::GetModVelocity_Inf(void) { 
-	su2double Vel2 = 0; 
-	for (unsigned short iDim = 0; iDim < nDim; iDim++) 
-		Vel2 += Velocity_Inf[iDim]*Velocity_Inf[iDim]; 
-	return sqrt(Vel2);
+  su2double Vel2 = 0; 
+  for (unsigned short iDim = 0; iDim < nDim; iDim++) 
+    Vel2 += Velocity_Inf[iDim]*Velocity_Inf[iDim]; 
+  return sqrt(Vel2);
 }
 
 inline su2double CEulerSolver::GetDensity_Energy_Inf(void) { return Density_Inf*Energy_Inf; }
@@ -1542,42 +1522,11 @@
       cartesianVelocity[1] *= -1.0;
     }
 
-<<<<<<< HEAD
-inline void CEulerSolver::SetExtAveragedValue(CSolver *solver_container, unsigned short intMarker,  unsigned short extMarker) {
-	ExtAveragedDensity[extMarker]= solver_container->GetAveragedDensity(intMarker);
-    ExtAveragedPressure[extMarker]= solver_container->GetAveragedPressure(intMarker);
-    ExtAveragedNormalVelocity[extMarker]= solver_container->GetAveragedNormalVelocity(intMarker);
-    ExtAveragedTangVelocity[extMarker]= solver_container->GetAveragedTangVelocity(intMarker);
-    ExtAveragedTotTemperature[extMarker]= solver_container->GetAveragedTotTemperature(intMarker);
-    ExtAveragedTotPressure[extMarker]= solver_container->GetAveragedTotPressure(intMarker);
-}
-
-inline void CEulerSolver::StoreTurboPerformance(CSolver *solver, unsigned short inMarkerTP ) {
-	TotalPressureLoss[inMarkerTP] = solver->GetTotalPressureLoss(inMarkerTP);
-	KineticEnergyLoss[inMarkerTP] = solver->GetKineticEnergyLoss(inMarkerTP);
-	TotalTotalEfficiency[inMarkerTP] = solver->GetTotalTotalEfficiency(inMarkerTP);
-	TotalStaticEfficiency[inMarkerTP]= solver->GetTotalStaticEfficiency(inMarkerTP);
-	EulerianWork[inMarkerTP] = solver->GetEulerianWork(inMarkerTP);
-	TotalEnthalpyIn[inMarkerTP]= solver->GetTotalEnthalpyIn(inMarkerTP);
-	FlowAngleIn[inMarkerTP]= solver->GetFlowAngleIn(inMarkerTP);
-	FlowAngleOut[inMarkerTP]= solver->GetFlowAngleOut(inMarkerTP);
-	MassFlowIn[inMarkerTP]= solver->GetMassFlowIn(inMarkerTP);
-	MassFlowOut[inMarkerTP]= solver->GetMassFlowOut(inMarkerTP);
-	MachIn[inMarkerTP]= solver->GetMachIn(inMarkerTP);
-	MachOut[inMarkerTP]= solver->GetMachOut(inMarkerTP);
-	NormalMachIn[inMarkerTP]= solver->GetNormalMachIn(inMarkerTP);
-	NormalMachOut[inMarkerTP]= solver->GetNormalMachOut(inMarkerTP);
-	EnthalpyOut[inMarkerTP]= solver->GetEnthalpyOut(inMarkerTP);
-	VelocityOutIs[inMarkerTP]= solver->GetVelocityOutIs(inMarkerTP);
-	PressureOut[inMarkerTP] = solver->GetPressureOut(inMarkerTP);
-	PressureRatio[inMarkerTP] = solver->GetPressureRatio(inMarkerTP);
-=======
     if(nDim == 3)
       cartesianVelocity[2] = turboVelocity[2];
   }
 }
 
->>>>>>> c02da04d
 
 inline CFluidModel* CEulerSolver::GetFluidModel(void) { return FluidModel;}
 
@@ -2047,6 +1996,8 @@
 
 inline void CSolver::SetZeroAdj_ObjFunc(CGeometry *geometry, CConfig *config){}
 
+inline void CSolver::SetMesh_Recording(CGeometry **geometry, CVolumetricMovement *grid_movement, CConfig *config) {}
+
 inline su2double CDiscAdjSolver::GetTotal_Sens_Geo() { return Total_Sens_Geo; }
 
 inline su2double CDiscAdjSolver::GetTotal_Sens_Mach() { return Total_Sens_Mach; }
@@ -2061,51 +2012,6 @@
 
 inline su2double CDiscAdjSolver::GetCSensitivity(unsigned short val_marker, unsigned long val_vertex) { return CSensitivity[val_marker][val_vertex]; }
 
-<<<<<<< HEAD
-inline su2double CDiscAdjFEASolver::GetTotal_Sens_E(unsigned short iVal) { return Total_Sens_E[iVal]; }
-
-inline su2double CDiscAdjFEASolver::GetTotal_Sens_Nu(unsigned short iVal) { return Total_Sens_Nu[iVal]; }
-
-inline su2double CDiscAdjFEASolver::GetTotal_Sens_Rho(unsigned short iVal) { return Total_Sens_Rho[iVal]; }
-
-inline su2double CDiscAdjFEASolver::GetTotal_Sens_Rho_DL(unsigned short iVal) { return Total_Sens_Rho_DL[iVal]; }
-
-inline su2double CDiscAdjFEASolver::GetTotal_Sens_EField(unsigned short iEField) { return Total_Sens_EField[iEField]; }
-
-inline su2double CDiscAdjFEASolver::GetTotal_Sens_DVFEA(unsigned short iDVFEA) { return Total_Sens_DV[iDVFEA]; }
-
-inline su2double CDiscAdjFEASolver::GetGlobal_Sens_E(unsigned short iVal) { return Global_Sens_E[iVal]; }
-
-inline su2double CDiscAdjFEASolver::GetGlobal_Sens_Nu(unsigned short iVal) { return Global_Sens_Nu[iVal]; }
-
-inline su2double CDiscAdjFEASolver::GetGlobal_Sens_Rho(unsigned short iVal) { return Global_Sens_Rho[iVal]; }
-
-inline su2double CDiscAdjFEASolver::GetGlobal_Sens_Rho_DL(unsigned short iVal) { return Global_Sens_Rho_DL[iVal]; }
-
-inline su2double CDiscAdjFEASolver::GetGlobal_Sens_EField(unsigned short iEField) { return Global_Sens_EField[iEField]; }
-
-inline su2double CDiscAdjFEASolver::GetGlobal_Sens_DVFEA(unsigned short iDVFEA) { return Global_Sens_DV[iDVFEA]; }
-
-inline su2double CDiscAdjFEASolver::GetVal_Young(unsigned short iVal) { return E_i[iVal]; }
-
-inline su2double CDiscAdjFEASolver::GetVal_Poisson(unsigned short iVal) { return Nu_i[iVal]; }
-
-inline su2double CDiscAdjFEASolver::GetVal_Rho(unsigned short iVal) { return Rho_i[iVal]; }
-
-inline su2double CDiscAdjFEASolver::GetVal_Rho_DL(unsigned short iVal) { return Rho_DL_i[iVal]; }
-
-inline unsigned short CDiscAdjFEASolver::GetnEField(void) { return nEField; }
-
-inline unsigned short CDiscAdjFEASolver::GetnDVFEA(void) { return nDV; }
-
-inline su2double CDiscAdjFEASolver::GetVal_EField(unsigned short iVal) { return EField[iVal]; }
-
-inline su2double CDiscAdjFEASolver::GetVal_DVFEA(unsigned short iVal) { return DV_Val[iVal]; }
-
-inline void CSolver::SetMesh_Recording(CGeometry **geometry, CVolumetricMovement *grid_movement, CConfig *config, unsigned short kind_recording) {}
-
-inline void CEulerSolver::SetSlidingState(unsigned short val_marker, unsigned long val_vertex, unsigned short val_state, su2double component){ SlidingState[val_marker][val_vertex][val_state] = component; }
-=======
 inline void CEulerSolver::SetSlidingState(unsigned short val_marker, unsigned long val_vertex, unsigned short val_state, unsigned long donor_index, su2double component){ 
   SlidingState[val_marker][val_vertex][val_state][donor_index] = component; 
 }
@@ -2157,7 +2063,6 @@
   for( iVar = 0; iVar < nVar+1; iVar++)
     SlidingState[val_marker][val_vertex][iVar] = new su2double[ GetnSlidingStates(val_marker, val_vertex) ];
 }
->>>>>>> c02da04d
 
 inline void CTurbSolver::SetnSlidingStates(unsigned short val_marker, unsigned long val_vertex, int value){ SlidingStateNodes[val_marker][val_vertex] = value; }
 
@@ -2175,3 +2080,43 @@
     node[iPoint]->SetSolution(1, omega_Inf);
   }
 }
+
+inline su2double CDiscAdjFEASolver::GetTotal_Sens_E(unsigned short iVal) { return Total_Sens_E[iVal]; }
+
+inline su2double CDiscAdjFEASolver::GetTotal_Sens_Nu(unsigned short iVal) { return Total_Sens_Nu[iVal]; }
+
+inline su2double CDiscAdjFEASolver::GetTotal_Sens_Rho(unsigned short iVal) { return Total_Sens_Rho[iVal]; }
+
+inline su2double CDiscAdjFEASolver::GetTotal_Sens_Rho_DL(unsigned short iVal) { return Total_Sens_Rho_DL[iVal]; }
+
+inline su2double CDiscAdjFEASolver::GetTotal_Sens_EField(unsigned short iEField) { return Total_Sens_EField[iEField]; }
+
+inline su2double CDiscAdjFEASolver::GetTotal_Sens_DVFEA(unsigned short iDVFEA) { return Total_Sens_DV[iDVFEA]; }
+
+inline su2double CDiscAdjFEASolver::GetGlobal_Sens_E(unsigned short iVal) { return Global_Sens_E[iVal]; }
+
+inline su2double CDiscAdjFEASolver::GetGlobal_Sens_Nu(unsigned short iVal) { return Global_Sens_Nu[iVal]; }
+
+inline su2double CDiscAdjFEASolver::GetGlobal_Sens_Rho(unsigned short iVal) { return Global_Sens_Rho[iVal]; }
+
+inline su2double CDiscAdjFEASolver::GetGlobal_Sens_Rho_DL(unsigned short iVal) { return Global_Sens_Rho_DL[iVal]; }
+
+inline su2double CDiscAdjFEASolver::GetGlobal_Sens_EField(unsigned short iEField) { return Global_Sens_EField[iEField]; }
+
+inline su2double CDiscAdjFEASolver::GetGlobal_Sens_DVFEA(unsigned short iDVFEA) { return Global_Sens_DV[iDVFEA]; }
+
+inline su2double CDiscAdjFEASolver::GetVal_Young(unsigned short iVal) { return E_i[iVal]; }
+
+inline su2double CDiscAdjFEASolver::GetVal_Poisson(unsigned short iVal) { return Nu_i[iVal]; }
+
+inline su2double CDiscAdjFEASolver::GetVal_Rho(unsigned short iVal) { return Rho_i[iVal]; }
+
+inline su2double CDiscAdjFEASolver::GetVal_Rho_DL(unsigned short iVal) { return Rho_DL_i[iVal]; }
+
+inline unsigned short CDiscAdjFEASolver::GetnEField(void) { return nEField; }
+
+inline unsigned short CDiscAdjFEASolver::GetnDVFEA(void) { return nDV; }
+
+inline su2double CDiscAdjFEASolver::GetVal_EField(unsigned short iVal) { return EField[iVal]; }
+
+inline su2double CDiscAdjFEASolver::GetVal_DVFEA(unsigned short iVal) { return DV_Val[iVal]; }