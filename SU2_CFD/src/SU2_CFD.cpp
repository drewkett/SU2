--- conflicted
+++ resolved
@@ -105,13 +105,10 @@
     bool stat_fsi = ((config->GetDynamic_Analysis() == STATIC) && (config->GetUnsteady_Simulation() == STEADY));
     bool disc_adj_fsi = (config->GetDiscrete_Adjoint());
 
-<<<<<<< HEAD
-    driver = new CFSIDriver(config_file_name, nZone, nDim, periodic, MPICommunicator);
-=======
     /*--- If the problem is a discrete adjoint FSI problem ---*/
     if (disc_adj_fsi) {
       if (stat_fsi) {
-        driver = new CDiscAdjFSIStatDriver(config_file_name, nZone, nDim, MPICommunicator);
+        driver = new CDiscAdjFSIStatDriver(config_file_name, nZone, nDim, periodic, MPICommunicator);
       }
       else {
         SU2_MPI::Error("WARNING: There is no discrete adjoint implementation for dynamic FSI. ", CURRENT_FUNCTION);
@@ -119,9 +116,8 @@
     }
     /*--- If the problem is a direct FSI problem ---*/
     else{
-      driver = new CFSIDriver(config_file_name, nZone, nDim, MPICommunicator);
+      driver = new CFSIDriver(config_file_name, nZone, nDim, periodic, MPICommunicator);
     }
->>>>>>> 68991cd1
 
   } else {
 
