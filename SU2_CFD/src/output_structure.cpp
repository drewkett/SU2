/*!
 * \file output_structure.cpp
 * \brief Main subroutines for output solver information
 * \author F. Palacios, T. Economon
 * \version 3.2.9 "eagle"
 *
 * SU2 Lead Developers: Dr. Francisco Palacios (Francisco.D.Palacios@boeing.com).
 *                      Dr. Thomas D. Economon (economon@stanford.edu).
 *
 * SU2 Developers: Prof. Juan J. Alonso's group at Stanford University.
 *                 Prof. Piero Colonna's group at Delft University of Technology.
 *                 Prof. Nicolas R. Gauger's group at Kaiserslautern University of Technology.
 *                 Prof. Alberto Guardone's group at Polytechnic University of Milan.
 *                 Prof. Rafael Palacios' group at Imperial College London.
 *
 * Copyright (C) 2012-2015 SU2, the open-source CFD code.
 *
 * SU2 is free software; you can redistribute it and/or
 * modify it under the terms of the GNU Lesser General Public
 * License as published by the Free Software Foundation; either
 * version 2.1 of the License, or (at your option) any later version.
 *
 * SU2 is distributed in the hope that it will be useful,
 * but WITHOUT ANY WARRANTY; without even the implied warranty of
 * MERCHANTABILITY or FITNESS FOR A PARTICULAR PURPOSE. See the GNU
 * Lesser General Public License for more details.
 *
 * You should have received a copy of the GNU Lesser General Public
 * License along with SU2. If not, see <http://www.gnu.org/licenses/>.
 */

#include "../include/output_structure.hpp"

COutput::COutput(void) {
  
  /*--- Initialize point and connectivity counters to zero. ---*/
  
  nGlobal_Poin      = 0;
  nSurf_Poin        = 0;
  nGlobal_Elem      = 0;
  nSurf_Elem        = 0;
  nGlobal_Tria      = 0;
  nGlobal_Quad      = 0;
  nGlobal_Tetr      = 0;
  nGlobal_Hexa      = 0;
  nGlobal_Pris      = 0;
  nGlobal_Pyra      = 0;
  nGlobal_Line      = 0;
  nGlobal_BoundTria = 0;
  nGlobal_BoundQuad = 0;
  
  /*--- Initialize CGNS write flag ---*/
  
  wrote_base_file = false;
  
  /*--- Initialize CGNS write flag ---*/
  
  wrote_CGNS_base = false;
  
  /*--- Initialize Tecplot surface flag ---*/
  
  wrote_surf_file = false;
  
  /*--- Initialize Paraview write flag ---*/
  
  wrote_Paraview_base = false;
  
  /*--- Initialize residual ---*/

  RhoRes_New = EPS;
  RhoRes_Old = EPS;
  
}

COutput::~COutput(void) { }

void COutput::SetSurfaceCSV_Flow(CConfig *config, CGeometry *geometry,
                                 CSolver *FlowSolver, unsigned long iExtIter,
                                 unsigned short val_iZone) {
  
  unsigned short iMarker;
  unsigned long iPoint, iVertex, Global_Index;
  su2double PressCoeff = 0.0, SkinFrictionCoeff, HeatFlux;
  su2double xCoord = 0.0, yCoord = 0.0, zCoord = 0.0, Mach, Pressure;
  char cstr[200];
  
  unsigned short solver = config->GetKind_Solver();
  unsigned short nDim = geometry->GetnDim();
  
#ifndef HAVE_MPI
  
  char buffer [50];
  ofstream SurfFlow_file;
  
  /*--- Write file name with extension if unsteady ---*/
  strcpy (cstr, config->GetSurfFlowCoeff_FileName().c_str());
  
  if (config->GetUnsteady_Simulation() == TIME_SPECTRAL) {
    if (SU2_TYPE::Int(val_iZone) < 10) SPRINTF (buffer, "_0000%d.csv", SU2_TYPE::Int(val_iZone));
    if ((SU2_TYPE::Int(val_iZone) >= 10)   && (SU2_TYPE::Int(val_iZone) < 100))   SPRINTF (buffer, "_000%d.csv", SU2_TYPE::Int(val_iZone));
    if ((SU2_TYPE::Int(val_iZone) >= 100)  && (SU2_TYPE::Int(val_iZone) < 1000))  SPRINTF (buffer, "_00%d.csv", SU2_TYPE::Int(val_iZone));
    if ((SU2_TYPE::Int(val_iZone) >= 1000) && (SU2_TYPE::Int(val_iZone) < 10000)) SPRINTF (buffer, "_0%d.csv", SU2_TYPE::Int(val_iZone));
    if (SU2_TYPE::Int(val_iZone) >= 10000) SPRINTF (buffer, "_%d.csv", SU2_TYPE::Int(val_iZone));
    
  } else if (config->GetUnsteady_Simulation() && config->GetWrt_Unsteady()) {
    if ((SU2_TYPE::Int(iExtIter) >= 0)    && (SU2_TYPE::Int(iExtIter) < 10))    SPRINTF (buffer, "_0000%d.csv", SU2_TYPE::Int(iExtIter));
    if ((SU2_TYPE::Int(iExtIter) >= 10)   && (SU2_TYPE::Int(iExtIter) < 100))   SPRINTF (buffer, "_000%d.csv",  SU2_TYPE::Int(iExtIter));
    if ((SU2_TYPE::Int(iExtIter) >= 100)  && (SU2_TYPE::Int(iExtIter) < 1000))  SPRINTF (buffer, "_00%d.csv",   SU2_TYPE::Int(iExtIter));
    if ((SU2_TYPE::Int(iExtIter) >= 1000) && (SU2_TYPE::Int(iExtIter) < 10000)) SPRINTF (buffer, "_0%d.csv",    SU2_TYPE::Int(iExtIter));
    if (SU2_TYPE::Int(iExtIter) >= 10000) SPRINTF (buffer, "_%d.csv", SU2_TYPE::Int(iExtIter));
  }
  else
    SPRINTF (buffer, ".csv");
  
  strcat (cstr, buffer);
  SurfFlow_file.precision(15);
  SurfFlow_file.open(cstr, ios::out);
  
  SurfFlow_file << "\"Global_Index\", \"x_coord\", \"y_coord\", ";
  if (nDim == 3) SurfFlow_file << "\"z_coord\", ";
  SurfFlow_file << "\"Pressure\", \"Pressure_Coefficient\", ";
  
  switch (solver) {
    case EULER : SurfFlow_file <<  "\"Mach_Number\"" << endl; break;
    case NAVIER_STOKES: case RANS: SurfFlow_file <<  "\"Skin_Friction_Coefficient\", \"Heat_Flux\"" << endl; break;
    case TNE2_EULER: SurfFlow_file << "\"Mach_Number\"" << endl; break;
    case TNE2_NAVIER_STOKES: SurfFlow_file << "\"Skin_Friction_Coefficient\", \"Heat_Flux\"" << endl; break;
  }
  
  for (iMarker = 0; iMarker < config->GetnMarker_All(); iMarker++) {
    if (config->GetMarker_All_Plotting(iMarker) == YES) {
      for (iVertex = 0; iVertex < geometry->nVertex[iMarker]; iVertex++) {
        iPoint = geometry->vertex[iMarker][iVertex]->GetNode();
        Global_Index = geometry->node[iPoint]->GetGlobalIndex();
        xCoord = geometry->node[iPoint]->GetCoord(0);
        yCoord = geometry->node[iPoint]->GetCoord(1);
        if (nDim == 3) zCoord = geometry->node[iPoint]->GetCoord(2);
        
        /*--- The output should be in inches ---*/
        
        if (config->GetSystemMeasurements() == US) {
          xCoord *= 12.0; yCoord *= 12.0;
          if (nDim == 3) zCoord *= 12.0;
        }
        
        Pressure = FlowSolver->node[iPoint]->GetPressure();
        PressCoeff = FlowSolver->GetCPressure(iMarker, iVertex);
        SurfFlow_file << scientific << Global_Index << ", " << xCoord << ", " << yCoord << ", ";
        if (nDim == 3) SurfFlow_file << scientific << zCoord << ", ";
        SurfFlow_file << scientific << Pressure << ", " << PressCoeff << ", ";
        switch (solver) {
          case EULER :
            Mach = sqrt(FlowSolver->node[iPoint]->GetVelocity2()) / FlowSolver->node[iPoint]->GetSoundSpeed();
            SurfFlow_file << scientific << Mach << endl;
            break;
          case NAVIER_STOKES: case RANS:
            SkinFrictionCoeff = FlowSolver->GetCSkinFriction(iMarker, iVertex);
            HeatFlux = FlowSolver->GetHeatFlux(iMarker, iVertex);
            SurfFlow_file << scientific << SkinFrictionCoeff << ", " << HeatFlux << endl;
            break;
          case TNE2_EULER:
            Mach = sqrt(FlowSolver->node[iPoint]->GetVelocity2()) / FlowSolver->node[iPoint]->GetSoundSpeed();
            SurfFlow_file << scientific << Mach << endl;
            break;
          case TNE2_NAVIER_STOKES:
            SkinFrictionCoeff = FlowSolver->GetCSkinFriction(iMarker, iVertex);
            HeatFlux = FlowSolver->GetHeatFlux(iMarker, iVertex);
            SurfFlow_file << scientific << SkinFrictionCoeff << ", " << HeatFlux << endl;
            break;
        }
      }
    }
  }
  
  SurfFlow_file.close();
  
#else
  
  int rank, iProcessor, nProcessor;
  MPI_Comm_rank(MPI_COMM_WORLD, &rank);
  MPI_Comm_size(MPI_COMM_WORLD, &nProcessor);
  
  unsigned long Buffer_Send_nVertex[1], *Buffer_Recv_nVertex = NULL;
  unsigned long nVertex_Surface = 0, nLocalVertex_Surface = 0;
  unsigned long MaxLocalVertex_Surface = 0;
  
  /*--- Find the max number of surface vertices among all
   partitions and set up buffers. The master node will handle the
   writing of the CSV file after gathering all of the data. ---*/
  
  nLocalVertex_Surface = 0;
  for (iMarker = 0; iMarker < config->GetnMarker_All(); iMarker++)
    if (config->GetMarker_All_Plotting(iMarker) == YES)
      for (iVertex = 0; iVertex < geometry->GetnVertex(iMarker); iVertex++) {
        iPoint = geometry->vertex[iMarker][iVertex]->GetNode();
        if (geometry->node[iPoint]->GetDomain()) nLocalVertex_Surface++;
      }
  
  /*--- Communicate the number of local vertices on each partition
   to the master node ---*/
  
  Buffer_Send_nVertex[0] = nLocalVertex_Surface;
  if (rank == MASTER_NODE) Buffer_Recv_nVertex = new unsigned long [nProcessor];
  
  SU2_MPI::Allreduce(&nLocalVertex_Surface, &MaxLocalVertex_Surface, 1, MPI_UNSIGNED_LONG, MPI_MAX, MPI_COMM_WORLD);
  SU2_MPI::Gather(&Buffer_Send_nVertex, 1, MPI_UNSIGNED_LONG, Buffer_Recv_nVertex, 1, MPI_UNSIGNED_LONG, MASTER_NODE, MPI_COMM_WORLD);
  
  /*--- Send and Recv buffers ---*/
  
  su2double *Buffer_Send_Coord_x = new su2double [MaxLocalVertex_Surface];
  su2double *Buffer_Recv_Coord_x = NULL;
  
  su2double *Buffer_Send_Coord_y = new su2double [MaxLocalVertex_Surface];
  su2double *Buffer_Recv_Coord_y = NULL;
  
  su2double *Buffer_Send_Coord_z = new su2double [MaxLocalVertex_Surface];
  su2double *Buffer_Recv_Coord_z = NULL;
  
  su2double *Buffer_Send_Press = new su2double [MaxLocalVertex_Surface];
  su2double *Buffer_Recv_Press = NULL;
  
  su2double *Buffer_Send_CPress = new su2double [MaxLocalVertex_Surface];
  su2double *Buffer_Recv_CPress = NULL;
  
  su2double *Buffer_Send_Mach = new su2double [MaxLocalVertex_Surface];
  su2double *Buffer_Recv_Mach = NULL;
  
  su2double *Buffer_Send_SkinFriction = new su2double [MaxLocalVertex_Surface];
  su2double *Buffer_Recv_SkinFriction = NULL;
  
  su2double *Buffer_Send_HeatTransfer = new su2double [MaxLocalVertex_Surface];
  su2double *Buffer_Recv_HeatTransfer = NULL;
  
  unsigned long *Buffer_Send_GlobalIndex = new unsigned long [MaxLocalVertex_Surface];
  unsigned long *Buffer_Recv_GlobalIndex = NULL;
  
  /*--- Prepare the receive buffers on the master node only. ---*/
  
  if (rank == MASTER_NODE) {
    Buffer_Recv_Coord_x = new su2double [nProcessor*MaxLocalVertex_Surface];
    Buffer_Recv_Coord_y = new su2double [nProcessor*MaxLocalVertex_Surface];
    if (nDim == 3) Buffer_Recv_Coord_z = new su2double [nProcessor*MaxLocalVertex_Surface];
    Buffer_Recv_Press   = new su2double [nProcessor*MaxLocalVertex_Surface];
    Buffer_Recv_CPress  = new su2double [nProcessor*MaxLocalVertex_Surface];
    Buffer_Recv_Mach    = new su2double [nProcessor*MaxLocalVertex_Surface];
    Buffer_Recv_SkinFriction = new su2double [nProcessor*MaxLocalVertex_Surface];
    Buffer_Recv_HeatTransfer = new su2double [nProcessor*MaxLocalVertex_Surface];
    Buffer_Recv_GlobalIndex  = new unsigned long [nProcessor*MaxLocalVertex_Surface];
  }
  
  /*--- Loop over all vertices in this partition and load the
   data of the specified type into the buffer to be sent to
   the master node. ---*/
  
  nVertex_Surface = 0;
  for (iMarker = 0; iMarker < config->GetnMarker_All(); iMarker++)
    if (config->GetMarker_All_Plotting(iMarker) == YES)
      for (iVertex = 0; iVertex < geometry->GetnVertex(iMarker); iVertex++) {
        iPoint = geometry->vertex[iMarker][iVertex]->GetNode();
        if (geometry->node[iPoint]->GetDomain()) {
          Buffer_Send_Press[nVertex_Surface] = FlowSolver->node[iPoint]->GetPressure();
          Buffer_Send_CPress[nVertex_Surface] = FlowSolver->GetCPressure(iMarker, iVertex);
          Buffer_Send_Coord_x[nVertex_Surface] = geometry->node[iPoint]->GetCoord(0);
          Buffer_Send_Coord_y[nVertex_Surface] = geometry->node[iPoint]->GetCoord(1);
          if (nDim == 3) { Buffer_Send_Coord_z[nVertex_Surface] = geometry->node[iPoint]->GetCoord(2); }
          
          /*--- If US system, the output should be in inches ---*/
          
          if (config->GetSystemMeasurements() == US) {
            Buffer_Send_Coord_x[nVertex_Surface] *= 12.0;
            Buffer_Send_Coord_y[nVertex_Surface] *= 12.0;
            if (nDim == 3) Buffer_Send_Coord_z[nVertex_Surface] *= 12.0;
          }
          
          Buffer_Send_GlobalIndex[nVertex_Surface] = geometry->node[iPoint]->GetGlobalIndex();
          
          if (solver == EULER)
            Buffer_Send_Mach[nVertex_Surface] = sqrt(FlowSolver->node[iPoint]->GetVelocity2()) / FlowSolver->node[iPoint]->GetSoundSpeed();
          if ((solver == NAVIER_STOKES) || (solver == RANS))
            Buffer_Send_SkinFriction[nVertex_Surface] = FlowSolver->GetCSkinFriction(iMarker, iVertex);
          if (solver == TNE2_EULER)
            Buffer_Send_Mach[nVertex_Surface] = sqrt(FlowSolver->node[iPoint]->GetVelocity2()) / FlowSolver->node[iPoint]->GetSoundSpeed();
          if (solver == TNE2_NAVIER_STOKES) {
            Buffer_Send_SkinFriction[nVertex_Surface] = FlowSolver->GetCSkinFriction(iMarker, iVertex);
            Buffer_Send_HeatTransfer[nVertex_Surface] = FlowSolver->GetHeatFlux(iMarker, iVertex);
          }
          nVertex_Surface++;
        }
      }
  
  /*--- Send the information to the master node ---*/
  
  SU2_MPI::Gather(Buffer_Send_Coord_x, MaxLocalVertex_Surface, MPI_DOUBLE, Buffer_Recv_Coord_x, MaxLocalVertex_Surface, MPI_DOUBLE, MASTER_NODE, MPI_COMM_WORLD);
  SU2_MPI::Gather(Buffer_Send_Coord_y, MaxLocalVertex_Surface, MPI_DOUBLE, Buffer_Recv_Coord_y, MaxLocalVertex_Surface, MPI_DOUBLE, MASTER_NODE, MPI_COMM_WORLD);
  if (nDim == 3) SU2_MPI::Gather(Buffer_Send_Coord_z, MaxLocalVertex_Surface, MPI_DOUBLE, Buffer_Recv_Coord_z, MaxLocalVertex_Surface, MPI_DOUBLE, MASTER_NODE, MPI_COMM_WORLD);
  SU2_MPI::Gather(Buffer_Send_Press, MaxLocalVertex_Surface, MPI_DOUBLE, Buffer_Recv_Press, MaxLocalVertex_Surface, MPI_DOUBLE, MASTER_NODE, MPI_COMM_WORLD);
  SU2_MPI::Gather(Buffer_Send_CPress, MaxLocalVertex_Surface, MPI_DOUBLE, Buffer_Recv_CPress, MaxLocalVertex_Surface, MPI_DOUBLE, MASTER_NODE, MPI_COMM_WORLD);
  if (solver == EULER) SU2_MPI::Gather(Buffer_Send_Mach, MaxLocalVertex_Surface, MPI_DOUBLE, Buffer_Recv_Mach, MaxLocalVertex_Surface, MPI_DOUBLE, MASTER_NODE, MPI_COMM_WORLD);
  if ((solver == NAVIER_STOKES) || (solver == RANS)) SU2_MPI::Gather(Buffer_Send_SkinFriction, MaxLocalVertex_Surface, MPI_DOUBLE, Buffer_Recv_SkinFriction, MaxLocalVertex_Surface, MPI_DOUBLE, MASTER_NODE, MPI_COMM_WORLD);
  if (solver == TNE2_EULER) SU2_MPI::Gather(Buffer_Send_Mach, MaxLocalVertex_Surface, MPI_DOUBLE, Buffer_Recv_Mach, MaxLocalVertex_Surface, MPI_DOUBLE, MASTER_NODE, MPI_COMM_WORLD);
  if (solver == TNE2_NAVIER_STOKES) {
    SU2_MPI::Gather(Buffer_Send_SkinFriction, MaxLocalVertex_Surface, MPI_DOUBLE, Buffer_Recv_SkinFriction, MaxLocalVertex_Surface, MPI_DOUBLE, MASTER_NODE, MPI_COMM_WORLD);
    SU2_MPI::Gather(Buffer_Send_HeatTransfer, MaxLocalVertex_Surface, MPI_DOUBLE, Buffer_Recv_HeatTransfer, MaxLocalVertex_Surface, MPI_DOUBLE, MASTER_NODE, MPI_COMM_WORLD);
  }
  SU2_MPI::Gather(Buffer_Send_GlobalIndex, MaxLocalVertex_Surface, MPI_UNSIGNED_LONG, Buffer_Recv_GlobalIndex, MaxLocalVertex_Surface, MPI_UNSIGNED_LONG, MASTER_NODE, MPI_COMM_WORLD);
  
  /*--- The master node unpacks the data and writes the surface CSV file ---*/
  
  if (rank == MASTER_NODE) {
    
    /*--- Write file name with extension if unsteady ---*/
    char buffer[50];
    string filename = config->GetSurfFlowCoeff_FileName();
    ofstream SurfFlow_file;
    
    /*--- Write file name with extension if unsteady ---*/
    strcpy (cstr, filename.c_str());
    if (config->GetUnsteady_Simulation() == TIME_SPECTRAL) {
      if (SU2_TYPE::Int(val_iZone) < 10) SPRINTF (buffer, "_0000%d.csv", SU2_TYPE::Int(val_iZone));
      if ((SU2_TYPE::Int(val_iZone) >= 10) && (SU2_TYPE::Int(val_iZone) < 100)) SPRINTF (buffer, "_000%d.csv", SU2_TYPE::Int(val_iZone));
      if ((SU2_TYPE::Int(val_iZone) >= 100) && (SU2_TYPE::Int(val_iZone) < 1000)) SPRINTF (buffer, "_00%d.csv", SU2_TYPE::Int(val_iZone));
      if ((SU2_TYPE::Int(val_iZone) >= 1000) && (SU2_TYPE::Int(val_iZone) < 10000)) SPRINTF (buffer, "_0%d.csv", SU2_TYPE::Int(val_iZone));
      if (SU2_TYPE::Int(val_iZone) >= 10000) SPRINTF (buffer, "_%d.csv", SU2_TYPE::Int(val_iZone));
      
    } else if (config->GetUnsteady_Simulation() && config->GetWrt_Unsteady()) {
      if ((SU2_TYPE::Int(iExtIter) >= 0)    && (SU2_TYPE::Int(iExtIter) < 10))    SPRINTF (buffer, "_0000%d.csv", SU2_TYPE::Int(iExtIter));
      if ((SU2_TYPE::Int(iExtIter) >= 10)   && (SU2_TYPE::Int(iExtIter) < 100))   SPRINTF (buffer, "_000%d.csv",  SU2_TYPE::Int(iExtIter));
      if ((SU2_TYPE::Int(iExtIter) >= 100)  && (SU2_TYPE::Int(iExtIter) < 1000))  SPRINTF (buffer, "_00%d.csv",   SU2_TYPE::Int(iExtIter));
      if ((SU2_TYPE::Int(iExtIter) >= 1000) && (SU2_TYPE::Int(iExtIter) < 10000)) SPRINTF (buffer, "_0%d.csv",    SU2_TYPE::Int(iExtIter));
      if (SU2_TYPE::Int(iExtIter) >= 10000) SPRINTF (buffer, "_%d.csv", SU2_TYPE::Int(iExtIter));
    }
    else
      SPRINTF (buffer, ".csv");
    
    strcat (cstr, buffer);
    SurfFlow_file.precision(15);
    SurfFlow_file.open(cstr, ios::out);
    
    SurfFlow_file << "\"Global_Index\", \"x_coord\", \"y_coord\", ";
    if (nDim == 3) SurfFlow_file << "\"z_coord\", ";
    SurfFlow_file << "\"Pressure\", \"Pressure_Coefficient\", ";
    
    switch (solver) {
      case EULER : SurfFlow_file <<  "\"Mach_Number\"" << endl; break;
      case NAVIER_STOKES: case RANS: SurfFlow_file <<  "\"Skin_Friction_Coefficient\"" << endl; break;
      case TNE2_EULER: SurfFlow_file << "\"Mach_Number\"" << endl; break;
      case TNE2_NAVIER_STOKES: SurfFlow_file << "\"Skin_Friction_Coefficient\", \"Heat_Flux\"" << endl; break;
    }
    
    /*--- Loop through all of the collected data and write each node's values ---*/
    
    unsigned long Total_Index;
    for (iProcessor = 0; iProcessor < nProcessor; iProcessor++) {
      for (iVertex = 0; iVertex < Buffer_Recv_nVertex[iProcessor]; iVertex++) {
        
        /*--- Current index position and global index ---*/
        Total_Index  = iProcessor*MaxLocalVertex_Surface+iVertex;
        Global_Index = Buffer_Recv_GlobalIndex[Total_Index];
        
        /*--- Retrieve the merged data for this node ---*/
        xCoord = Buffer_Recv_Coord_x[Total_Index];
        yCoord = Buffer_Recv_Coord_y[Total_Index];
        if (nDim == 3) zCoord = Buffer_Recv_Coord_z[Total_Index];
        Pressure   = Buffer_Recv_Press[Total_Index];
        PressCoeff = Buffer_Recv_CPress[Total_Index];
        
        /*--- Write the first part of the data ---*/
        SurfFlow_file << scientific << Global_Index << ", " << xCoord << ", " << yCoord << ", ";
        if (nDim == 3) SurfFlow_file << scientific << zCoord << ", ";
        SurfFlow_file << scientific << Pressure << ", " << PressCoeff << ", ";
        
        /*--- Write the solver-dependent part of the data ---*/
        switch (solver) {
          case EULER :
            Mach = Buffer_Recv_Mach[Total_Index];
            SurfFlow_file << scientific << Mach << endl;
            break;
          case NAVIER_STOKES: case RANS:
            SkinFrictionCoeff = Buffer_Recv_SkinFriction[Total_Index];
            SurfFlow_file << scientific << SkinFrictionCoeff << endl;
            break;
          case TNE2_EULER:
            Mach = Buffer_Recv_Mach[Total_Index];
            SurfFlow_file << scientific << Mach << endl;
            break;
          case TNE2_NAVIER_STOKES:
            SkinFrictionCoeff = Buffer_Recv_SkinFriction[Total_Index];
            SurfFlow_file << scientific << SkinFrictionCoeff << endl;
            HeatFlux = Buffer_Recv_HeatTransfer[Total_Index];
            SurfFlow_file << scientific << HeatFlux << endl;
            break;
        }
      }
    }
    
    /*--- Close the CSV file ---*/
    SurfFlow_file.close();
    
    /*--- Release the recv buffers on the master node ---*/
    
    delete [] Buffer_Recv_Coord_x;
    delete [] Buffer_Recv_Coord_y;
    if (nDim == 3) delete [] Buffer_Recv_Coord_z;
    delete [] Buffer_Recv_Press;
    delete [] Buffer_Recv_CPress;
    delete [] Buffer_Recv_Mach;
    delete [] Buffer_Recv_SkinFriction;
    delete [] Buffer_Recv_HeatTransfer;
    delete [] Buffer_Recv_GlobalIndex;
    
    delete [] Buffer_Recv_nVertex;
    
  }
  
  /*--- Release the memory for the remaining buffers and exit ---*/
  
  delete [] Buffer_Send_Coord_x;
  delete [] Buffer_Send_Coord_y;
  delete [] Buffer_Send_Coord_z;
  delete [] Buffer_Send_Press;
  delete [] Buffer_Send_CPress;
  delete [] Buffer_Send_Mach;
  delete [] Buffer_Send_SkinFriction;
  delete [] Buffer_Send_HeatTransfer;
  delete [] Buffer_Send_GlobalIndex;
  
#endif
  
}

void COutput::SetSurfaceCSV_Adjoint(CConfig *config, CGeometry *geometry, CSolver *AdjSolver, CSolver *FlowSolution, unsigned long iExtIter, unsigned short val_iZone) {
  
#ifndef HAVE_MPI
  
  unsigned long iPoint, iVertex;
  su2double *Solution, xCoord, yCoord, zCoord;
  unsigned short iMarker;
  char cstr[200], buffer[50];
  ofstream SurfAdj_file;
  
  /*--- Write file name with extension if unsteady ---*/
  strcpy (cstr, config->GetSurfAdjCoeff_FileName().c_str());
  
  if (config->GetUnsteady_Simulation() == TIME_SPECTRAL) {
    if (SU2_TYPE::Int(val_iZone) < 10) SPRINTF (buffer, "_0000%d.csv", SU2_TYPE::Int(val_iZone));
    if ((SU2_TYPE::Int(val_iZone) >= 10) && (SU2_TYPE::Int(val_iZone) < 100)) SPRINTF (buffer, "_000%d.csv", SU2_TYPE::Int(val_iZone));
    if ((SU2_TYPE::Int(val_iZone) >= 100) && (SU2_TYPE::Int(val_iZone) < 1000)) SPRINTF (buffer, "_00%d.csv", SU2_TYPE::Int(val_iZone));
    if ((SU2_TYPE::Int(val_iZone) >= 1000) && (SU2_TYPE::Int(val_iZone) < 10000)) SPRINTF (buffer, "_0%d.csv", SU2_TYPE::Int(val_iZone));
    if (SU2_TYPE::Int(val_iZone) >= 10000) SPRINTF (buffer, "_%d.csv", SU2_TYPE::Int(val_iZone));
    
  } else if (config->GetUnsteady_Simulation() && config->GetWrt_Unsteady()) {
    if ((SU2_TYPE::Int(iExtIter) >= 0)    && (SU2_TYPE::Int(iExtIter) < 10))    SPRINTF (buffer, "_0000%d.csv", SU2_TYPE::Int(iExtIter));
    if ((SU2_TYPE::Int(iExtIter) >= 10)   && (SU2_TYPE::Int(iExtIter) < 100))   SPRINTF (buffer, "_000%d.csv",  SU2_TYPE::Int(iExtIter));
    if ((SU2_TYPE::Int(iExtIter) >= 100)  && (SU2_TYPE::Int(iExtIter) < 1000))  SPRINTF (buffer, "_00%d.csv",   SU2_TYPE::Int(iExtIter));
    if ((SU2_TYPE::Int(iExtIter) >= 1000) && (SU2_TYPE::Int(iExtIter) < 10000)) SPRINTF (buffer, "_0%d.csv",    SU2_TYPE::Int(iExtIter));
    if (SU2_TYPE::Int(iExtIter) >= 10000) SPRINTF (buffer, "_%d.csv", SU2_TYPE::Int(iExtIter));
  }
  else
    SPRINTF (buffer, ".csv");
  
  strcat(cstr, buffer);
  SurfAdj_file.precision(15);
  SurfAdj_file.open(cstr, ios::out);
  
  if (geometry->GetnDim() == 2) {
    SurfAdj_file <<  "\"Point\",\"Sensitivity\",\"PsiRho\",\"Phi_x\",\"Phi_y\",\"PsiE\",\"x_coord\",\"y_coord\"";
    if (config->GetDiscrete_Adjoint()){
      SurfAdj_file << ",\"x_Sens\",\"y_Sens\"";
    }
    SurfAdj_file << endl;

    for (iMarker = 0; iMarker < config->GetnMarker_All(); iMarker++) {
      if (config->GetMarker_All_Plotting(iMarker) == YES)
        for (iVertex = 0; iVertex < geometry->nVertex[iMarker]; iVertex++) {
          iPoint = geometry->vertex[iMarker][iVertex]->GetNode();
          Solution = AdjSolver->node[iPoint]->GetSolution();
          xCoord = geometry->node[iPoint]->GetCoord(0);
          yCoord = geometry->node[iPoint]->GetCoord(1);
          
          /*--- If US system, the output should be in inches ---*/
          
          if (config->GetSystemMeasurements() == US) {
            xCoord *= 12.0;
            yCoord *= 12.0;
          }
          
          SurfAdj_file << scientific << iPoint << ", " << AdjSolver->GetCSensitivity(iMarker, iVertex) << ", " << Solution[0] << ", "
          << Solution[1] << ", " << Solution[2] << ", " << Solution[3] <<", " << xCoord <<", "<< yCoord;
          if (config->GetDiscrete_Adjoint()){
            SurfAdj_file << ", " << AdjSolver->node[iPoint]->GetSensitivity(0) << ", " << AdjSolver->node[iPoint]->GetSensitivity(1);
          }
          SurfAdj_file << endl;
        }
    }
  }
  
  if (geometry->GetnDim() == 3) {
    SurfAdj_file <<  "\"Point\",\"Sensitivity\",\"PsiRho\",\"Phi_x\",\"Phi_y\",\"Phi_z\",\"PsiE\",\"x_coord\",\"y_coord\",\"z_coord\"";
    if (config->GetDiscrete_Adjoint()){
      SurfAdj_file << ",\"x_Sens\",\"y_Sens\",\"z_Sens\"";
    }
    SurfAdj_file << endl;
    for (iMarker = 0; iMarker < config->GetnMarker_All(); iMarker++) {
      if (config->GetMarker_All_Plotting(iMarker) == YES)
        for (iVertex = 0; iVertex < geometry->nVertex[iMarker]; iVertex++) {
          iPoint = geometry->vertex[iMarker][iVertex]->GetNode();
          Solution = AdjSolver->node[iPoint]->GetSolution();
          
          xCoord = geometry->node[iPoint]->GetCoord(0);
          yCoord = geometry->node[iPoint]->GetCoord(1);
          zCoord = geometry->node[iPoint]->GetCoord(2);
          
          /*--- If US system, the output should be in inches ---*/
          
          if (config->GetSystemMeasurements() == US) {
            xCoord *= 12.0;
            yCoord *= 12.0;
            zCoord *= 12.0;
          }
          
          SurfAdj_file << scientific << iPoint << ", " << AdjSolver->GetCSensitivity(iMarker, iVertex) << ", " << Solution[0] << ", "
          << Solution[1] << ", " << Solution[2] << ", " << Solution[3] << ", " << Solution[4] << ", "<< xCoord <<", "<< yCoord <<", "<< zCoord;
          if (config->GetDiscrete_Adjoint()){
            SurfAdj_file << ", " << AdjSolver->node[iPoint]->GetSensitivity(0) << ", " << AdjSolver->node[iPoint]->GetSensitivity(1)
                         << ", " << AdjSolver->node[iPoint]->GetSensitivity(2);
          }
          SurfAdj_file << endl;
        }
    }
  }
  
  SurfAdj_file.close();
  
#else
  int rank, iProcessor, nProcessor;
  
  MPI_Comm_rank(MPI_COMM_WORLD, &rank);
  MPI_Comm_size(MPI_COMM_WORLD, &nProcessor);
  
  unsigned short nDim = geometry->GetnDim(), iMarker;
  su2double *Solution, *Normal, *d, *Coord;
  unsigned long Buffer_Send_nVertex[1], iVertex, iPoint, nVertex_Surface = 0, nLocalVertex_Surface = 0,
  MaxLocalVertex_Surface = 0, nBuffer_Scalar;
  unsigned long *Buffer_Receive_nVertex = NULL;
  ofstream SurfAdj_file;
  
  /*--- Write the surface .csv file ---*/
  nLocalVertex_Surface = 0;
  for (iMarker = 0; iMarker < config->GetnMarker_All(); iMarker++)
    if (config->GetMarker_All_Plotting(iMarker) == YES)
      for (iVertex = 0; iVertex < geometry->GetnVertex(iMarker); iVertex++) {
        iPoint = geometry->vertex[iMarker][iVertex]->GetNode();
        if (geometry->node[iPoint]->GetDomain()) nLocalVertex_Surface ++;
      }
  
  if (rank == MASTER_NODE)
    Buffer_Receive_nVertex = new unsigned long [nProcessor];
  
  Buffer_Send_nVertex[0] = nLocalVertex_Surface;
  
  SU2_MPI::Allreduce(&nLocalVertex_Surface, &MaxLocalVertex_Surface, 1, MPI_UNSIGNED_LONG, MPI_MAX, MPI_COMM_WORLD);
  SU2_MPI::Gather(&Buffer_Send_nVertex, 1, MPI_UNSIGNED_LONG, Buffer_Receive_nVertex, 1, MPI_UNSIGNED_LONG, MASTER_NODE, MPI_COMM_WORLD);
  
  su2double *Buffer_Send_Coord_x = new su2double[MaxLocalVertex_Surface];
  su2double *Buffer_Send_Coord_y= new su2double[MaxLocalVertex_Surface];
  su2double *Buffer_Send_Coord_z= new su2double[MaxLocalVertex_Surface];
  unsigned long *Buffer_Send_GlobalPoint= new unsigned long[MaxLocalVertex_Surface];
  su2double *Buffer_Send_Sensitivity= new su2double[MaxLocalVertex_Surface];
  su2double *Buffer_Send_PsiRho= new su2double[MaxLocalVertex_Surface];
  su2double *Buffer_Send_Phi_x= new su2double[MaxLocalVertex_Surface];
  su2double *Buffer_Send_Phi_y= new su2double[MaxLocalVertex_Surface];
  su2double *Buffer_Send_Phi_z= new su2double[MaxLocalVertex_Surface];
  su2double *Buffer_Send_PsiE= new su2double[MaxLocalVertex_Surface];

  su2double *Buffer_Send_Sens_x, *Buffer_Send_Sens_y, *Buffer_Send_Sens_z;

  if (config->GetDiscrete_Adjoint()){
    Buffer_Send_Sens_x = new su2double[MaxLocalVertex_Surface];
    Buffer_Send_Sens_y = new su2double[MaxLocalVertex_Surface];
    if (nDim == 3){
      Buffer_Send_Sens_z = new su2double[MaxLocalVertex_Surface];
    }
  }
  
  nVertex_Surface = 0;
  for (iMarker = 0; iMarker < config->GetnMarker_All(); iMarker++)
    if (config->GetMarker_All_Plotting(iMarker) == YES)
      for (iVertex = 0; iVertex < geometry->GetnVertex(iMarker); iVertex++) {
        iPoint = geometry->vertex[iMarker][iVertex]->GetNode();
        if (geometry->node[iPoint]->GetDomain()) {
          Solution = AdjSolver->node[iPoint]->GetSolution();
          Normal = geometry->vertex[iMarker][iVertex]->GetNormal();
          Coord = geometry->node[iPoint]->GetCoord();
          d = AdjSolver->node[iPoint]->GetForceProj_Vector();
          Buffer_Send_GlobalPoint[nVertex_Surface] = geometry->node[iPoint]->GetGlobalIndex();
          Buffer_Send_Coord_x[nVertex_Surface] = Coord[0];
          Buffer_Send_Coord_y[nVertex_Surface] = Coord[1];
          Buffer_Send_Sensitivity[nVertex_Surface] =  AdjSolver->GetCSensitivity(iMarker, iVertex);
          Buffer_Send_PsiRho[nVertex_Surface] = Solution[0];
          Buffer_Send_Phi_x[nVertex_Surface] = Solution[1];
          Buffer_Send_Phi_y[nVertex_Surface] = Solution[2];
          if (nDim == 2) Buffer_Send_PsiE[nVertex_Surface] = Solution[3];
          if (nDim == 3) {
            Buffer_Send_Coord_z[nVertex_Surface] = Coord[2];
            Buffer_Send_Phi_z[nVertex_Surface] = Solution[3];
            Buffer_Send_PsiE[nVertex_Surface] = Solution[4];
          }
          if (config->GetDiscrete_Adjoint()){
            Buffer_Send_Sens_x = AdjSolver->node[iPoint]->GetSensitivity(0);
            Buffer_Send_Sens_y = AdjSolver->node[iPoint]->GetSensitivity(1);
            if (nDim == 3){
              Buffer_Send_Sens_z = AdjSolver->node[iPoint]->GetSensitivity(2);
            }
          }
          
          /*--- If US system, the output should be in inches ---*/
          
          if (config->GetSystemMeasurements() == US) {
            Buffer_Send_Coord_x[nVertex_Surface] *= 12.0;
            Buffer_Send_Coord_y[nVertex_Surface] *= 12.0;
            if (nDim == 3) Buffer_Send_Coord_z[nVertex_Surface] *= 12.0;
          }
          
          nVertex_Surface++;
        }
      }
  
  su2double *Buffer_Receive_Coord_x = NULL, *Buffer_Receive_Coord_y = NULL, *Buffer_Receive_Coord_z = NULL, *Buffer_Receive_Sensitivity = NULL,
  *Buffer_Receive_PsiRho = NULL, *Buffer_Receive_Phi_x = NULL, *Buffer_Receive_Phi_y = NULL, *Buffer_Receive_Phi_z = NULL,
  *Buffer_Receive_PsiE = NULL, *Buffer_Receive_Sens_x = NULL, *Buffer_Receive_Sens_y = NULL, *Buffer_Receive_Sens_z = NULL;
  unsigned long *Buffer_Receive_GlobalPoint = NULL;
  
  if (rank == MASTER_NODE) {
    Buffer_Receive_Coord_x = new su2double [nProcessor*MaxLocalVertex_Surface];
    Buffer_Receive_Coord_y = new su2double [nProcessor*MaxLocalVertex_Surface];
    if (nDim == 3) Buffer_Receive_Coord_z = new su2double [nProcessor*MaxLocalVertex_Surface];
    Buffer_Receive_GlobalPoint = new unsigned long [nProcessor*MaxLocalVertex_Surface];
    Buffer_Receive_Sensitivity = new su2double [nProcessor*MaxLocalVertex_Surface];
    Buffer_Receive_PsiRho = new su2double [nProcessor*MaxLocalVertex_Surface];
    Buffer_Receive_Phi_x = new su2double [nProcessor*MaxLocalVertex_Surface];
    Buffer_Receive_Phi_y = new su2double [nProcessor*MaxLocalVertex_Surface];
    if (nDim == 3) Buffer_Receive_Phi_z = new su2double [nProcessor*MaxLocalVertex_Surface];
    Buffer_Receive_PsiE = new su2double [nProcessor*MaxLocalVertex_Surface];
    if (config->GetDiscrete_Adjoint()){
      Buffer_Receive_Sens_x = new su2double[nProcessor*MaxLocalVertex_Surface];
      Buffer_Receive_Sens_y = new su2double[nProcessor*MaxLocalVertex_Surface];
      if (nDim == 3){
        Buffer_Receive_Sens_z = new su2double[nProcessor*MaxLocalVertex_Surface];
      }
    }
  }
  
  nBuffer_Scalar = MaxLocalVertex_Surface;
  
  /*--- Send the information to the Master node ---*/
  SU2_MPI::Gather(Buffer_Send_Coord_x, nBuffer_Scalar, MPI_DOUBLE, Buffer_Receive_Coord_x, nBuffer_Scalar, MPI_DOUBLE, MASTER_NODE, MPI_COMM_WORLD);
  SU2_MPI::Gather(Buffer_Send_Coord_y, nBuffer_Scalar, MPI_DOUBLE, Buffer_Receive_Coord_y, nBuffer_Scalar, MPI_DOUBLE, MASTER_NODE, MPI_COMM_WORLD);
  if (nDim == 3) SU2_MPI::Gather(Buffer_Send_Coord_z, nBuffer_Scalar, MPI_DOUBLE, Buffer_Receive_Coord_z, nBuffer_Scalar, MPI_DOUBLE, MASTER_NODE, MPI_COMM_WORLD);
  SU2_MPI::Gather(Buffer_Send_GlobalPoint, nBuffer_Scalar, MPI_UNSIGNED_LONG, Buffer_Receive_GlobalPoint, nBuffer_Scalar, MPI_UNSIGNED_LONG, MASTER_NODE, MPI_COMM_WORLD);
  SU2_MPI::Gather(Buffer_Send_Sensitivity, nBuffer_Scalar, MPI_DOUBLE, Buffer_Receive_Sensitivity, nBuffer_Scalar, MPI_DOUBLE, MASTER_NODE, MPI_COMM_WORLD);
  SU2_MPI::Gather(Buffer_Send_PsiRho, nBuffer_Scalar, MPI_DOUBLE, Buffer_Receive_PsiRho, nBuffer_Scalar, MPI_DOUBLE, MASTER_NODE, MPI_COMM_WORLD);
  SU2_MPI::Gather(Buffer_Send_Phi_x, nBuffer_Scalar, MPI_DOUBLE, Buffer_Receive_Phi_x, nBuffer_Scalar, MPI_DOUBLE, MASTER_NODE, MPI_COMM_WORLD);
  SU2_MPI::Gather(Buffer_Send_Phi_y, nBuffer_Scalar, MPI_DOUBLE, Buffer_Receive_Phi_y, nBuffer_Scalar, MPI_DOUBLE, MASTER_NODE, MPI_COMM_WORLD);
  if (nDim == 3) SU2_MPI::Gather(Buffer_Send_Phi_z, nBuffer_Scalar, MPI_DOUBLE, Buffer_Receive_Phi_z, nBuffer_Scalar, MPI_DOUBLE, MASTER_NODE, MPI_COMM_WORLD);
  SU2_MPI::Gather(Buffer_Send_PsiE, nBuffer_Scalar, MPI_DOUBLE, Buffer_Receive_PsiE, nBuffer_Scalar, MPI_DOUBLE, MASTER_NODE, MPI_COMM_WORLD);
  if (config->GetDiscrete_Adjoint()){
    SU2_MPI::Gather(Buffer_Send_Sens_x, nBuffer_Scalar, MPI_DOUBLE, Buffer_Receive_Sens_x, nBuffer_Scalar, MPI_DOUBLE, MASTER_NODE, MPI_COMM_WORLD);
    SU2_MPI::Gather(Buffer_Send_Sens_y, nBuffer_Scalar, MPI_DOUBLE, Buffer_Receive_Sens_y, nBuffer_Scalar, MPI_DOUBLE, MASTER_NODE, MPI_COMM_WORLD);
    if (nDim == 3){
      SU2_MPI::Gather(Buffer_Send_Sens_z, nBuffer_Scalar, MPI_DOUBLE, Buffer_Receive_Sens_z, nBuffer_Scalar, MPI_DOUBLE, MASTER_NODE, MPI_COMM_WORLD);
    }
  }
  
  /*--- The master node is the one who writes the surface files ---*/
  if (rank == MASTER_NODE) {
    unsigned long iVertex, GlobalPoint, position;
    char cstr[200], buffer[50];
    ofstream SurfAdj_file;
    string filename = config->GetSurfAdjCoeff_FileName();
        
    /*--- Write file name with extension if unsteady ---*/
    strcpy (cstr, filename.c_str());
    
    if (config->GetUnsteady_Simulation() == TIME_SPECTRAL) {
      if (SU2_TYPE::Int(val_iZone) < 10) SPRINTF (buffer, "_0000%d.csv", SU2_TYPE::Int(val_iZone));
      if ((SU2_TYPE::Int(val_iZone) >= 10) && (SU2_TYPE::Int(val_iZone) < 100)) SPRINTF (buffer, "_000%d.csv", SU2_TYPE::Int(val_iZone));
      if ((SU2_TYPE::Int(val_iZone) >= 100) && (SU2_TYPE::Int(val_iZone) < 1000)) SPRINTF (buffer, "_00%d.csv", SU2_TYPE::Int(val_iZone));
      if ((SU2_TYPE::Int(val_iZone) >= 1000) && (SU2_TYPE::Int(val_iZone) < 10000)) SPRINTF (buffer, "_0%d.csv", SU2_TYPE::Int(val_iZone));
      if (SU2_TYPE::Int(val_iZone) >= 10000) SPRINTF (buffer, "_%d.csv", SU2_TYPE::Int(val_iZone));
      
    } else if (config->GetUnsteady_Simulation() && config->GetWrt_Unsteady()) {
      if ((SU2_TYPE::Int(iExtIter) >= 0) && (SU2_TYPE::Int(iExtIter) < 10)) SPRINTF (buffer, "_0000%d.csv", SU2_TYPE::Int(iExtIter));
      if ((SU2_TYPE::Int(iExtIter) >= 10) && (SU2_TYPE::Int(iExtIter) < 100)) SPRINTF (buffer, "_000%d.csv", SU2_TYPE::Int(iExtIter));
      if ((SU2_TYPE::Int(iExtIter) >= 100) && (SU2_TYPE::Int(iExtIter) < 1000)) SPRINTF (buffer, "_00%d.csv", SU2_TYPE::Int(iExtIter));
      if ((SU2_TYPE::Int(iExtIter) >= 1000) && (SU2_TYPE::Int(iExtIter) < 10000)) SPRINTF (buffer, "_0%d.csv", SU2_TYPE::Int(iExtIter));
      if (SU2_TYPE::Int(iExtIter) >= 10000) SPRINTF (buffer, "_%d.csv", SU2_TYPE::Int(iExtIter));
    }
    else
      SPRINTF (buffer, ".csv");
    
    strcat (cstr, buffer);
    SurfAdj_file.open(cstr, ios::out);
    SurfAdj_file.precision(15);
    
    /*--- Write the 2D surface flow coefficient file ---*/
    if (geometry->GetnDim() == 2) {
      
      SurfAdj_file <<  "\"Point\",\"Sensitivity\",\"PsiRho\",\"Phi_x\",\"Phi_y\",\"PsiE\",\"x_coord\",\"y_coord\"";
      if (config->GetDiscrete_Adjoint()){
        SurfAdj_file << ",\" x_Sens\",\"y_Sens\"";
      }
      SurfAdj_file << endl;

      for (iProcessor = 0; iProcessor < nProcessor; iProcessor++)
        for (iVertex = 0; iVertex < Buffer_Receive_nVertex[iProcessor]; iVertex++) {
          
          position = iProcessor*MaxLocalVertex_Surface+iVertex;
          GlobalPoint = Buffer_Receive_GlobalPoint[position];
          
          SurfAdj_file << scientific << GlobalPoint <<
          ", " << Buffer_Receive_Sensitivity[position] << ", " << Buffer_Receive_PsiRho[position] <<
          ", " << Buffer_Receive_Phi_x[position] << ", " << Buffer_Receive_Phi_y[position] <<
          ", " << Buffer_Receive_PsiE[position] << ", " << Buffer_Receive_Coord_x[position] <<
          ", "<< Buffer_Receive_Coord_y[position];
          if (config->GetDiscrete_Adjoint()){
            SurfAdj_file << ", " << Buffer_Receive_Sens_x << ", " << Buffer_Receive_Sens_y;
          }
          SurfAdj_file << endl;
        }
    }
    
    /*--- Write the 3D surface flow coefficient file ---*/
    if (geometry->GetnDim() == 3) {
      
      SurfAdj_file <<  "\"Point\",\"Sensitivity\",\"PsiRho\",\"Phi_x\",\"Phi_y\",\"Phi_z\",\"PsiE\",\"x_coord\",\"y_coord\",\"z_coord\"" << endl;
      if (config->GetDiscrete_Adjoint()){
        SurfAdj_file << ",\" x_Sens\",\"y_Sens\",\"z_Sens\"";
      }
      SurfAdj_file << endl;

      for (iProcessor = 0; iProcessor < nProcessor; iProcessor++)
        for (iVertex = 0; iVertex < Buffer_Receive_nVertex[iProcessor]; iVertex++) {
          position = iProcessor*MaxLocalVertex_Surface+iVertex;
          GlobalPoint = Buffer_Receive_GlobalPoint[position];
          
          SurfAdj_file << scientific << GlobalPoint <<
          ", " << Buffer_Receive_Sensitivity[position] << ", " << Buffer_Receive_PsiRho[position] <<
          ", " << Buffer_Receive_Phi_x[position] << ", " << Buffer_Receive_Phi_y[position] << ", " << Buffer_Receive_Phi_z[position] <<
          ", " << Buffer_Receive_PsiE[position] <<", "<< Buffer_Receive_Coord_x[position] <<
          ", "<< Buffer_Receive_Coord_y[position] <<", "<< Buffer_Receive_Coord_z[position];
          if (config->GetDiscrete_Adjoint()){
            SurfAdj_file << ", " << Buffer_Receive_Sens_x << ", " << Buffer_Receive_Sens_y << ", " << Buffer_Send_Sens_y;
          }
          SurfAdj_file << endl;
        }
    }
    
  }
  
  if (rank == MASTER_NODE) {
    delete [] Buffer_Receive_nVertex;
    delete [] Buffer_Receive_Coord_x;
    delete [] Buffer_Receive_Coord_y;
    if (nDim == 3) delete [] Buffer_Receive_Coord_z;
    delete [] Buffer_Receive_Sensitivity;
    delete [] Buffer_Receive_PsiRho;
    delete [] Buffer_Receive_Phi_x;
    delete [] Buffer_Receive_Phi_y;
    if (nDim == 3) delete [] Buffer_Receive_Phi_z;
    delete [] Buffer_Receive_PsiE;
    delete [] Buffer_Receive_GlobalPoint;
    if (config->GetDiscrete_Adjoint()){
      delete [] Buffer_Receive_Sens_x;
      delete [] Buffer_Receive_Sens_y;
      if (nDim == 3){
        delete [] Buffer_Receive_Sens_z;
      }
    }
  }
  
  delete [] Buffer_Send_Coord_x;
  delete [] Buffer_Send_Coord_y;
  delete [] Buffer_Send_Coord_z;
  delete [] Buffer_Send_GlobalPoint;
  delete [] Buffer_Send_Sensitivity;
  delete [] Buffer_Send_PsiRho;
  delete [] Buffer_Send_Phi_x;
  delete [] Buffer_Send_Phi_y;
  delete [] Buffer_Send_Phi_z;
  delete [] Buffer_Send_PsiE;
  if (config->GetDiscrete_Adjoint()){
    delete [] Buffer_Send_Sens_x;
    delete [] Buffer_Send_Sens_y;
    if (nDim == 3){
      delete [] Buffer_Send_Sens_z;
    }
  }
  
  SurfAdj_file.close();
  
#endif
}

void COutput::SetSurfaceCSV_Linearized(CConfig *config, CGeometry *geometry, CSolver *LinSolution, string val_filename, unsigned long iExtIter) { }

void COutput::MergeConnectivity(CConfig *config, CGeometry *geometry, unsigned short val_iZone) {
  
  int rank = MASTER_NODE;
  int size = SINGLE_NODE;
  
#ifdef HAVE_MPI
  MPI_Comm_rank(MPI_COMM_WORLD, &rank);
  MPI_Comm_size(MPI_COMM_WORLD, &size);
#endif
  
  /*--- Flags identifying the types of files to be written. ---*/
  
  bool Wrt_Vol = config->GetWrt_Vol_Sol();
  bool Wrt_Srf = config->GetWrt_Srf_Sol();
  
  /*--- Merge connectivity for each type of element (excluding halos). Note
   that we only need to merge the connectivity once, as it does not change
   during computation. Check whether the base file has been written. ---*/
  
    /*--- Merge volumetric grid. ---*/
    
    if (Wrt_Vol) {
      
      if ((rank == MASTER_NODE) && (size != SINGLE_NODE) && (nGlobal_Tria != 0))
        cout <<"Merging volumetric triangle grid connectivity." << endl;
      MergeVolumetricConnectivity(config, geometry, TRIANGLE    );
      
      if ((rank == MASTER_NODE) && (size != SINGLE_NODE) && (nGlobal_Quad != 0))
        cout <<"Merging volumetric rectangle grid connectivity." << endl;
      MergeVolumetricConnectivity(config, geometry, RECTANGLE   );
      
      if ((rank == MASTER_NODE) && (size != SINGLE_NODE) && (nGlobal_Tetr != 0))
        cout <<"Merging volumetric tetrahedron grid connectivity." << endl;
      MergeVolumetricConnectivity(config, geometry, TETRAHEDRON );
      
      if ((rank == MASTER_NODE) && (size != SINGLE_NODE) && (nGlobal_Hexa != 0))
        cout <<"Merging volumetric hexahedron grid connectivity." << endl;
      MergeVolumetricConnectivity(config, geometry, HEXAHEDRON  );
      
      if ((rank == MASTER_NODE) && (size != SINGLE_NODE) && (nGlobal_Pris != 0))
        cout <<"Merging volumetric prism grid connectivity." << endl;
      MergeVolumetricConnectivity(config, geometry, PRISM       );
      
      if ((rank == MASTER_NODE) && (size != SINGLE_NODE) && (nGlobal_Pyra != 0))
        cout <<"Merging volumetric pyramid grid connectivity." << endl;
      MergeVolumetricConnectivity(config, geometry, PYRAMID     );
      
    }
    
    /*--- Merge surface grid. ---*/
    
    if (Wrt_Srf) {
      
      if ((rank == MASTER_NODE) && (size != SINGLE_NODE) && (nGlobal_Line != 0))
        cout <<"Merging surface line grid connectivity." << endl;
      MergeSurfaceConnectivity(config, geometry, LINE);
      
      if ((rank == MASTER_NODE) && (size != SINGLE_NODE) && (nGlobal_BoundTria != 0))
        cout <<"Merging surface triangle grid connectivity." << endl;
      MergeSurfaceConnectivity(config, geometry, TRIANGLE);
      
      if ((rank == MASTER_NODE) && (size != SINGLE_NODE) && (nGlobal_BoundQuad != 0))
        cout <<"Merging surface rectangle grid connectivity." << endl;
      MergeSurfaceConnectivity(config, geometry, RECTANGLE);
      
    }
    
    /*--- Update total number of volume elements after merge. ---*/
    
    nGlobal_Elem = nGlobal_Tria + nGlobal_Quad + nGlobal_Tetr +
    nGlobal_Hexa + nGlobal_Pyra + nGlobal_Pris;
    
    /*--- Update total number of surface elements after merge. ---*/
    
    nSurf_Elem = nGlobal_Line + nGlobal_BoundTria + nGlobal_BoundQuad;

}

void COutput::MergeCoordinates(CConfig *config, CGeometry *geometry) {
  
  /*--- Local variables needed on all processors ---*/
  
  unsigned short iDim, nDim = geometry->GetnDim();
  unsigned long iPoint;
  
#ifndef HAVE_MPI
  
  /*--- In serial, the single process has access to all geometry, so simply
   load the coordinates into the data structure. ---*/
  
  unsigned short iMarker;
  unsigned long iVertex, nTotalPoints = 0;
  int SendRecv;
  
  /*--- First, create a structure to locate any periodic halo nodes ---*/
  int *Local_Halo = new int[geometry->GetnPoint()];
  for (iPoint = 0; iPoint < geometry->GetnPoint(); iPoint++)
    Local_Halo[iPoint] = !geometry->node[iPoint]->GetDomain();
  
  for (iMarker = 0; iMarker < config->GetnMarker_All(); iMarker++) {
    if (config->GetMarker_All_KindBC(iMarker) == SEND_RECEIVE) {
      SendRecv = config->GetMarker_All_SendRecv(iMarker);
      for (iVertex = 0; iVertex < geometry->nVertex[iMarker]; iVertex++) {
        iPoint = geometry->vertex[iMarker][iVertex]->GetNode();
        if ((geometry->vertex[iMarker][iVertex]->GetRotation_Type() > 0) &&
            (geometry->vertex[iMarker][iVertex]->GetRotation_Type() % 2 == 1) &&
            (SendRecv < 0)) {
          Local_Halo[iPoint] = false;
        }
      }
      
    }
  }
  
  /*--- Total number of points in the mesh (this might include periodic points). ---*/
  for (iPoint = 0; iPoint < geometry->GetnPoint(); iPoint++)
    if (!Local_Halo[iPoint]) nTotalPoints++;
  
  nGlobal_Poin = nTotalPoints;
  nGlobal_Doma = geometry->GetnPointDomain();
  
  /*--- Allocate the coordinates data structure. ---*/
  
  Coords = new su2double*[nDim];
  for (iDim = 0; iDim < nDim; iDim++) {
    Coords[iDim] = new su2double[nGlobal_Poin];
  }
  
  /*--- Loop over the mesh to collect the coords of the local points ---*/
  
  for (iPoint = 0; iPoint < geometry->GetnPoint(); iPoint++) {
    
    /*--- Check if the node belongs to the domain (i.e, not a halo node). 
     Sort by the global index, even in serial there is a renumbering (e.g. RCM). ---*/
    
    if (!Local_Halo[iPoint]) {
      
      /*--- Retrieve the current coordinates at this node. ---*/
      
      unsigned long iGlobal_Index = geometry->node[iPoint]->GetGlobalIndex();
      
      for (iDim = 0; iDim < nDim; iDim++) {
        Coords[iDim][iGlobal_Index] = geometry->node[iPoint]->GetCoord(iDim);
        
        /*--- If US system, the output should be in inches ---*/
        
        if ((config->GetSystemMeasurements() == US) && (config->GetKind_SU2() != SU2_DEF)) {
          Coords[iDim][iGlobal_Index] *= 12.0;
        }
        
      }
      
    }
  }

  
  delete [] Local_Halo;
  
#else
  
  /*--- MPI preprocessing ---*/
  int iProcessor, nProcessor, rank;
  unsigned long jPoint;

  MPI_Comm_rank(MPI_COMM_WORLD, &rank);
  MPI_Comm_size(MPI_COMM_WORLD, &nProcessor);
  
  bool Wrt_Halo = config->GetWrt_Halo(), isPeriodic;
  
  /*--- Local variables needed for merging the geometry with MPI. ---*/
  
  unsigned long iVertex, iMarker;
  
  int SendRecv, RecvFrom;
  
  unsigned long Buffer_Send_nPoin[1], *Buffer_Recv_nPoin = NULL;
  unsigned long nLocalPoint = 0, MaxLocalPoint = 0;
  unsigned long iGlobal_Index = 0, nBuffer_Scalar = 0, periodicNodes = 0;
  
  if (rank == MASTER_NODE) Buffer_Recv_nPoin = new unsigned long[nProcessor];
  
  int *Local_Halo = new int[geometry->GetnPoint()];
  for (iPoint = 0; iPoint < geometry->GetnPoint(); iPoint++)
    Local_Halo[iPoint] = !geometry->node[iPoint]->GetDomain();
  
  /*--- Search all send/recv boundaries on this partition for any periodic
   nodes that were part of the original domain. We want to recover these
   for visualization purposes. ---*/
  
  if (Wrt_Halo) {
    nLocalPoint = geometry->GetnPoint();
  } else {
    for (iMarker = 0; iMarker < config->GetnMarker_All(); iMarker++) {
      if (config->GetMarker_All_KindBC(iMarker) == SEND_RECEIVE) {
        SendRecv = config->GetMarker_All_SendRecv(iMarker);
        RecvFrom = abs(SendRecv)-1;
        
        /*--- Checking for less than or equal to the rank, because there may
         be some periodic halo nodes that send info to the same rank. ---*/
        
        for (iVertex = 0; iVertex < geometry->nVertex[iMarker]; iVertex++) {
          iPoint = geometry->vertex[iMarker][iVertex]->GetNode();
          isPeriodic = ((geometry->vertex[iMarker][iVertex]->GetRotation_Type() > 0) &&
                        (geometry->vertex[iMarker][iVertex]->GetRotation_Type() % 2 == 1));
          if (isPeriodic) Local_Halo[iPoint] = false;
        }
      }
    }
    
    /*--- Sum total number of nodes that belong to the domain ---*/
    
    for (iPoint = 0; iPoint < geometry->GetnPoint(); iPoint++)
      if (Local_Halo[iPoint] == false)
        nLocalPoint++;
  }
  Buffer_Send_nPoin[0] = nLocalPoint;
  
  /*--- Communicate the total number of nodes on this domain. ---*/
  
  SU2_MPI::Gather(&Buffer_Send_nPoin, 1, MPI_UNSIGNED_LONG,
             Buffer_Recv_nPoin, 1, MPI_UNSIGNED_LONG, MASTER_NODE, MPI_COMM_WORLD);
  SU2_MPI::Allreduce(&nLocalPoint, &MaxLocalPoint, 1, MPI_UNSIGNED_LONG, MPI_MAX, MPI_COMM_WORLD);
  
  if (rank == MASTER_NODE) {
    nGlobal_Doma = 0;
    for (iProcessor = 0; iProcessor < nProcessor; iProcessor++) {
      nGlobal_Doma += Buffer_Recv_nPoin[iProcessor];
    }
  }
  nBuffer_Scalar = MaxLocalPoint;
  
  /*--- Send and Recv buffers. ---*/
  
  su2double *Buffer_Send_X = new su2double[MaxLocalPoint];
  su2double *Buffer_Recv_X = NULL;
  
  su2double *Buffer_Send_Y = new su2double[MaxLocalPoint];
  su2double *Buffer_Recv_Y = NULL;
  
  su2double *Buffer_Send_Z, *Buffer_Recv_Z = NULL;
  if (nDim == 3) Buffer_Send_Z = new su2double[MaxLocalPoint];
  
  unsigned long *Buffer_Send_GlobalIndex = new unsigned long[MaxLocalPoint];
  unsigned long *Buffer_Recv_GlobalIndex = NULL;
  
  /*--- Prepare the receive buffers in the master node only. ---*/
  
  if (rank == MASTER_NODE) {
    
    Buffer_Recv_X = new su2double[nProcessor*MaxLocalPoint];
    Buffer_Recv_Y = new su2double[nProcessor*MaxLocalPoint];
    if (nDim == 3) Buffer_Recv_Z = new su2double[nProcessor*MaxLocalPoint];
    Buffer_Recv_GlobalIndex = new unsigned long[nProcessor*MaxLocalPoint];
    
    /*--- Sum total number of nodes to be written and allocate arrays ---*/
    nGlobal_Poin = 0;
    for (iProcessor = 0; iProcessor < nProcessor; iProcessor++) {
      nGlobal_Poin += Buffer_Recv_nPoin[iProcessor];
    }
    Coords = new su2double*[nDim];
    for (iDim = 0; iDim < nDim; iDim++) {
      Coords[iDim] = new su2double[nGlobal_Poin];
    }
  }
  
  /*--- Main communication routine. Loop over each coordinate and perform
   the MPI comm. Temporary 1-D buffers are used to send the coordinates at
   all nodes on each partition to the master node. These are then unpacked
   by the master and sorted by global index in one large n-dim. array. ---*/
  
  /*--- Loop over this partition to collect the coords of the local points. ---*/
  su2double *Coords_Local; jPoint = 0;
  for (iPoint = 0; iPoint < geometry->GetnPoint(); iPoint++) {
    
    /*--- Check for halos and write only if requested ---*/
    if (!Local_Halo[iPoint] || Wrt_Halo) {
      
      /*--- Retrieve local coordinates at this node. ---*/
      Coords_Local = geometry->node[iPoint]->GetCoord();
      
      /*--- Load local coords into the temporary send buffer. ---*/
      Buffer_Send_X[jPoint] = Coords_Local[0];
      Buffer_Send_Y[jPoint] = Coords_Local[1];
      if (nDim == 3) Buffer_Send_Z[jPoint] = Coords_Local[2];
      
      /*--- If US system, the output should be in inches ---*/
      
      if ((config->GetSystemMeasurements() == US) && (config->GetKind_SU2() != SU2_DEF)) {
        Buffer_Send_X[jPoint] *= 12.0;
        Buffer_Send_Y[jPoint] *= 12.0;
        if (nDim == 3) Buffer_Send_Z[jPoint] *= 12.0;
      }
      
      /*--- Store the global index for this local node. ---*/
      Buffer_Send_GlobalIndex[jPoint] = geometry->node[iPoint]->GetGlobalIndex();
      
      /*--- Increment jPoint as the counter. We need this because iPoint
       may include halo nodes that we skip over during this loop. ---*/
      jPoint++;
    }
  }

  /*--- Gather the coordinate data on the master node using MPI. ---*/

  SU2_MPI::Gather(Buffer_Send_X, nBuffer_Scalar, MPI_DOUBLE, Buffer_Recv_X, nBuffer_Scalar, MPI_DOUBLE, MASTER_NODE, MPI_COMM_WORLD);
  SU2_MPI::Gather(Buffer_Send_Y, nBuffer_Scalar, MPI_DOUBLE, Buffer_Recv_Y, nBuffer_Scalar, MPI_DOUBLE, MASTER_NODE, MPI_COMM_WORLD);
  if (nDim == 3) {
    SU2_MPI::Gather(Buffer_Send_Z, nBuffer_Scalar, MPI_DOUBLE, Buffer_Recv_Z, nBuffer_Scalar, MPI_DOUBLE, MASTER_NODE, MPI_COMM_WORLD);
  }
  SU2_MPI::Gather(Buffer_Send_GlobalIndex, nBuffer_Scalar, MPI_UNSIGNED_LONG, Buffer_Recv_GlobalIndex, nBuffer_Scalar, MPI_UNSIGNED_LONG, MASTER_NODE, MPI_COMM_WORLD);

  /*--- The master node unpacks and sorts this variable by global index ---*/
  
  if (rank == MASTER_NODE) {
    jPoint = 0;
    for (iProcessor = 0; iProcessor < nProcessor; iProcessor++) {
      for (iPoint = 0; iPoint < Buffer_Recv_nPoin[iProcessor]; iPoint++) {
        /*--- Get global index, then loop over each variable and store ---*/
        iGlobal_Index = Buffer_Recv_GlobalIndex[jPoint];
        Coords[0][iGlobal_Index] = Buffer_Recv_X[jPoint];
        Coords[1][iGlobal_Index] = Buffer_Recv_Y[jPoint];
        if (nDim == 3) Coords[2][iGlobal_Index] = Buffer_Recv_Z[jPoint];
        jPoint++;
      }
      /*--- Adjust jPoint to index of next proc's data in the buffers. ---*/
      jPoint = (iProcessor+1)*nBuffer_Scalar;
    }
  }

  /*--- Immediately release the temporary data buffers. ---*/
  
  delete [] Local_Halo;
  delete [] Buffer_Send_X;
  delete [] Buffer_Send_Y;
  if (nDim == 3) delete [] Buffer_Send_Z;
  delete [] Buffer_Send_GlobalIndex;
  if (rank == MASTER_NODE) {
    delete [] Buffer_Recv_X;
    delete [] Buffer_Recv_Y;
    if (nDim == 3)  delete [] Buffer_Recv_Z;
    delete [] Buffer_Recv_GlobalIndex;
    delete [] Buffer_Recv_nPoin;
  }
  
#endif
  
}

void COutput::MergeVolumetricConnectivity(CConfig *config, CGeometry *geometry, unsigned short Elem_Type) {
  
  int iProcessor;
  unsigned short NODES_PER_ELEMENT;
  unsigned long iPoint, iNode, jNode;
  unsigned long iElem = 0;
  unsigned long nLocalElem = 0, nElem_Total = 0;
  
  unsigned long iVertex, iMarker;
  unsigned long jElem;
  int SendRecv, RecvFrom;
  
  unsigned long Buffer_Send_nElem[1], *Buffer_Recv_nElem = NULL;
  unsigned long nBuffer_Scalar = 0;
  unsigned long kNode = 0, kElem = 0;
  unsigned long MaxLocalElem = 0, iGlobal_Index, jPoint, kPoint;
  
  bool Wrt_Halo = config->GetWrt_Halo();
  bool *Write_Elem = NULL, notPeriodic, notHalo, addedPeriodic;

  int *Conn_Elem = NULL;

  int rank = MASTER_NODE;
  int size = SINGLE_NODE;

#ifdef HAVE_MPI
  MPI_Comm_rank(MPI_COMM_WORLD, &rank);
  MPI_Comm_size(MPI_COMM_WORLD, &size);
#endif
  
  
  /*--- Store the local number of this element type and the number of nodes
   per this element type. In serial, this will be the total number of this
   element type in the entire mesh. In parallel, it is the number on only
   the current partition. ---*/
  
  switch (Elem_Type) {
    case TRIANGLE:
      nLocalElem = geometry->GetnElemTria();
      NODES_PER_ELEMENT = N_POINTS_TRIANGLE;
      break;
    case RECTANGLE:
      nLocalElem = geometry->GetnElemQuad();
      NODES_PER_ELEMENT = N_POINTS_QUADRILATERAL;
      break;
    case TETRAHEDRON:
      nLocalElem = geometry->GetnElemTetr();
      NODES_PER_ELEMENT = N_POINTS_TETRAHEDRON;
      break;
    case HEXAHEDRON:
      nLocalElem = geometry->GetnElemHexa();
      NODES_PER_ELEMENT = N_POINTS_HEXAHEDRON;
      break;
    case PRISM:
      nLocalElem = geometry->GetnElemPris();
      NODES_PER_ELEMENT = N_POINTS_PRISM;
      break;
    case PYRAMID:
      nLocalElem = geometry->GetnElemPyra();
      NODES_PER_ELEMENT = N_POINTS_PYRAMID;
      break;
    default:
      cout << "Error: Unrecognized element type \n";
      exit(EXIT_FAILURE); break;
  }
  
  /*--- Find the max number of this element type among all
   partitions and set up buffers. ---*/
  
  Buffer_Send_nElem[0] = nLocalElem;
  if (rank == MASTER_NODE) Buffer_Recv_nElem = new unsigned long[size];
  
#ifdef HAVE_MPI
  SU2_MPI::Allreduce(&nLocalElem, &MaxLocalElem, 1, MPI_UNSIGNED_LONG, MPI_MAX, MPI_COMM_WORLD);
  SU2_MPI::Gather(&Buffer_Send_nElem, 1, MPI_UNSIGNED_LONG, Buffer_Recv_nElem, 1, MPI_UNSIGNED_LONG, MASTER_NODE, MPI_COMM_WORLD);
#else
  MaxLocalElem = nLocalElem;
  Buffer_Recv_nElem[0] = Buffer_Send_nElem[0];
#endif
  
  nBuffer_Scalar = MaxLocalElem*NODES_PER_ELEMENT;
  
  /*--- Send and Recv buffers ---*/
  
  unsigned long *Buffer_Send_Elem = new unsigned long[nBuffer_Scalar];
  unsigned long *Buffer_Recv_Elem = NULL;
  
  unsigned short *Buffer_Send_Halo = new unsigned short[MaxLocalElem];
  unsigned short *Buffer_Recv_Halo = NULL;
  
  /*--- Prepare the receive buffers on the master node only. ---*/
  
  if (rank == MASTER_NODE) {
    Buffer_Recv_Elem = new unsigned long[size*nBuffer_Scalar];
    Buffer_Recv_Halo = new unsigned short[size*MaxLocalElem];
    Conn_Elem = new int[size*MaxLocalElem*NODES_PER_ELEMENT];
  }
  
  /*--- Force the removal of all added periodic elements (use global index).
   First, we isolate and create a list of all added periodic points, excluding
   those that we part of the original domain (we want these to be in the
   output files). ---*/
  
  vector<unsigned long> Added_Periodic;
  Added_Periodic.clear();
  for (iMarker = 0; iMarker < config->GetnMarker_All(); iMarker++) {
    if (config->GetMarker_All_KindBC(iMarker) == SEND_RECEIVE) {
      SendRecv = config->GetMarker_All_SendRecv(iMarker);
      for (iVertex = 0; iVertex < geometry->nVertex[iMarker]; iVertex++) {
        iPoint = geometry->vertex[iMarker][iVertex]->GetNode();
        if ((geometry->vertex[iMarker][iVertex]->GetRotation_Type() > 0) &&
            (geometry->vertex[iMarker][iVertex]->GetRotation_Type() % 2 == 0) &&
            (SendRecv < 0)) {
          Added_Periodic.push_back(geometry->node[iPoint]->GetGlobalIndex());
        }
      }
    }
  }
  
  /*--- Now we communicate this information to all processors, so that they
   can force the removal of these particular nodes by flagging them as halo
   points. In general, this should be a small percentage of the total mesh,
   so the communication/storage costs here shouldn't be prohibitive. ---*/
  
  /*--- First communicate the number of points that each rank has found ---*/
  unsigned long nAddedPeriodic = 0, maxAddedPeriodic = 0;
  unsigned long Buffer_Send_nAddedPeriodic[1], *Buffer_Recv_nAddedPeriodic = NULL;
  Buffer_Recv_nAddedPeriodic = new unsigned long[size];
  
  nAddedPeriodic = Added_Periodic.size();
  Buffer_Send_nAddedPeriodic[0] = nAddedPeriodic;

#ifdef HAVE_MPI
  SU2_MPI::Allreduce(&nAddedPeriodic, &maxAddedPeriodic, 1, MPI_UNSIGNED_LONG,
                MPI_MAX, MPI_COMM_WORLD);
  SU2_MPI::Allgather(&Buffer_Send_nAddedPeriodic, 1, MPI_UNSIGNED_LONG,
                Buffer_Recv_nAddedPeriodic,  1, MPI_UNSIGNED_LONG, MPI_COMM_WORLD);
#else
  maxAddedPeriodic = nAddedPeriodic;
  Buffer_Recv_nAddedPeriodic[0] = Buffer_Send_nAddedPeriodic[0];
#endif
  
  /*--- Communicate the global index values of all added periodic nodes. ---*/
  unsigned long *Buffer_Send_AddedPeriodic = new unsigned long[maxAddedPeriodic];
  unsigned long *Buffer_Recv_AddedPeriodic = new unsigned long[size*maxAddedPeriodic];
  
  for (iPoint = 0; iPoint < Added_Periodic.size(); iPoint++) {
    Buffer_Send_AddedPeriodic[iPoint] = Added_Periodic[iPoint];
  }
  
  /*--- Gather the element connectivity information. All processors will now
   have a copy of the global index values for all added periodic points. ---*/

#ifdef HAVE_MPI
  SU2_MPI::Allgather(Buffer_Send_AddedPeriodic, maxAddedPeriodic, MPI_UNSIGNED_LONG,
                Buffer_Recv_AddedPeriodic, maxAddedPeriodic, MPI_UNSIGNED_LONG,
                MPI_COMM_WORLD);
#else
  for (iPoint = 0; iPoint < maxAddedPeriodic; iPoint++) Buffer_Recv_AddedPeriodic[iPoint] = Buffer_Send_AddedPeriodic[iPoint];
#endif
  
  /*--- Search all send/recv boundaries on this partition for halo cells. In
   particular, consider only the recv conditions (these are the true halo
   nodes). Check the ranks of the processors that are communicating and
   choose to keep only the halo cells from the higher rank processor. Here,
   we are also choosing to keep periodic nodes that were part of the original
   domain. We will check the communicated list of added periodic points. ---*/
  
  int *Local_Halo = new int[geometry->GetnPoint()];
  for (iPoint = 0; iPoint < geometry->GetnPoint(); iPoint++)
    Local_Halo[iPoint] = !geometry->node[iPoint]->GetDomain();
  
  for (iMarker = 0; iMarker < config->GetnMarker_All(); iMarker++) {
    if (config->GetMarker_All_KindBC(iMarker) == SEND_RECEIVE) {
      SendRecv = config->GetMarker_All_SendRecv(iMarker);
      RecvFrom = abs(SendRecv)-1;
      
      for (iVertex = 0; iVertex < geometry->nVertex[iMarker]; iVertex++) {
        iPoint = geometry->vertex[iMarker][iVertex]->GetNode();
        iGlobal_Index = geometry->node[iPoint]->GetGlobalIndex();
        
        /*--- We need to keep one copy of overlapping halo cells. ---*/
        notHalo = ((geometry->vertex[iMarker][iVertex]->GetRotation_Type() == 0) &&
                   (SendRecv < 0) && (rank > RecvFrom));
        
        /*--- We want to keep the periodic nodes that were part of the original domain ---*/
        notPeriodic = ((geometry->vertex[iMarker][iVertex]->GetRotation_Type() > 0) &&
                       (geometry->vertex[iMarker][iVertex]->GetRotation_Type() % 2 == 1) &&
                       (SendRecv < 0));
        
        /*--- Lastly, check that this isn't an added periodic point that
         we will forcibly remove. Use the communicated list of these points. ---*/
        addedPeriodic = false; kPoint = 0;
        for (iProcessor = 0; iProcessor < size; iProcessor++) {
          for (jPoint = 0; jPoint < Buffer_Recv_nAddedPeriodic[iProcessor]; jPoint++) {
            if (iGlobal_Index == Buffer_Recv_AddedPeriodic[kPoint+jPoint])
              addedPeriodic = true;
          }
          /*--- Adjust jNode to index of next proc's data in the buffers. ---*/
          kPoint = (iProcessor+1)*maxAddedPeriodic;
        }
        
        /*--- If we found either of these types of nodes, flag them to be kept. ---*/
        if ((notHalo || notPeriodic) && !addedPeriodic) {
          Local_Halo[iPoint] = false;
        }
      }
    }
  }
  
  /*--- Loop over all elements in this partition and load the
   elements of the current type into the buffer to be sent to
   the master node. ---*/
  
  jNode = 0; jElem = 0;
  for (iElem = 0; iElem < geometry->GetnElem(); iElem++) {
    if (geometry->elem[iElem]->GetVTK_Type() == Elem_Type) {
      
      /*--- Loop over all nodes in this element and load the
       connectivity into the send buffer. ---*/
      
      Buffer_Send_Halo[jElem] = false;
      for (iNode = 0; iNode < NODES_PER_ELEMENT; iNode++) {
        
        /*--- Store the global index values directly. ---*/
        
        iPoint = geometry->elem[iElem]->GetNode(iNode);
        Buffer_Send_Elem[jNode] = geometry->node[iPoint]->GetGlobalIndex();
        
        /*--- Check if this is a halo node. If so, flag this element
         as a halo cell. We will use this later to sort and remove
         any duplicates from the connectivity list. ---*/
        
        if (Local_Halo[iPoint]) {
          Buffer_Send_Halo[jElem] = true;
        }
        
        /*--- Increment jNode as the counter. We need this because iElem
         may include other elements that we skip over during this loop. ---*/
        
        jNode++;
      }
      jElem++;
    }
  }
  
  /*--- Gather the element connectivity information. ---*/

#ifdef HAVE_MPI
  SU2_MPI::Gather(Buffer_Send_Elem, nBuffer_Scalar, MPI_UNSIGNED_LONG, Buffer_Recv_Elem, nBuffer_Scalar, MPI_UNSIGNED_LONG, MASTER_NODE, MPI_COMM_WORLD);
  SU2_MPI::Gather(Buffer_Send_Halo, MaxLocalElem, MPI_UNSIGNED_SHORT, Buffer_Recv_Halo, MaxLocalElem, MPI_UNSIGNED_SHORT, MASTER_NODE, MPI_COMM_WORLD);
#else
  for (iPoint = 0; iPoint < nBuffer_Scalar; iPoint++) Buffer_Recv_Elem[iPoint] = Buffer_Send_Elem[iPoint];
  for (iPoint = 0; iPoint < MaxLocalElem; iPoint++) Buffer_Recv_Halo[iPoint] = Buffer_Send_Halo[iPoint];
#endif
  
  /*--- The master node unpacks and sorts the connectivity. ---*/
  
  if (rank == MASTER_NODE) {
    
    /*---  We need to remove any duplicate elements (halo cells) that
     exist on multiple partitions. Start by initializing all elements
     to the "write" state by using a boolean array. ---*/
    
    Write_Elem = new bool[size*MaxLocalElem];
    for (iElem = 0; iElem < size*MaxLocalElem; iElem++) {
      Write_Elem[iElem] = true;
    }
    
    /*--- Remove the rind layer from the solution only if requested ---*/
    
    if (!Wrt_Halo) {
      
      /*--- Loop for flagging duplicate elements so that they are not
       included in the final connectivity list. ---*/
      
      kElem = 0;
      for (iProcessor = 0; iProcessor < size; iProcessor++) {
        for (iElem = 0; iElem < Buffer_Recv_nElem[iProcessor]; iElem++) {
          
          /*--- Check if this element was marked as a halo. ---*/
          if (Buffer_Recv_Halo[kElem+iElem])
            Write_Elem[kElem+iElem] = false;
          
        }
        kElem = (iProcessor+1)*MaxLocalElem;
      }
    }
    
    /*--- Store the unique connectivity list for this element type. ---*/
    
    jNode = 0; kNode = 0; jElem = 0; nElem_Total = 0;
    for (iProcessor = 0; iProcessor < size; iProcessor++) {
      for (iElem = 0; iElem < Buffer_Recv_nElem[iProcessor]; iElem++) {
        
        /*--- Only write the elements that were flagged for it. ---*/
        if (Write_Elem[jElem+iElem]) {
          
          /*--- Increment total count for this element type ---*/
          nElem_Total++;
          
          /*--- Get global index, then loop over each variable and store.
           Note that we are adding one to the index value because CGNS/Tecplot
           use 1-based indexing.---*/
          
          for (iNode = 0; iNode < NODES_PER_ELEMENT; iNode++) {
            Conn_Elem[kNode] = (int)Buffer_Recv_Elem[jNode+iElem*NODES_PER_ELEMENT+iNode] + 1;
            kNode++;
          }
        }
      }
      /*--- Adjust jNode to index of next proc's data in the buffers. ---*/
      jElem = (iProcessor+1)*MaxLocalElem;
      jNode = (iProcessor+1)*nBuffer_Scalar;
    }
  }
  
  /*--- Immediately release the temporary buffers. ---*/
  delete [] Buffer_Send_Elem;
  delete [] Buffer_Send_Halo;
  delete [] Buffer_Recv_nAddedPeriodic;
  delete [] Buffer_Send_AddedPeriodic;
  delete [] Buffer_Recv_AddedPeriodic;
  delete [] Local_Halo;
  if (rank == MASTER_NODE) {
    delete [] Buffer_Recv_nElem;
    delete [] Buffer_Recv_Elem;
    delete [] Buffer_Recv_Halo;
    delete [] Write_Elem;
  }
  
  /*--- Store the particular global element count in the class data,
   and set the class data pointer to the connectivity array. ---*/
  
  if (rank == MASTER_NODE) {
    switch (Elem_Type) {
      case TRIANGLE:
        nGlobal_Tria = nElem_Total;
        if (nGlobal_Tria > 0) Conn_Tria = Conn_Elem;
        break;
      case RECTANGLE:
        nGlobal_Quad = nElem_Total;
        if (nGlobal_Quad > 0) Conn_Quad = Conn_Elem;
        break;
      case TETRAHEDRON:
        nGlobal_Tetr = nElem_Total;
        if (nGlobal_Tetr > 0) Conn_Tetr = Conn_Elem;
        break;
      case HEXAHEDRON:
        nGlobal_Hexa = nElem_Total;
        if (nGlobal_Hexa > 0) Conn_Hexa = Conn_Elem;
        break;
      case PRISM:
        nGlobal_Pris = nElem_Total;
        if (nGlobal_Pris > 0) Conn_Pris = Conn_Elem;
        break;
      case PYRAMID:
        nGlobal_Pyra = nElem_Total;
        if (nGlobal_Pyra > 0) Conn_Pyra = Conn_Elem;
        break;
      default:
        cout << "Error: Unrecognized element type \n";
        exit(EXIT_FAILURE); break;
    }
  }
  
}

void COutput::MergeSurfaceConnectivity(CConfig *config, CGeometry *geometry, unsigned short Elem_Type) {
  
  unsigned short NODES_PER_ELEMENT;
  
  unsigned short iMarker;
  unsigned long iPoint, iNode, jNode;
  unsigned long iElem = 0;
  unsigned long nLocalElem = 0, nElem_Total = 0;
  
  int iProcessor;
  unsigned long jElem;
  
  unsigned long iVertex;
  
  int SendRecv, RecvFrom;
  
  unsigned long Buffer_Send_nElem[1], *Buffer_Recv_nElem = NULL;
  unsigned long nBuffer_Scalar = 0;
  unsigned long kNode = 0, kElem = 0;
  unsigned long MaxLocalElem = 0, iGlobal_Index, jPoint, kPoint;
  
  bool Wrt_Halo = config->GetWrt_Halo();
  bool *Write_Elem = NULL, notPeriodic, notHalo, addedPeriodic;

  
  int *Conn_Elem = NULL;

  int rank = MASTER_NODE;
  int size = SINGLE_NODE;
  
#ifdef HAVE_MPI
  MPI_Comm_rank(MPI_COMM_WORLD, &rank);
  MPI_Comm_size(MPI_COMM_WORLD, &size);
#endif
  
  /*--- Store the local number of this element type and the number of nodes
   per this element type. In serial, this will be the total number of this
   element type in the entire mesh. In parallel, it is the number on only
   the current partition. ---*/
  
  nLocalElem = 0;
  
  for (iMarker = 0; iMarker < config->GetnMarker_All(); iMarker++) {
    if (config->GetMarker_All_Plotting(iMarker) == YES) {
      for (iElem = 0; iElem < geometry->GetnElem_Bound(iMarker); iElem++) {
        if (geometry->bound[iMarker][iElem]->GetVTK_Type() == Elem_Type) {
          nLocalElem++;
        }
      }
    }
  }
  
  switch (Elem_Type) {
    case LINE:
      NODES_PER_ELEMENT = N_POINTS_LINE;
      break;
    case TRIANGLE:
      NODES_PER_ELEMENT = N_POINTS_TRIANGLE;
      break;
    case RECTANGLE:
      NODES_PER_ELEMENT = N_POINTS_QUADRILATERAL;
      break;
    default:
      cout << "Error: Unrecognized element type \n";
      exit(EXIT_FAILURE); break;
  }
  
  /*--- Find the max number of this element type among all
   partitions and set up buffers. ---*/
  
  Buffer_Send_nElem[0] = nLocalElem;
  if (rank == MASTER_NODE) Buffer_Recv_nElem = new unsigned long[size];
  
#ifdef HAVE_MPI
  SU2_MPI::Allreduce(&nLocalElem, &MaxLocalElem, 1, MPI_UNSIGNED_LONG, MPI_MAX, MPI_COMM_WORLD);
  SU2_MPI::Gather(&Buffer_Send_nElem, 1, MPI_UNSIGNED_LONG, Buffer_Recv_nElem, 1, MPI_UNSIGNED_LONG, MASTER_NODE, MPI_COMM_WORLD);
#else
  MaxLocalElem = nLocalElem;
  Buffer_Recv_nElem[0] = Buffer_Send_nElem[0];
#endif
  
  nBuffer_Scalar = MaxLocalElem*NODES_PER_ELEMENT;
  
  /*--- Send and Recv buffers ---*/
  
  unsigned long *Buffer_Send_Elem = new unsigned long[nBuffer_Scalar];
  unsigned long *Buffer_Recv_Elem = NULL;
  
  unsigned short *Buffer_Send_Halo = new unsigned short[MaxLocalElem];
  unsigned short *Buffer_Recv_Halo = NULL;
  
  /*--- Prepare the receive buffers on the master node only. ---*/
  
  if (rank == MASTER_NODE) {
    Buffer_Recv_Elem = new unsigned long[size*nBuffer_Scalar];
    Buffer_Recv_Halo = new unsigned short[size*MaxLocalElem];
    Conn_Elem = new int[size*MaxLocalElem*NODES_PER_ELEMENT];
  }
  
  /*--- Force the removal of all added periodic elements (use global index).
   First, we isolate and create a list of all added periodic points, excluding
   those that we part of the original domain (we want these to be in the
   output files). ---*/
  
  vector<unsigned long> Added_Periodic;
  Added_Periodic.clear();
  for (iMarker = 0; iMarker < config->GetnMarker_All(); iMarker++) {
    if (config->GetMarker_All_KindBC(iMarker) == SEND_RECEIVE) {
      SendRecv = config->GetMarker_All_SendRecv(iMarker);
      for (iVertex = 0; iVertex < geometry->nVertex[iMarker]; iVertex++) {
        iPoint = geometry->vertex[iMarker][iVertex]->GetNode();
        if ((geometry->vertex[iMarker][iVertex]->GetRotation_Type() > 0) &&
            (geometry->vertex[iMarker][iVertex]->GetRotation_Type() % 2 == 0) &&
            (SendRecv < 0)) {
          Added_Periodic.push_back(geometry->node[iPoint]->GetGlobalIndex());
        }
      }
    }
  }
  
  /*--- Now we communicate this information to all processors, so that they
   can force the removal of these particular nodes by flagging them as halo
   points. In general, this should be a small percentage of the total mesh,
   so the communication/storage costs here shouldn't be prohibitive. ---*/
  
  /*--- First communicate the number of points that each rank has found ---*/
  unsigned long nAddedPeriodic = 0, maxAddedPeriodic = 0;
  unsigned long Buffer_Send_nAddedPeriodic[1], *Buffer_Recv_nAddedPeriodic = NULL;
  Buffer_Recv_nAddedPeriodic = new unsigned long[size];
  
  nAddedPeriodic = Added_Periodic.size();
  Buffer_Send_nAddedPeriodic[0] = nAddedPeriodic;

#ifdef HAVE_MPI
  SU2_MPI::Allreduce(&nAddedPeriodic, &maxAddedPeriodic, 1, MPI_UNSIGNED_LONG,
                MPI_MAX, MPI_COMM_WORLD);
  SU2_MPI::Allgather(&Buffer_Send_nAddedPeriodic, 1, MPI_UNSIGNED_LONG,
                Buffer_Recv_nAddedPeriodic,  1, MPI_UNSIGNED_LONG, MPI_COMM_WORLD);
#else
  maxAddedPeriodic = nAddedPeriodic;
  Buffer_Recv_nAddedPeriodic[0] = Buffer_Send_nAddedPeriodic[0];
#endif
  
  /*--- Communicate the global index values of all added periodic nodes. ---*/
  unsigned long *Buffer_Send_AddedPeriodic = new unsigned long[maxAddedPeriodic];
  unsigned long *Buffer_Recv_AddedPeriodic = new unsigned long[size*maxAddedPeriodic];
  
  for (iPoint = 0; iPoint < Added_Periodic.size(); iPoint++) {
    Buffer_Send_AddedPeriodic[iPoint] = Added_Periodic[iPoint];
  }
  
  /*--- Gather the element connectivity information. All processors will now
   have a copy of the global index values for all added periodic points. ---*/

#ifdef HAVE_MPI
  SU2_MPI::Allgather(Buffer_Send_AddedPeriodic, maxAddedPeriodic, MPI_UNSIGNED_LONG,
                Buffer_Recv_AddedPeriodic, maxAddedPeriodic, MPI_UNSIGNED_LONG,
                MPI_COMM_WORLD);
#else
  for (iPoint = 0; iPoint < maxAddedPeriodic; iPoint++) Buffer_Recv_AddedPeriodic[iPoint] = Buffer_Send_AddedPeriodic[iPoint];
#endif
  
  /*--- Search all send/recv boundaries on this partition for halo cells. In
   particular, consider only the recv conditions (these are the true halo
   nodes). Check the ranks of the processors that are communicating and
   choose to keep only the halo cells from the higher rank processor. Here,
   we are also choosing to keep periodic nodes that were part of the original
   domain. We will check the communicated list of added periodic points. ---*/
  
  int *Local_Halo = new int[geometry->GetnPoint()];
  for (iPoint = 0; iPoint < geometry->GetnPoint(); iPoint++)
    Local_Halo[iPoint] = !geometry->node[iPoint]->GetDomain();
  
  for (iMarker = 0; iMarker < config->GetnMarker_All(); iMarker++) {
    if (config->GetMarker_All_KindBC(iMarker) == SEND_RECEIVE) {
      SendRecv = config->GetMarker_All_SendRecv(iMarker);
      RecvFrom = abs(SendRecv)-1;
      
      for (iVertex = 0; iVertex < geometry->nVertex[iMarker]; iVertex++) {
        iPoint = geometry->vertex[iMarker][iVertex]->GetNode();
        iGlobal_Index = geometry->node[iPoint]->GetGlobalIndex();
        
        /*--- We need to keep one copy of overlapping halo cells. ---*/
        notHalo = ((geometry->vertex[iMarker][iVertex]->GetRotation_Type() == 0) &&
                   (SendRecv < 0) && (rank > RecvFrom));
        
        /*--- We want to keep the periodic nodes that were part of the original domain ---*/
        notPeriodic = ((geometry->vertex[iMarker][iVertex]->GetRotation_Type() > 0) &&
                       (geometry->vertex[iMarker][iVertex]->GetRotation_Type() % 2 == 1) &&
                       (SendRecv < 0));
        
        /*--- Lastly, check that this isn't an added periodic point that
         we will forcibly remove. Use the communicated list of these points. ---*/
        addedPeriodic = false; kPoint = 0;
        for (iProcessor = 0; iProcessor < size; iProcessor++) {
          for (jPoint = 0; jPoint < Buffer_Recv_nAddedPeriodic[iProcessor]; jPoint++) {
            if (iGlobal_Index == Buffer_Recv_AddedPeriodic[kPoint+jPoint])
              addedPeriodic = true;
          }
          /*--- Adjust jNode to index of next proc's data in the buffers. ---*/
          kPoint = (iProcessor+1)*maxAddedPeriodic;
        }
        
        /*--- If we found either of these types of nodes, flag them to be kept. ---*/
        if ((notHalo || notPeriodic) && !addedPeriodic) {
          Local_Halo[iPoint] = false;
        }
      }
    }
  }
  
  /*--- Loop over all elements in this partition and load the
   elements of the current type into the buffer to be sent to
   the master node. ---*/
  jNode = 0; jElem = 0;
  for (iMarker = 0; iMarker < config->GetnMarker_All(); iMarker++)
    if (config->GetMarker_All_Plotting(iMarker) == YES)
      for (iElem = 0; iElem < geometry->GetnElem_Bound(iMarker); iElem++) {
        
        if (geometry->bound[iMarker][iElem]->GetVTK_Type() == Elem_Type) {
          
          /*--- Loop over all nodes in this element and load the
           connectivity into the send buffer. ---*/
          
          Buffer_Send_Halo[jElem] = false;
          for (iNode = 0; iNode < NODES_PER_ELEMENT; iNode++) {
            
            /*--- Store the global index values directly. ---*/
            
            iPoint = geometry->bound[iMarker][iElem]->GetNode(iNode);
            Buffer_Send_Elem[jNode] = geometry->node[iPoint]->GetGlobalIndex();
            
            /*--- Check if this is a halo node. If so, flag this element
             as a halo cell. We will use this later to sort and remove
             any duplicates from the connectivity list. ---*/
            
            if (Local_Halo[iPoint])
              Buffer_Send_Halo[jElem] = true;
            
            /*--- Increment jNode as the counter. We need this because iElem
             may include other elements that we skip over during this loop. ---*/
            
            jNode++;
          }
          jElem++;
        }
      }
  
  /*--- Gather the element connectivity information. ---*/

#ifdef HAVE_MPI
  SU2_MPI::Gather(Buffer_Send_Elem, nBuffer_Scalar, MPI_UNSIGNED_LONG, Buffer_Recv_Elem, nBuffer_Scalar, MPI_UNSIGNED_LONG, MASTER_NODE, MPI_COMM_WORLD);
  SU2_MPI::Gather(Buffer_Send_Halo, MaxLocalElem, MPI_UNSIGNED_SHORT, Buffer_Recv_Halo, MaxLocalElem, MPI_UNSIGNED_SHORT, MASTER_NODE, MPI_COMM_WORLD);
#else
  for (iPoint = 0; iPoint < nBuffer_Scalar; iPoint++) Buffer_Recv_Elem[iPoint] = Buffer_Send_Elem[iPoint];
  for (iPoint = 0; iPoint < MaxLocalElem; iPoint++) Buffer_Recv_Halo[iPoint] = Buffer_Send_Halo[iPoint];
#endif
  
  /*--- The master node unpacks and sorts the connectivity. ---*/
  
  if (rank == MASTER_NODE) {
    
    /*---  We need to remove any duplicate elements (halo cells) that
     exist on multiple partitions. Start by initializing all elements
     to the "write" state by using a boolean array. ---*/
    
    Write_Elem = new bool[size*MaxLocalElem];
    for (iElem = 0; iElem < size*MaxLocalElem; iElem++) {
      Write_Elem[iElem] = true;
    }
    
    /*--- Remove the rind layer from the solution only if requested ---*/
    
    if (!Wrt_Halo) {
      
      /*--- Loop for flagging duplicate elements so that they are not
       included in the final connectivity list. ---*/
      
      kElem = 0;
      for (iProcessor = 0; iProcessor < size; iProcessor++) {
        for (iElem = 0; iElem < Buffer_Recv_nElem[iProcessor]; iElem++) {
          
          /*--- Check if this element was marked as a halo. ---*/
          if (Buffer_Recv_Halo[kElem+iElem])
            Write_Elem[kElem+iElem] = false;
          
        }
        kElem = (iProcessor+1)*MaxLocalElem;
      }
    }
    
    /*--- Store the unique connectivity list for this element type. ---*/
    
    jNode = 0; kNode = 0; jElem = 0; nElem_Total = 0;
    for (iProcessor = 0; iProcessor < size; iProcessor++) {
      for (iElem = 0; iElem < Buffer_Recv_nElem[iProcessor]; iElem++) {
        
        /*--- Only write the elements that were flagged for it. ---*/
        if (Write_Elem[jElem+iElem]) {
          
          /*--- Increment total count for this element type ---*/
          nElem_Total++;
          
          /*--- Get global index, then loop over each variable and store.
           Note that we are adding one to the index value because CGNS/Tecplot
           use 1-based indexing.---*/
          
          for (iNode = 0; iNode < NODES_PER_ELEMENT; iNode++) {
            Conn_Elem[kNode] = (int)Buffer_Recv_Elem[jNode+iElem*NODES_PER_ELEMENT+iNode] + 1;
            kNode++;
          }
        }
      }
      /*--- Adjust jNode to index of next proc's data in the buffers. ---*/
      jElem = (iProcessor+1)*MaxLocalElem;
      jNode = (iProcessor+1)*nBuffer_Scalar;
    }
  }
  
  /*--- Immediately release the temporary buffers. ---*/
  delete [] Buffer_Send_Elem;
  delete [] Buffer_Send_Halo;
  delete [] Buffer_Recv_nAddedPeriodic;
  delete [] Buffer_Send_AddedPeriodic;
  delete [] Buffer_Recv_AddedPeriodic;
  delete [] Local_Halo;
  if (rank == MASTER_NODE) {
    delete [] Buffer_Recv_nElem;
    delete [] Buffer_Recv_Elem;
    delete [] Buffer_Recv_Halo;
    delete [] Write_Elem;
  }
  
  /*--- Store the particular global element count in the class data,
   and set the class data pointer to the connectivity array. ---*/
  
  if (rank == MASTER_NODE) {
    switch (Elem_Type) {
      case LINE:
        nGlobal_Line = nElem_Total;
        if (nGlobal_Line > 0) Conn_Line = Conn_Elem;
        break;
      case TRIANGLE:
        nGlobal_BoundTria = nElem_Total;
        if (nGlobal_BoundTria > 0) Conn_BoundTria = Conn_Elem;
        break;
      case RECTANGLE:
        nGlobal_BoundQuad = nElem_Total;
        if (nGlobal_BoundQuad > 0) Conn_BoundQuad = Conn_Elem;
        break;
      default:
        cout << "Error: Unrecognized element type \n";
        exit(EXIT_FAILURE); break;
    }
  }
  
}

void COutput::MergeSolution(CConfig *config, CGeometry *geometry, CSolver **solver, unsigned short val_iZone) {
  
  unsigned short Kind_Solver  = config->GetKind_Solver();
  unsigned short iVar = 0, jVar = 0, FirstIndex = NONE, SecondIndex = NONE, ThirdIndex = NONE;
  unsigned short nVar_First = 0, nVar_Second = 0, nVar_Third = 0;
  unsigned short iVar_GridVel = 0, iVar_PressCp = 0, iVar_Density = 0, iVar_Lam = 0, iVar_MachMean = 0,
  iVar_Tempv = 0, iVar_EF =0, iVar_Temp = 0, iVar_Mach = 0, iVar_Press = 0, iVar_TempLam = 0,
  iVar_ViscCoeffs = 0, iVar_Sens = 0, iVar_FEA = 0, iVar_Extra = 0, iVar_Eddy = 0, iVar_Sharp = 0,
  iVar_FEA_Stress = 0, iVar_FEA_Stress_3D = 0, iVar_FEA_Extra = 0;
  
  unsigned long iPoint = 0, jPoint = 0, iVertex = 0, iMarker = 0;
  su2double Gas_Constant, Mach2Vel, Mach_Motion, RefDensity, RefPressure = 0.0, factor = 0.0;
  
  su2double *Aux_Frict = NULL, *Aux_Heat = NULL, *Aux_yPlus = NULL, *Aux_Sens = NULL;
  
  unsigned short CurrentIndex;
  int SendRecv, RecvFrom, *Local_Halo;
  unsigned long Buffer_Send_nPoint[1], *Buffer_Recv_nPoint = NULL;
  unsigned long nLocalPoint = 0, MaxLocalPoint = 0;
  unsigned long iGlobal_Index = 0, nBuffer_Scalar = 0;
  bool Wrt_Halo = config->GetWrt_Halo(), isPeriodic;

  int iProcessor;
  int rank = MASTER_NODE;
  int size = SINGLE_NODE;
  
#ifdef HAVE_MPI
  MPI_Comm_rank(MPI_COMM_WORLD, &rank);
  MPI_Comm_size(MPI_COMM_WORLD, &size);
#endif
  
  bool grid_movement  = (config->GetGrid_Movement());
  bool compressible   = (config->GetKind_Regime() == COMPRESSIBLE);
  bool incompressible = (config->GetKind_Regime() == INCOMPRESSIBLE);
  bool freesurface    = (config->GetKind_Regime() == FREESURFACE);
  bool transition     = (config->GetKind_Trans_Model() == LM);
  bool flow           = (( config->GetKind_Solver() == EULER             ) ||
                         ( config->GetKind_Solver() == NAVIER_STOKES     ) ||
                         ( config->GetKind_Solver() == RANS              ) ||
                         ( config->GetKind_Solver() == ADJ_EULER         ) ||
                         ( config->GetKind_Solver() == ADJ_NAVIER_STOKES ) ||
                         ( config->GetKind_Solver() == ADJ_RANS          )   );
  
  unsigned short iDim;
  unsigned short nDim = geometry->GetnDim();
  su2double RefAreaCoeff = config->GetRefAreaCoeff();
  su2double Gamma = config->GetGamma();
  su2double RefVel2, *Normal, Area;
  
  /*--- Set the non-dimensionalization ---*/
  if (flow) {
    if (grid_movement) {
      Gas_Constant = config->GetGas_ConstantND();
      Mach2Vel = sqrt(Gamma*Gas_Constant*config->GetTemperature_FreeStreamND());
      Mach_Motion = config->GetMach_Motion();
      RefVel2 = (Mach_Motion*Mach2Vel)*(Mach_Motion*Mach2Vel);
    }
    else {
      RefVel2 = 0.0;
      for (iDim = 0; iDim < nDim; iDim++)
        RefVel2  += solver[FLOW_SOL]->GetVelocity_Inf(iDim)*solver[FLOW_SOL]->GetVelocity_Inf(iDim);
    }
    RefDensity  = solver[FLOW_SOL]->GetDensity_Inf();
    RefPressure = solver[FLOW_SOL]->GetPressure_Inf();
    factor = 1.0 / (0.5*RefDensity*RefAreaCoeff*RefVel2);
  }
  
  /*--- Prepare send buffers for the conservative variables. Need to
   find the total number of conservative variables and also the
   index for their particular solution container. ---*/
  
  switch (Kind_Solver) {
    case EULER : case NAVIER_STOKES: FirstIndex = FLOW_SOL; SecondIndex = NONE; ThirdIndex = NONE; break;
    case RANS : FirstIndex = FLOW_SOL; SecondIndex = TURB_SOL; if (transition) ThirdIndex=TRANS_SOL; else ThirdIndex = NONE; break;
    case TNE2_EULER : case TNE2_NAVIER_STOKES: FirstIndex = TNE2_SOL; SecondIndex = NONE; ThirdIndex = NONE; break;
    case POISSON_EQUATION: FirstIndex = POISSON_SOL; SecondIndex = NONE; ThirdIndex = NONE; break;
    case WAVE_EQUATION: FirstIndex = WAVE_SOL; SecondIndex = NONE; ThirdIndex = NONE; break;
    case HEAT_EQUATION: FirstIndex = HEAT_SOL; SecondIndex = NONE; ThirdIndex = NONE; break;
    case LINEAR_ELASTICITY: FirstIndex = FEA_SOL; SecondIndex = NONE; ThirdIndex = NONE; break;
    case ADJ_EULER : case ADJ_NAVIER_STOKES : FirstIndex = ADJFLOW_SOL; SecondIndex = NONE; ThirdIndex = NONE; break;
    case ADJ_TNE2_EULER : case ADJ_TNE2_NAVIER_STOKES : FirstIndex = ADJTNE2_SOL; SecondIndex = NONE; ThirdIndex = NONE; break;
    case ADJ_RANS : FirstIndex = ADJFLOW_SOL; if (config->GetFrozen_Visc()) SecondIndex = NONE; else SecondIndex = ADJTURB_SOL; ThirdIndex = NONE; break;
    case LIN_EULER : case LIN_NAVIER_STOKES : ThirdIndex = NONE; FirstIndex = LINFLOW_SOL; SecondIndex = NONE; break;
    case DISC_ADJ_EULER: case DISC_ADJ_NAVIER_STOKES: FirstIndex = ADJFLOW_SOL; SecondIndex = NONE; ThirdIndex = NONE; break;
    case DISC_ADJ_RANS: FirstIndex = ADJFLOW_SOL; SecondIndex = ADJTURB_SOL; ThirdIndex = NONE; break;
    default: SecondIndex = NONE; ThirdIndex = NONE; break;
  }
  
  nVar_First = solver[FirstIndex]->GetnVar();
  if (SecondIndex != NONE) nVar_Second = solver[SecondIndex]->GetnVar();
  if (ThirdIndex != NONE) nVar_Third = solver[ThirdIndex]->GetnVar();
  nVar_Consv = nVar_First + nVar_Second + nVar_Third;
  nVar_Total = nVar_Consv;
  
  if (!config->GetLow_MemoryOutput()) {
    
    /*--- Add the limiters ---*/
    
    if (config->GetWrt_Limiters()) nVar_Total += nVar_Consv;
    
    /*--- Add the residuals ---*/
    
    if (config->GetWrt_Residuals()) nVar_Total += nVar_Consv;
    
    /*--- Add the grid velocity to the restart file for the unsteady adjoint ---*/
    
    if (grid_movement) {
      iVar_GridVel = nVar_Total;
      if (geometry->GetnDim() == 2) nVar_Total += 2;
      else if (geometry->GetnDim() == 3) nVar_Total += 3;
    }
    
    /*--- Add density to the restart file ---*/

    if ((config->GetKind_Regime() == FREESURFACE)) {
      iVar_Density = nVar_Total; nVar_Total += 1;
    }
    
    /*--- Add Pressure, Temperature, Cp, Mach to the restart file ---*/

    if ((Kind_Solver == EULER) || (Kind_Solver == NAVIER_STOKES) || (Kind_Solver == RANS)) {
      iVar_PressCp = nVar_Total; nVar_Total += 3;
      iVar_MachMean = nVar_Total; nVar_Total += 1;
    }
    
    /*--- Add Laminar Viscosity, Skin Friction, Heat Flux, & yPlus to the restart file ---*/

    if ((Kind_Solver == NAVIER_STOKES) || (Kind_Solver == RANS)) {
      iVar_Lam = nVar_Total; nVar_Total += 1;
      iVar_ViscCoeffs = nVar_Total; nVar_Total += 3;
    }
    
    /*--- Add Eddy Viscosity to the restart file ---*/

    if (Kind_Solver == RANS) {
      iVar_Eddy = nVar_Total; nVar_Total += 1;
    }
    
    /*--- Add Sharp edges to the restart file ---*/

    if (config->GetWrt_SharpEdges()) {
      if ((Kind_Solver == EULER) || (Kind_Solver == NAVIER_STOKES) || (Kind_Solver == RANS)) {
        iVar_Sharp = nVar_Total; nVar_Total += 1;
      }
    }
    
    if ((Kind_Solver == TNE2_EULER)         || (Kind_Solver == TNE2_NAVIER_STOKES)   ) {
      iVar_Mach = nVar_Total; nVar_Total++;
      iVar_Press = nVar_Total; nVar_Total++;
      iVar_Temp = nVar_Total; nVar_Total++;
      iVar_Tempv = nVar_Total; nVar_Total++;
    }
    
    if (Kind_Solver == TNE2_NAVIER_STOKES) {
      iVar_TempLam = nVar_Total; nVar_Total += config->GetnSpecies()+3;
    }
    
    if (Kind_Solver == POISSON_EQUATION) {
      iVar_EF = nVar_Total; nVar_Total += geometry->GetnDim();
    }
    
    if (( Kind_Solver == ADJ_EULER              ) || ( Kind_Solver == ADJ_NAVIER_STOKES      ) ||
        ( Kind_Solver == ADJ_RANS               ) || ( Kind_Solver == ADJ_TNE2_EULER         ) ||
        ( Kind_Solver == ADJ_TNE2_NAVIER_STOKES )) {
      iVar_Sens   = nVar_Total; nVar_Total += 2;
    }
    
    if (Kind_Solver == LINEAR_ELASTICITY) {
      iVar_FEA_Stress  = nVar_Total; nVar_Total += 3;
	  if (geometry->GetnDim() == 3) {iVar_FEA_Stress_3D = nVar_Total; nVar_Total += 3;}
      iVar_FEA_Extra = nVar_Total; nVar_Total += 2;
    }

    if ((Kind_Solver == DISC_ADJ_EULER)         ||
        (Kind_Solver == DISC_ADJ_NAVIER_STOKES) ||
         (Kind_Solver == DISC_ADJ_RANS)){
      iVar_Sens = nVar_Total; nVar_Total += nDim + 1;
    }
    
    if (config->GetExtraOutput()) {
      if (Kind_Solver == RANS) {
        iVar_Extra  = nVar_Total; nVar_Extra  = solver[TURB_SOL]->GetnOutputVariables(); nVar_Total += nVar_Extra;
      }
      if ((Kind_Solver == TNE2_EULER) || (Kind_Solver == TNE2_NAVIER_STOKES)) {
        iVar_Extra  = nVar_Total; nVar_Extra  = solver[TNE2_SOL]->GetnVar(); nVar_Total += nVar_Extra;
      }
    }
    
  }
  
  Local_Halo = new int[geometry->GetnPoint()];
  for (iPoint = 0; iPoint < geometry->GetnPoint(); iPoint++)
    Local_Halo[iPoint] = !geometry->node[iPoint]->GetDomain();
  
  /*--- Search all send/recv boundaries on this partition for any periodic
   nodes that were part of the original domain. We want to recover these
   for visualization purposes. ---*/
  
  if (Wrt_Halo) {
    nLocalPoint = geometry->GetnPoint();
  } else {
    for (iMarker = 0; iMarker < config->GetnMarker_All(); iMarker++) {
      if (config->GetMarker_All_KindBC(iMarker) == SEND_RECEIVE) {
        SendRecv = config->GetMarker_All_SendRecv(iMarker);
        RecvFrom = abs(SendRecv)-1;
        
        /*--- Checking for less than or equal to the rank, because there may
         be some periodic halo nodes that send info to the same rank. ---*/
        
        for (iVertex = 0; iVertex < geometry->nVertex[iMarker]; iVertex++) {
          iPoint = geometry->vertex[iMarker][iVertex]->GetNode();
          isPeriodic = ((geometry->vertex[iMarker][iVertex]->GetRotation_Type() > 0) &&
                        (geometry->vertex[iMarker][iVertex]->GetRotation_Type() % 2 == 1));
          if (isPeriodic) Local_Halo[iPoint] = false;
        }
      }
    }
    
    /*--- Sum total number of nodes that belong to the domain ---*/
    
    for (iPoint = 0; iPoint < geometry->GetnPoint(); iPoint++)
      if (Local_Halo[iPoint] == false)
        nLocalPoint++;
    
  }
  Buffer_Send_nPoint[0] = nLocalPoint;
  
  /*--- Each processor sends its local number of nodes to the master. ---*/
  
  if (rank == MASTER_NODE) Buffer_Recv_nPoint = new unsigned long[size];
  
#ifdef HAVE_MPI
  SU2_MPI::Allreduce(&nLocalPoint, &MaxLocalPoint, 1, MPI_UNSIGNED_LONG, MPI_MAX, MPI_COMM_WORLD);
  SU2_MPI::Gather(&Buffer_Send_nPoint, 1, MPI_UNSIGNED_LONG, Buffer_Recv_nPoint, 1, MPI_UNSIGNED_LONG, MASTER_NODE, MPI_COMM_WORLD);
#else
  MaxLocalPoint = nLocalPoint;
  Buffer_Recv_nPoint[0] = Buffer_Send_nPoint[0];
#endif
  
  nBuffer_Scalar = MaxLocalPoint;
  
  /*--- Send and Recv buffers. ---*/
  
  su2double *Buffer_Send_Var = new su2double[MaxLocalPoint];
  su2double *Buffer_Recv_Var = NULL;
  
  su2double *Buffer_Send_Res = new su2double[MaxLocalPoint];
  su2double *Buffer_Recv_Res = NULL;
  
  su2double *Buffer_Send_Vol = new su2double[MaxLocalPoint];
  su2double *Buffer_Recv_Vol = NULL;
  
  unsigned long *Buffer_Send_GlobalIndex = new unsigned long[MaxLocalPoint];
  unsigned long *Buffer_Recv_GlobalIndex = NULL;
  
  /*--- Auxiliary vectors for surface coefficients ---*/
  
  if ((Kind_Solver == NAVIER_STOKES) || (Kind_Solver == RANS)) {
    Aux_Frict = new su2double[geometry->GetnPoint()];
    Aux_Heat  = new su2double[geometry->GetnPoint()];
    Aux_yPlus = new su2double[geometry->GetnPoint()];
  }
  
  if ((Kind_Solver == ADJ_EULER) || (Kind_Solver == ADJ_NAVIER_STOKES) ||
      (Kind_Solver == ADJ_RANS)  || (Kind_Solver == ADJ_TNE2_EULER)    ||
      (Kind_Solver == ADJ_TNE2_NAVIER_STOKES) || (Kind_Solver == DISC_ADJ_EULER) ||
      (Kind_Solver == DISC_ADJ_NAVIER_STOKES) || (Kind_Solver == DISC_ADJ_RANS)) {
    Aux_Sens = new su2double[geometry->GetnPoint()];
  }
  
  /*--- Prepare the receive buffers in the master node only. ---*/
  
  if (rank == MASTER_NODE) {
    
    Buffer_Recv_Var = new su2double[size*MaxLocalPoint];
    Buffer_Recv_Res = new su2double[size*MaxLocalPoint];
    Buffer_Recv_Vol = new su2double[size*MaxLocalPoint];
    Buffer_Recv_GlobalIndex = new unsigned long[size*MaxLocalPoint];
    
    /*--- Sum total number of nodes to be written and allocate arrays ---*/
    nGlobal_Poin = 0;
    for (iProcessor = 0; iProcessor < size; iProcessor++) {
      nGlobal_Poin += Buffer_Recv_nPoint[iProcessor];
    }
    Data = new su2double*[nVar_Total];
    for (iVar = 0; iVar < nVar_Total; iVar++) {
      Data[iVar] = new su2double[nGlobal_Poin];
    }
  }
  
  /*--- Main communication routine. Loop over each variable that has
   been requested by the user and perform the MPI comm. Temporary
   1-D buffers are used to send the solution for each variable at all
   nodes on each partition to the master node. These are then unpacked
   by the master and sorted by global index in one large n-dim. array. ---*/
  
  for (iVar = 0; iVar < nVar_Consv; iVar++) {
    
    /*--- Logic for which solution class to draw from. ---*/
    
    jVar = iVar;
    CurrentIndex = FirstIndex;
    if ((SecondIndex != NONE) && (iVar > nVar_First-1)) {
      jVar = iVar - nVar_First;
      CurrentIndex = SecondIndex;
    }
    if ((SecondIndex != NONE) && (ThirdIndex != NONE) && (iVar > (nVar_First + nVar_Second-1))) {
      jVar = iVar - nVar_First - nVar_Second;
      CurrentIndex = ThirdIndex;
    }
    
    /*--- Loop over this partition to collect the current variable ---*/
    
    jPoint = 0;
    for (iPoint = 0; iPoint < geometry->GetnPoint(); iPoint++) {
      
      /*--- Check for halos & write only if requested ---*/
      
      if (!Local_Halo[iPoint] || Wrt_Halo) {
        
        /*--- Get this variable into the temporary send buffer. ---*/
        
        Buffer_Send_Var[jPoint] = solver[CurrentIndex]->node[iPoint]->GetSolution(jVar);
        
        if (!config->GetLow_MemoryOutput()) {
          
          if (config->GetWrt_Limiters()) {
            Buffer_Send_Vol[jPoint] = solver[CurrentIndex]->node[iPoint]->GetLimiter_Primitive(jVar);
          }
          
          if (config->GetWrt_Residuals()) {
            Buffer_Send_Res[jPoint] = solver[CurrentIndex]->LinSysRes.GetBlock(iPoint, jVar);
          }
          
        }
        
        /*--- Only send/recv the volumes & global indices during the first loop ---*/
        
        if (iVar == 0) {
          Buffer_Send_GlobalIndex[jPoint] = geometry->node[iPoint]->GetGlobalIndex();
        }
        
        jPoint++;
        
      }
    }
    
    /*--- Gather the data on the master node. ---*/
    
#ifdef HAVE_MPI
    SU2_MPI::Gather(Buffer_Send_Var, nBuffer_Scalar, MPI_DOUBLE, Buffer_Recv_Var, nBuffer_Scalar, MPI_DOUBLE, MASTER_NODE, MPI_COMM_WORLD);
#else
    for (iPoint = 0; iPoint < nBuffer_Scalar; iPoint++) Buffer_Recv_Var[iPoint] = Buffer_Send_Var[iPoint];
#endif
    if (!config->GetLow_MemoryOutput()) {
      
      if (config->GetWrt_Limiters()) {
#ifdef HAVE_MPI
        SU2_MPI::Gather(Buffer_Send_Vol, nBuffer_Scalar, MPI_DOUBLE, Buffer_Recv_Vol, nBuffer_Scalar, MPI_DOUBLE, MASTER_NODE, MPI_COMM_WORLD);
#else
        for (iPoint = 0; iPoint < nBuffer_Scalar; iPoint++) Buffer_Recv_Vol[iPoint] = Buffer_Send_Vol[iPoint];
#endif
      }
      
      if (config->GetWrt_Residuals()) {
#ifdef HAVE_MPI
        SU2_MPI::Gather(Buffer_Send_Res, nBuffer_Scalar, MPI_DOUBLE, Buffer_Recv_Res, nBuffer_Scalar, MPI_DOUBLE, MASTER_NODE, MPI_COMM_WORLD);
#else
        for (iPoint = 0; iPoint < nBuffer_Scalar; iPoint++) Buffer_Recv_Res[iPoint] = Buffer_Send_Res[iPoint];
#endif
      }
      
    }
    
    if (iVar == 0) {
#ifdef HAVE_MPI
      SU2_MPI::Gather(Buffer_Send_GlobalIndex, nBuffer_Scalar, MPI_UNSIGNED_LONG, Buffer_Recv_GlobalIndex, nBuffer_Scalar, MPI_UNSIGNED_LONG, MASTER_NODE, MPI_COMM_WORLD);
#else
      for (iPoint = 0; iPoint < nBuffer_Scalar; iPoint++) Buffer_Recv_GlobalIndex[iPoint] = Buffer_Send_GlobalIndex[iPoint];
#endif
    }
    
    /*--- The master node unpacks and sorts this variable by global index ---*/
    
    if (rank == MASTER_NODE) {
      jPoint = 0;
      for (iProcessor = 0; iProcessor < size; iProcessor++) {
        for (iPoint = 0; iPoint < Buffer_Recv_nPoint[iProcessor]; iPoint++) {
          
          /*--- Get global index, then loop over each variable and store ---*/
          
          iGlobal_Index = Buffer_Recv_GlobalIndex[jPoint];
          
          Data[iVar][iGlobal_Index] = Buffer_Recv_Var[jPoint];
          
          if (!config->GetLow_MemoryOutput()) {
            
            if (config->GetWrt_Limiters()) {
              Data[iVar+nVar_Consv][iGlobal_Index] = Buffer_Recv_Vol[jPoint];
            }
            
            if (config->GetWrt_Residuals()) {
              unsigned short ExtraIndex;
              ExtraIndex = nVar_Consv;
              if (config->GetWrt_Limiters()) ExtraIndex = 2*nVar_Consv;
              Data[iVar+ExtraIndex][iGlobal_Index] = Buffer_Recv_Res[jPoint];
            }
            
          }
          
          jPoint++;
        }
        /*--- Adjust jPoint to index of next proc's data in the buffers. ---*/
        jPoint = (iProcessor+1)*nBuffer_Scalar;
      }
    }
    
  }
  
  if (!config->GetLow_MemoryOutput()) {
    
    /*--- Additional communication routine for the grid velocity. Note that
     we are reusing the same temporary buffers from above for efficiency.
     Also, in the future more routines like this could be used to write
     an arbitrary number of additional variables to the file. ---*/
    
    if (grid_movement) {
      
      /*--- Loop over this partition to collect the current variable ---*/
      
      jPoint = 0; su2double *Grid_Vel;
      for (iPoint = 0; iPoint < geometry->GetnPoint(); iPoint++) {
        
        /*--- Check for halos & write only if requested ---*/
        
        if (!Local_Halo[iPoint] || Wrt_Halo) {
          
          /*--- Load buffers with the three grid velocity components. ---*/
          
          Grid_Vel = geometry->node[iPoint]->GetGridVel();
          Buffer_Send_Var[jPoint] = Grid_Vel[0];
          Buffer_Send_Res[jPoint] = Grid_Vel[1];
          if (geometry->GetnDim() == 3) Buffer_Send_Vol[jPoint] = Grid_Vel[2];
          jPoint++;
        }
      }
      
      /*--- Gather the data on the master node. ---*/
      
#ifdef HAVE_MPI
      SU2_MPI::Gather(Buffer_Send_Var, nBuffer_Scalar, MPI_DOUBLE, Buffer_Recv_Var, nBuffer_Scalar, MPI_DOUBLE, MASTER_NODE, MPI_COMM_WORLD);
      SU2_MPI::Gather(Buffer_Send_Res, nBuffer_Scalar, MPI_DOUBLE, Buffer_Recv_Res, nBuffer_Scalar, MPI_DOUBLE, MASTER_NODE, MPI_COMM_WORLD);
      if (geometry->GetnDim() == 3) {
        SU2_MPI::Gather(Buffer_Send_Vol, nBuffer_Scalar, MPI_DOUBLE, Buffer_Recv_Vol, nBuffer_Scalar, MPI_DOUBLE, MASTER_NODE, MPI_COMM_WORLD);
      }
#else
      for (iPoint = 0; iPoint < nBuffer_Scalar; iPoint++) Buffer_Recv_Var[iPoint] = Buffer_Send_Var[iPoint];
      for (iPoint = 0; iPoint < nBuffer_Scalar; iPoint++) Buffer_Recv_Res[iPoint] = Buffer_Send_Res[iPoint];
      if (geometry->GetnDim() == 3) {
        for (iPoint = 0; iPoint < nBuffer_Scalar; iPoint++) Buffer_Recv_Vol[iPoint] = Buffer_Send_Vol[iPoint];
      }
#endif
      
      /*--- The master node unpacks and sorts this variable by global index ---*/
      
      if (rank == MASTER_NODE) {
        jPoint = 0; iVar = iVar_GridVel;
        for (iProcessor = 0; iProcessor < size; iProcessor++) {
          for (iPoint = 0; iPoint < Buffer_Recv_nPoint[iProcessor]; iPoint++) {
            
            /*--- Get global index, then loop over each variable and store ---*/
            
            iGlobal_Index = Buffer_Recv_GlobalIndex[jPoint];
            Data[iVar][iGlobal_Index]   = Buffer_Recv_Var[jPoint];
            Data[iVar+1][iGlobal_Index] = Buffer_Recv_Res[jPoint];
            if (geometry->GetnDim() == 3)
              Data[iVar+2][iGlobal_Index] = Buffer_Recv_Vol[jPoint];
            jPoint++;
          }
          
          /*--- Adjust jPoint to index of next proc's data in the buffers. ---*/
          
          jPoint = (iProcessor+1)*nBuffer_Scalar;
        }
      }
    }
    
    /*--- Communicate the Density in Free-surface problems ---*/
    
    if (config->GetKind_Regime() == FREESURFACE) {
      
      /*--- Loop over this partition to collect the current variable ---*/
      
      jPoint = 0;
      for (iPoint = 0; iPoint < geometry->GetnPoint(); iPoint++) {
        
        /*--- Check for halos & write only if requested ---*/
        
        if (!Local_Halo[iPoint] || Wrt_Halo) {
          
          /*--- Load buffers with the pressure and mach variables. ---*/
          Buffer_Send_Var[jPoint] = solver[FLOW_SOL]->node[iPoint]->GetDensityInc();
          jPoint++;
        }
      }
      
      /*--- Gather the data on the master node. ---*/
      
#ifdef HAVE_MPI
      SU2_MPI::Gather(Buffer_Send_Var, nBuffer_Scalar, MPI_DOUBLE, Buffer_Recv_Var, nBuffer_Scalar, MPI_DOUBLE, MASTER_NODE, MPI_COMM_WORLD);
#else
      for (iPoint = 0; iPoint < nBuffer_Scalar; iPoint++) Buffer_Recv_Var[iPoint] = Buffer_Send_Var[iPoint];
#endif
      
      /*--- The master node unpacks and sorts this variable by global index ---*/
      
      if (rank == MASTER_NODE) {
        jPoint = 0; iVar = iVar_Density;
        for (iProcessor = 0; iProcessor < size; iProcessor++) {
          for (iPoint = 0; iPoint < Buffer_Recv_nPoint[iProcessor]; iPoint++) {
            
            /*--- Get global index, then loop over each variable and store ---*/
            
            iGlobal_Index = Buffer_Recv_GlobalIndex[jPoint];
            Data[iVar][iGlobal_Index] = Buffer_Recv_Var[jPoint];
            jPoint++;
          }
          /*--- Adjust jPoint to index of next proc's data in the buffers. ---*/
          
          jPoint = (iProcessor+1)*nBuffer_Scalar;
        }
      }
      
    }
    
    /*--- Communicate Pressure, Cp, and Mach ---*/
    
    if ((Kind_Solver == EULER) || (Kind_Solver == NAVIER_STOKES) || (Kind_Solver == RANS)) {
      
      /*--- First, loop through the mesh in order to find and store the
       value of the coefficient of pressure at any surface nodes. They
       will be placed in an auxiliary vector and then communicated like
       all other volumetric variables. ---*/
      
      /*--- Loop over this partition to collect the current variable ---*/
      
      jPoint = 0;
      for (iPoint = 0; iPoint < geometry->GetnPoint(); iPoint++) {
        
        /*--- Check for halos & write only if requested ---*/
        
        if (!Local_Halo[iPoint] || Wrt_Halo) {
          
          /*--- Load buffers with the pressure, Cp, and mach variables. ---*/
          
          if (compressible) {
            Buffer_Send_Var[jPoint] = solver[FLOW_SOL]->node[iPoint]->GetPressure();
            Buffer_Send_Res[jPoint] = solver[FLOW_SOL]->node[iPoint]->GetTemperature();
            Buffer_Send_Vol[jPoint] = (solver[FLOW_SOL]->node[iPoint]->GetPressure() - RefPressure)*factor*RefAreaCoeff;
          }
          if (incompressible || freesurface) {
            Buffer_Send_Var[jPoint] = solver[FLOW_SOL]->node[iPoint]->GetPressureInc();
            Buffer_Send_Res[jPoint] = 0.0;
            Buffer_Send_Vol[jPoint] = (solver[FLOW_SOL]->node[iPoint]->GetPressureInc() - RefPressure)*factor*RefAreaCoeff;
          }
          jPoint++;
        }
      }
      
      /*--- Gather the data on the master node. ---*/
      
#ifdef HAVE_MPI
      SU2_MPI::Gather(Buffer_Send_Var, nBuffer_Scalar, MPI_DOUBLE, Buffer_Recv_Var, nBuffer_Scalar, MPI_DOUBLE, MASTER_NODE, MPI_COMM_WORLD);
      SU2_MPI::Gather(Buffer_Send_Res, nBuffer_Scalar, MPI_DOUBLE, Buffer_Recv_Res, nBuffer_Scalar, MPI_DOUBLE, MASTER_NODE, MPI_COMM_WORLD);
      SU2_MPI::Gather(Buffer_Send_Vol, nBuffer_Scalar, MPI_DOUBLE, Buffer_Recv_Vol, nBuffer_Scalar, MPI_DOUBLE, MASTER_NODE, MPI_COMM_WORLD);
#else
      for (iPoint = 0; iPoint < nBuffer_Scalar; iPoint++) Buffer_Recv_Var[iPoint] = Buffer_Send_Var[iPoint];
      for (iPoint = 0; iPoint < nBuffer_Scalar; iPoint++) Buffer_Recv_Res[iPoint] = Buffer_Send_Res[iPoint];
      for (iPoint = 0; iPoint < nBuffer_Scalar; iPoint++) Buffer_Recv_Vol[iPoint] = Buffer_Send_Vol[iPoint];
#endif
      
      /*--- The master node unpacks and sorts this variable by global index ---*/
      
      if (rank == MASTER_NODE) {
        jPoint = 0; iVar = iVar_PressCp;
        for (iProcessor = 0; iProcessor < size; iProcessor++) {
          for (iPoint = 0; iPoint < Buffer_Recv_nPoint[iProcessor]; iPoint++) {
            
            /*--- Get global index, then loop over each variable and store ---*/
            
            iGlobal_Index = Buffer_Recv_GlobalIndex[jPoint];
            Data[iVar][iGlobal_Index]   = Buffer_Recv_Var[jPoint];
            Data[iVar+1][iGlobal_Index] = Buffer_Recv_Res[jPoint];
            Data[iVar+2][iGlobal_Index] = Buffer_Recv_Vol[jPoint];
            jPoint++;
          }
          
          /*--- Adjust jPoint to index of next proc's data in the buffers. ---*/
          
          jPoint = (iProcessor+1)*nBuffer_Scalar;
        }
      }
    }
    
    /*--- Communicate Mach---*/
    
    if ((Kind_Solver == EULER) || (Kind_Solver == NAVIER_STOKES) || (Kind_Solver == RANS)) {
      
      /*--- Loop over this partition to collect the current variable ---*/
      
      jPoint = 0;
      for (iPoint = 0; iPoint < geometry->GetnPoint(); iPoint++) {
        
        /*--- Check for halos & write only if requested ---*/
        
        if (!Local_Halo[iPoint] || Wrt_Halo) {
          
          /*--- Load buffers with the temperature and laminar viscosity variables. ---*/
          
          if (compressible) {
            Buffer_Send_Var[jPoint] = sqrt(solver[FLOW_SOL]->node[iPoint]->GetVelocity2())/
            solver[FLOW_SOL]->node[iPoint]->GetSoundSpeed();
          }
          if (incompressible || freesurface) {
            Buffer_Send_Var[jPoint] = sqrt(solver[FLOW_SOL]->node[iPoint]->GetVelocity2())*config->GetVelocity_Ref()/
            sqrt(config->GetBulk_Modulus()/(solver[FLOW_SOL]->node[iPoint]->GetDensityInc()*config->GetDensity_Ref()));
          }
          jPoint++;
        }
      }
      
      /*--- Gather the data on the master node. ---*/
      
#ifdef HAVE_MPI
      SU2_MPI::Gather(Buffer_Send_Var, nBuffer_Scalar, MPI_DOUBLE, Buffer_Recv_Var, nBuffer_Scalar, MPI_DOUBLE, MASTER_NODE, MPI_COMM_WORLD);
#else
      for (iPoint = 0; iPoint < nBuffer_Scalar; iPoint++) Buffer_Recv_Var[iPoint] = Buffer_Send_Var[iPoint];
#endif
      
      /*--- The master node unpacks and sorts this variable by global index ---*/
      
      if (rank == MASTER_NODE) {
        jPoint = 0; iVar = iVar_MachMean;
        for (iProcessor = 0; iProcessor < size; iProcessor++) {
          for (iPoint = 0; iPoint < Buffer_Recv_nPoint[iProcessor]; iPoint++) {
            
            /*--- Get global index, then loop over each variable and store ---*/
            
            iGlobal_Index = Buffer_Recv_GlobalIndex[jPoint];
            Data[iVar][iGlobal_Index]   = Buffer_Recv_Var[jPoint];
            jPoint++;
          }
          
          /*--- Adjust jPoint to index of next proc's data in the buffers. ---*/
          
          jPoint = (iProcessor+1)*nBuffer_Scalar;
        }
      }
    }
    
    /*--- Laminar Viscosity ---*/
    
    if ((Kind_Solver == NAVIER_STOKES) || (Kind_Solver == RANS)) {
      
      /*--- Loop over this partition to collect the current variable ---*/
      
      jPoint = 0;
      for (iPoint = 0; iPoint < geometry->GetnPoint(); iPoint++) {
        
        /*--- Check for halos & write only if requested ---*/
        
        if (!Local_Halo[iPoint] || Wrt_Halo) {
          
          /*--- Load buffers with the temperature and laminar viscosity variables. ---*/
          
          if (compressible) {
            Buffer_Send_Res[jPoint] = solver[FLOW_SOL]->node[iPoint]->GetLaminarViscosity();
          }
          if (incompressible || freesurface) {
            Buffer_Send_Res[jPoint] = solver[FLOW_SOL]->node[iPoint]->GetLaminarViscosityInc();
          }
          jPoint++;
        }
      }
      
      /*--- Gather the data on the master node. ---*/
      
#ifdef HAVE_MPI
      SU2_MPI::Gather(Buffer_Send_Res, nBuffer_Scalar, MPI_DOUBLE, Buffer_Recv_Res, nBuffer_Scalar, MPI_DOUBLE, MASTER_NODE, MPI_COMM_WORLD);
#else
      for (iPoint = 0; iPoint < nBuffer_Scalar; iPoint++) Buffer_Recv_Res[iPoint] = Buffer_Send_Res[iPoint];
#endif
      
      /*--- The master node unpacks and sorts this variable by global index ---*/
      
      if (rank == MASTER_NODE) {
        jPoint = 0; iVar = iVar_Lam;
        for (iProcessor = 0; iProcessor < size; iProcessor++) {
          for (iPoint = 0; iPoint < Buffer_Recv_nPoint[iProcessor]; iPoint++) {
            
            /*--- Get global index, then loop over each variable and store ---*/
            
            iGlobal_Index = Buffer_Recv_GlobalIndex[jPoint];
            Data[iVar][iGlobal_Index] = Buffer_Recv_Res[jPoint];
            jPoint++;
          }
          
          /*--- Adjust jPoint to index of next proc's data in the buffers. ---*/
          
          jPoint = (iProcessor+1)*nBuffer_Scalar;
        }
      }
    
      /*--- Communicate skin friction, heat transfer, y+ ---*/
      
      /*--- First, loop through the mesh in order to find and store the
       value of the viscous coefficients at any surface nodes. They
       will be placed in an auxiliary vector and then communicated like
       all other volumetric variables. ---*/
      
      for (iPoint = 0; iPoint < geometry->GetnPoint(); iPoint++) {
        Aux_Frict[iPoint] = 0.0;
        Aux_Heat[iPoint]  = 0.0;
        Aux_yPlus[iPoint] = 0.0;
      }
      for (iMarker = 0; iMarker < config->GetnMarker_All(); iMarker++)
        if (config->GetMarker_All_Plotting(iMarker) == YES) {
          for (iVertex = 0; iVertex < geometry->nVertex[iMarker]; iVertex++) {
            iPoint = geometry->vertex[iMarker][iVertex]->GetNode();
            Aux_Frict[iPoint] = solver[FLOW_SOL]->GetCSkinFriction(iMarker, iVertex);
            Aux_Heat[iPoint]  = solver[FLOW_SOL]->GetHeatFlux(iMarker, iVertex);
            Aux_yPlus[iPoint] = solver[FLOW_SOL]->GetYPlus(iMarker, iVertex);
          }
        }
      
      /*--- Loop over this partition to collect the current variable ---*/
      
      jPoint = 0;
      for (iPoint = 0; iPoint < geometry->GetnPoint(); iPoint++) {
        
        /*--- Check for halos & write only if requested ---*/
        
        
        if (!Local_Halo[iPoint] || Wrt_Halo) {
          
          /*--- Load buffers with the skin friction, heat transfer, y+ variables. ---*/
          
          if (compressible) {
            Buffer_Send_Var[jPoint] = Aux_Frict[iPoint];
            Buffer_Send_Res[jPoint] = Aux_Heat[iPoint];
            Buffer_Send_Vol[jPoint] = Aux_yPlus[iPoint];
          }
          if (incompressible || freesurface) {
            Buffer_Send_Var[jPoint] = Aux_Frict[iPoint];
            Buffer_Send_Res[jPoint] = Aux_Heat[iPoint];
            Buffer_Send_Vol[jPoint] = Aux_yPlus[iPoint];
          }
          jPoint++;
        }
      }
      
      /*--- Gather the data on the master node. ---*/
      
#ifdef HAVE_MPI
      SU2_MPI::Gather(Buffer_Send_Var, nBuffer_Scalar, MPI_DOUBLE, Buffer_Recv_Var, nBuffer_Scalar, MPI_DOUBLE, MASTER_NODE, MPI_COMM_WORLD);
      SU2_MPI::Gather(Buffer_Send_Res, nBuffer_Scalar, MPI_DOUBLE, Buffer_Recv_Res, nBuffer_Scalar, MPI_DOUBLE, MASTER_NODE, MPI_COMM_WORLD);
      SU2_MPI::Gather(Buffer_Send_Vol, nBuffer_Scalar, MPI_DOUBLE, Buffer_Recv_Vol, nBuffer_Scalar, MPI_DOUBLE, MASTER_NODE, MPI_COMM_WORLD);
#else
      for (iPoint = 0; iPoint < nBuffer_Scalar; iPoint++) Buffer_Recv_Var[iPoint] = Buffer_Send_Var[iPoint];
      for (iPoint = 0; iPoint < nBuffer_Scalar; iPoint++) Buffer_Recv_Res[iPoint] = Buffer_Send_Res[iPoint];
      for (iPoint = 0; iPoint < nBuffer_Scalar; iPoint++) Buffer_Recv_Vol[iPoint] = Buffer_Send_Vol[iPoint];
#endif
      
      /*--- The master node unpacks and sorts this variable by global index ---*/
      
      if (rank == MASTER_NODE) {
        jPoint = 0; iVar = iVar_ViscCoeffs;

        for (iProcessor = 0; iProcessor < size; iProcessor++) {
          for (iPoint = 0; iPoint < Buffer_Recv_nPoint[iProcessor]; iPoint++) {
            
            /*--- Get global index, then loop over each variable and store ---*/
            
            iGlobal_Index = Buffer_Recv_GlobalIndex[jPoint];
            Data[iVar+0][iGlobal_Index] = Buffer_Recv_Var[jPoint];
            Data[iVar+1][iGlobal_Index] = Buffer_Recv_Res[jPoint];
            Data[iVar+2][iGlobal_Index] = Buffer_Recv_Vol[jPoint];
            jPoint++;
          }
          
          /*--- Adjust jPoint to index of next proc's data in the buffers. ---*/
          
          jPoint = (iProcessor+1)*nBuffer_Scalar;
        }
      }
    }
    
    /*--- Communicate the Eddy Viscosity ---*/
    
    if (Kind_Solver == RANS) {
      
      /*--- Loop over this partition to collect the current variable ---*/
      
      jPoint = 0;
      for (iPoint = 0; iPoint < geometry->GetnPoint(); iPoint++) {
        
        /*--- Check for halos & write only if requested ---*/
        
        if (!Local_Halo[iPoint] || Wrt_Halo) {
          
          /*--- Load buffers with the pressure and mach variables. ---*/
          
          if (compressible) {
            Buffer_Send_Var[jPoint] = solver[FLOW_SOL]->node[iPoint]->GetEddyViscosity();
          }
          if (incompressible || freesurface) {
            Buffer_Send_Var[jPoint] = solver[FLOW_SOL]->node[iPoint]->GetEddyViscosityInc();
          }
          jPoint++;
        }
      }
      
      /*--- Gather the data on the master node. ---*/
      
#ifdef HAVE_MPI
      SU2_MPI::Gather(Buffer_Send_Var, nBuffer_Scalar, MPI_DOUBLE, Buffer_Recv_Var, nBuffer_Scalar, MPI_DOUBLE, MASTER_NODE, MPI_COMM_WORLD);
#else
      for (iPoint = 0; iPoint < nBuffer_Scalar; iPoint++) Buffer_Recv_Var[iPoint] = Buffer_Send_Var[iPoint];
#endif
      
      /*--- The master node unpacks and sorts this variable by global index ---*/
      
      if (rank == MASTER_NODE) {
        jPoint = 0; iVar = iVar_Eddy;
        for (iProcessor = 0; iProcessor < size; iProcessor++) {
          for (iPoint = 0; iPoint < Buffer_Recv_nPoint[iProcessor]; iPoint++) {
            
            /*--- Get global index, then loop over each variable and store ---*/
            
            iGlobal_Index = Buffer_Recv_GlobalIndex[jPoint];
            Data[iVar][iGlobal_Index] = Buffer_Recv_Var[jPoint];
            jPoint++;
          }
          
          /*--- Adjust jPoint to index of next proc's data in the buffers. ---*/
          
          jPoint = (iProcessor+1)*nBuffer_Scalar;
        }
      }
      
    }
    
    /*--- Communicate the Sharp Edges ---*/
    
    if (config->GetWrt_SharpEdges()) {
      
      if ((Kind_Solver == EULER) || (Kind_Solver == NAVIER_STOKES) || (Kind_Solver == RANS)) {
        
        /*--- Loop over this partition to collect the current variable ---*/
        jPoint = 0;
        for (iPoint = 0; iPoint < geometry->GetnPoint(); iPoint++) {
          
          /*--- Check for halos & write only if requested ---*/
          
          if (!Local_Halo[iPoint] || Wrt_Halo) {
            
            /*--- Load buffers with the pressure and mach variables. ---*/
            
            Buffer_Send_Var[jPoint] = geometry->node[iPoint]->GetSharpEdge_Distance();
            jPoint++;
          }
        }
        
        /*--- Gather the data on the master node. ---*/
        
#ifdef HAVE_MPI
        SU2_MPI::Gather(Buffer_Send_Var, nBuffer_Scalar, MPI_DOUBLE, Buffer_Recv_Var, nBuffer_Scalar, MPI_DOUBLE, MASTER_NODE, MPI_COMM_WORLD);
#else
        for (iPoint = 0; iPoint < nBuffer_Scalar; iPoint++) Buffer_Recv_Var[iPoint] = Buffer_Send_Var[iPoint];
#endif
        
        /*--- The master node unpacks and sorts this variable by global index ---*/
        
        if (rank == MASTER_NODE) {
          jPoint = 0; iVar = iVar_Sharp;
          for (iProcessor = 0; iProcessor < size; iProcessor++) {
            for (iPoint = 0; iPoint < Buffer_Recv_nPoint[iProcessor]; iPoint++) {
              
              /*--- Get global index, then loop over each variable and store ---*/
              
              iGlobal_Index = Buffer_Recv_GlobalIndex[jPoint];
              Data[iVar][iGlobal_Index] = Buffer_Recv_Var[jPoint];
              jPoint++;
            }
            
            /*--- Adjust jPoint to index of next proc's data in the buffers. ---*/
            
            jPoint = (iProcessor+1)*nBuffer_Scalar;
          }
        }
      }
    }
    
    /*--- Communicate additional variables for the two-temperature solvers ---*/
    
    if ((Kind_Solver == TNE2_EULER) || (Kind_Solver == TNE2_NAVIER_STOKES)) {
      
      /*--- Mach number ---*/
      
      jPoint = 0;
      for (iPoint = 0; iPoint < geometry->GetnPoint(); iPoint++) {
        
        /*--- Check for halos & write only if requested ---*/
        
        if (!Local_Halo[iPoint] || Wrt_Halo) {
          
          /*--- Load buffers with the Mach number variables. ---*/
          
          Buffer_Send_Var[jPoint] =
          sqrt(solver[TNE2_SOL]->node[iPoint]->GetVelocity2())
          /solver[TNE2_SOL]->node[iPoint]->GetSoundSpeed();
          jPoint++;
        }
      }
      
      /*--- Gather the data on the master node. ---*/
      
#ifdef HAVE_MPI
      SU2_MPI::Gather(Buffer_Send_Var, nBuffer_Scalar, MPI_DOUBLE, Buffer_Recv_Var, nBuffer_Scalar, MPI_DOUBLE, MASTER_NODE, MPI_COMM_WORLD);
#else
      for (iPoint = 0; iPoint < nBuffer_Scalar; iPoint++) Buffer_Recv_Var[iPoint] = Buffer_Send_Var[iPoint];
#endif
      
      /*--- The master node unpacks and sorts this variable by global index ---*/
      
      if (rank == MASTER_NODE) {
        jPoint = 0;
        iVar = iVar_Mach;
        for (iProcessor = 0; iProcessor < size; iProcessor++) {
          for (iPoint = 0; iPoint < Buffer_Recv_nPoint[iProcessor]; iPoint++) {
            
            /*--- Get global index, then loop over each variable and store ---*/
            
            iGlobal_Index = Buffer_Recv_GlobalIndex[jPoint];
            Data[iVar][iGlobal_Index]   = Buffer_Recv_Var[jPoint];
            jPoint++;
          }
          
          /*--- Adjust jPoint to index of next proc's data in the buffers. ---*/
          
          jPoint = (iProcessor+1)*nBuffer_Scalar;
        }
      }
      
      /*--- Pressure ---*/
      
      jPoint = 0;
      for (iPoint = 0; iPoint < geometry->GetnPoint(); iPoint++) {
        
        /*--- Check for halos & write only if requested ---*/
        
        if (!Local_Halo[iPoint] || Wrt_Halo) {
          
          /*--- Load buffers with the Mach number variables. ---*/
          
          Buffer_Send_Var[jPoint] = solver[TNE2_SOL]->node[iPoint]->GetPressure();
          jPoint++;
        }
      }
      
      /*--- Gather the data on the master node. ---*/
      
#ifdef HAVE_MPI
      SU2_MPI::Gather(Buffer_Send_Var, nBuffer_Scalar, MPI_DOUBLE, Buffer_Recv_Var, nBuffer_Scalar, MPI_DOUBLE, MASTER_NODE, MPI_COMM_WORLD);
#else
      for (iPoint = 0; iPoint < nBuffer_Scalar; iPoint++) Buffer_Recv_Var[iPoint] = Buffer_Send_Var[iPoint];
#endif
      
      /*--- The master node unpacks and sorts this variable by global index ---*/
      
      if (rank == MASTER_NODE) {
        jPoint = 0;
        iVar = iVar_Press;
        for (iProcessor = 0; iProcessor < size; iProcessor++) {
          for (iPoint = 0; iPoint < Buffer_Recv_nPoint[iProcessor]; iPoint++) {
            
            /*--- Get global index, then loop over each variable and store ---*/
            
            iGlobal_Index = Buffer_Recv_GlobalIndex[jPoint];
            Data[iVar][iGlobal_Index]   = Buffer_Recv_Var[jPoint];
            jPoint++;
          }
          
          /*--- Adjust jPoint to index of next proc's data in the buffers. ---*/
          
          jPoint = (iProcessor+1)*nBuffer_Scalar;
        }
      }
      
      /*--- Temperature ---*/
      
      jPoint = 0;
      for (iPoint = 0; iPoint < geometry->GetnPoint(); iPoint++) {
        
        /*--- Check for halos & write only if requested ---*/
        
        if (!Local_Halo[iPoint] || Wrt_Halo) {
          
          /*--- Load buffers with the Mach number variables. ---*/
          
          Buffer_Send_Var[jPoint] = solver[TNE2_SOL]->node[iPoint]->GetTemperature();
          jPoint++;
        }
      }
      
      /*--- Gather the data on the master node. ---*/
      
#ifdef HAVE_MPI
      SU2_MPI::Gather(Buffer_Send_Var, nBuffer_Scalar, MPI_DOUBLE, Buffer_Recv_Var, nBuffer_Scalar, MPI_DOUBLE, MASTER_NODE, MPI_COMM_WORLD);
#else
      for (iPoint = 0; iPoint < nBuffer_Scalar; iPoint++) Buffer_Recv_Var[iPoint] = Buffer_Send_Var[iPoint];
#endif
      
      /*--- The master node unpacks and sorts this variable by global index ---*/
      
      if (rank == MASTER_NODE) {
        jPoint = 0;
        iVar = iVar_Temp;
        for (iProcessor = 0; iProcessor < size; iProcessor++) {
          for (iPoint = 0; iPoint < Buffer_Recv_nPoint[iProcessor]; iPoint++) {
            
            /*--- Get global index, then loop over each variable and store ---*/
            
            iGlobal_Index             = Buffer_Recv_GlobalIndex[jPoint];
            Data[iVar][iGlobal_Index] = Buffer_Recv_Var[jPoint];
            jPoint++;
          }
          
          /*--- Adjust jPoint to index of next proc's data in the buffers. ---*/
          
          jPoint = (iProcessor+1)*nBuffer_Scalar;
        }
      }
      
      /*--- Vib-el Temperature ---*/
      
      jPoint = 0;
      for (iPoint = 0; iPoint < geometry->GetnPoint(); iPoint++) {
        
        /*--- Check for halos & write only if requested ---*/
        
        if (!Local_Halo[iPoint] || Wrt_Halo) {
          
          /*--- Load buffers with the Mach number variables. ---*/
          
          Buffer_Send_Var[jPoint] = solver[TNE2_SOL]->node[iPoint]->GetTemperature_ve();
          jPoint++;
        }
      }
      
      /*--- Gather the data on the master node. ---*/
      
#ifdef HAVE_MPI
      SU2_MPI::Gather(Buffer_Send_Var, nBuffer_Scalar, MPI_DOUBLE, Buffer_Recv_Var, nBuffer_Scalar, MPI_DOUBLE, MASTER_NODE, MPI_COMM_WORLD);
#else
      for (iPoint = 0; iPoint < nBuffer_Scalar; iPoint++) Buffer_Recv_Var[iPoint] = Buffer_Send_Var[iPoint];
#endif
      
      /*--- The master node unpacks and sorts this variable by global index ---*/
      
      if (rank == MASTER_NODE) {
        jPoint = 0;
        iVar = iVar_Tempv;
        for (iProcessor = 0; iProcessor < size; iProcessor++) {
          for (iPoint = 0; iPoint < Buffer_Recv_nPoint[iProcessor]; iPoint++) {
            
            /*--- Get global index, then loop over each variable and store ---*/
            
            iGlobal_Index             = Buffer_Recv_GlobalIndex[jPoint];
            Data[iVar][iGlobal_Index] = Buffer_Recv_Var[jPoint];
            jPoint++;
          }
          
          /*--- Adjust jPoint to index of next proc's data in the buffers. ---*/
          
          jPoint = (iProcessor+1)*nBuffer_Scalar;
        }
      }
    }
    
    if (Kind_Solver == TNE2_NAVIER_STOKES) {
      
      /*--- Species diffusion coefficients ---*/

      for (unsigned short iSpecies = 0; iSpecies < config->GetnSpecies(); iSpecies++) {
        jPoint = 0;
        for (iPoint = 0; iPoint < geometry->GetnPoint(); iPoint++) {
          
          /*--- Check for halos & write only if requested ---*/
          
          if (!Local_Halo[iPoint] || Wrt_Halo) {
            
            /*--- Load buffers with the Mach number variables. ---*/
            
            Buffer_Send_Var[jPoint] = solver[TNE2_SOL]->node[iPoint]->GetDiffusionCoeff()[iSpecies];
            jPoint++;
          }
        }
        
        /*--- Gather the data on the master node. ---*/
        
#ifdef HAVE_MPI
        SU2_MPI::Gather(Buffer_Send_Var, nBuffer_Scalar, MPI_DOUBLE, Buffer_Recv_Var, nBuffer_Scalar, MPI_DOUBLE, MASTER_NODE, MPI_COMM_WORLD);
#else
        for (iPoint = 0; iPoint < nBuffer_Scalar; iPoint++) Buffer_Recv_Var[iPoint] = Buffer_Send_Var[iPoint];
#endif
        
        /*--- The master node unpacks and sorts this variable by global index ---*/
        
        if (rank == MASTER_NODE) {
          jPoint = 0;
          iVar = iVar_TempLam+iSpecies;
          for (iProcessor = 0; iProcessor < size; iProcessor++) {
            for (iPoint = 0; iPoint < Buffer_Recv_nPoint[iProcessor]; iPoint++) {
              
              /*--- Get global index, then loop over each variable and store ---*/
              
              iGlobal_Index = Buffer_Recv_GlobalIndex[jPoint];
              Data[iVar][iGlobal_Index]   = Buffer_Recv_Var[jPoint];
              jPoint++;
            }
            
            /*--- Adjust jPoint to index of next proc's data in the buffers. ---*/
            
            jPoint = (iProcessor+1)*nBuffer_Scalar;
          }
        }
      }
      
      /*--- Laminar viscosity ---*/
      
      jPoint = 0;
      for (iPoint = 0; iPoint < geometry->GetnPoint(); iPoint++) {
        
        /*--- Check for halos & write only if requested ---*/
        
        if (!Local_Halo[iPoint] || Wrt_Halo) {
          
          /*--- Load buffers with the Mach number variables. ---*/
          
          Buffer_Send_Var[jPoint] = solver[TNE2_SOL]->node[iPoint]->GetLaminarViscosity();
          jPoint++;
        }
      }
      
      /*--- Gather the data on the master node. ---*/
      
#ifdef HAVE_MPI
      SU2_MPI::Gather(Buffer_Send_Var, nBuffer_Scalar, MPI_DOUBLE, Buffer_Recv_Var, nBuffer_Scalar, MPI_DOUBLE, MASTER_NODE, MPI_COMM_WORLD);
#else
      for (iPoint = 0; iPoint < nBuffer_Scalar; iPoint++) Buffer_Recv_Var[iPoint] = Buffer_Send_Var[iPoint];
#endif
      
      /*--- The master node unpacks and sorts this variable by global index ---*/
      
      if (rank == MASTER_NODE) {
        jPoint = 0;
        iVar = iVar_TempLam+config->GetnSpecies();
        for (iProcessor = 0; iProcessor < size; iProcessor++) {
          for (iPoint = 0; iPoint < Buffer_Recv_nPoint[iProcessor]; iPoint++) {
            
            /*--- Get global index, then loop over each variable and store ---*/
            
            iGlobal_Index = Buffer_Recv_GlobalIndex[jPoint];
            Data[iVar][iGlobal_Index]   = Buffer_Recv_Var[jPoint];
            jPoint++;
          }
          /*--- Adjust jPoint to index of next proc's data in the buffers. ---*/
          
          jPoint = (iProcessor+1)*nBuffer_Scalar;
        }
      }
      
      /*--- Thermal conductivity ---*/

      jPoint = 0;
      for (iPoint = 0; iPoint < geometry->GetnPoint(); iPoint++) {
        
        /*--- Check for halos & write only if requested ---*/
        
        if (!Local_Halo[iPoint] || Wrt_Halo) {
          
          /*--- Load buffers with the Mach number variables. ---*/
          
          Buffer_Send_Var[jPoint] = solver[TNE2_SOL]->node[iPoint]->GetThermalConductivity();
          jPoint++;
        }
      }
      
      /*--- Gather the data on the master node. ---*/
      
#ifdef HAVE_MPI
      SU2_MPI::Gather(Buffer_Send_Var, nBuffer_Scalar, MPI_DOUBLE, Buffer_Recv_Var, nBuffer_Scalar, MPI_DOUBLE, MASTER_NODE, MPI_COMM_WORLD);
#else
      for (iPoint = 0; iPoint < nBuffer_Scalar; iPoint++) Buffer_Recv_Var[iPoint] = Buffer_Send_Var[iPoint];
#endif
      
      /*--- The master node unpacks and sorts this variable by global index ---*/
      
      if (rank == MASTER_NODE) {
        jPoint = 0;
        iVar = iVar_TempLam+config->GetnSpecies()+1;
        for (iProcessor = 0; iProcessor < size; iProcessor++) {
          for (iPoint = 0; iPoint < Buffer_Recv_nPoint[iProcessor]; iPoint++) {
            
            /*--- Get global index, then loop over each variable and store ---*/
            
            iGlobal_Index = Buffer_Recv_GlobalIndex[jPoint];
            Data[iVar][iGlobal_Index]   = Buffer_Recv_Var[jPoint];
            jPoint++;
          }
          
          /*--- Adjust jPoint to index of next proc's data in the buffers. ---*/
          
          jPoint = (iProcessor+1)*nBuffer_Scalar;
        }
      }
      
      /*--- Vib-el Thermal conductivity ---*/
      
      jPoint = 0;
      for (iPoint = 0; iPoint < geometry->GetnPoint(); iPoint++) {
        
        /*--- Check for halos & write only if requested ---*/
        
        if (!Local_Halo[iPoint] || Wrt_Halo) {
          
          /*--- Load buffers with the Mach number variables. ---*/
          
          Buffer_Send_Var[jPoint] = solver[TNE2_SOL]->node[iPoint]->GetThermalConductivity_ve();
          jPoint++;
        }
      }
      
      /*--- Gather the data on the master node. ---*/
      
#ifdef HAVE_MPI
      SU2_MPI::Gather(Buffer_Send_Var, nBuffer_Scalar, MPI_DOUBLE, Buffer_Recv_Var, nBuffer_Scalar, MPI_DOUBLE, MASTER_NODE, MPI_COMM_WORLD);
#else
      for (iPoint = 0; iPoint < nBuffer_Scalar; iPoint++) Buffer_Recv_Var[iPoint] = Buffer_Send_Var[iPoint];
#endif
      
      /*--- The master node unpacks and sorts this variable by global index ---*/
      
      if (rank == MASTER_NODE) {
        jPoint = 0;
        iVar = iVar_TempLam+config->GetnSpecies()+2;
        for (iProcessor = 0; iProcessor < size; iProcessor++) {
          for (iPoint = 0; iPoint < Buffer_Recv_nPoint[iProcessor]; iPoint++) {
            
            /*--- Get global index, then loop over each variable and store ---*/
            
            iGlobal_Index = Buffer_Recv_GlobalIndex[jPoint];
            Data[iVar][iGlobal_Index]   = Buffer_Recv_Var[jPoint];
            jPoint++;
          }
          
          /*--- Adjust jPoint to index of next proc's data in the buffers. ---*/
          
          jPoint = (iProcessor+1)*nBuffer_Scalar;
        }
      }
    }
    
    /*--- Communicate the surface sensitivity ---*/
    
    if ((Kind_Solver == ADJ_EULER)         ||
        (Kind_Solver == ADJ_NAVIER_STOKES) ||
        (Kind_Solver == ADJ_RANS)          ||
        (Kind_Solver == ADJ_TNE2_EULER)    ||
        (Kind_Solver == ADJ_TNE2_NAVIER_STOKES) ||
        (Kind_Solver == DISC_ADJ_EULER)    ||
        (Kind_Solver == DISC_ADJ_NAVIER_STOKES) ||
        (Kind_Solver == DISC_ADJ_RANS)) {
      
      /*--- First, loop through the mesh in order to find and store the
       value of the surface sensitivity at any surface nodes. They
       will be placed in an auxiliary vector and then communicated like
       all other volumetric variables. ---*/
      
      for (iPoint = 0; iPoint < geometry->GetnPoint(); iPoint++) Aux_Sens[iPoint] = 0.0;
      for (iMarker = 0; iMarker < config->GetnMarker_All(); iMarker++)
        if (config->GetMarker_All_Plotting(iMarker) == YES) {
          for (iVertex = 0; iVertex < geometry->nVertex[iMarker]; iVertex++) {
            iPoint = geometry->vertex[iMarker][iVertex]->GetNode();
            Normal = geometry->vertex[iMarker][iVertex]->GetNormal();
            Area = 0.0;
            for (iDim = 0; iDim < nDim; iDim++) Area += Normal[iDim]*Normal[iDim];
            Area = sqrt (Area);
            Aux_Sens[iPoint] = solver[ADJFLOW_SOL]->GetCSensitivity(iMarker, iVertex)/Area;
          }
        }
      
      /*--- Loop over this partition to collect the current variable ---*/
      
      jPoint = 0;
      for (iPoint = 0; iPoint < geometry->GetnPoint(); iPoint++) {
        
        /*--- Check for halos & write only if requested ---*/
        
        if (!Local_Halo[iPoint] || Wrt_Halo) {
          
          /*--- Load buffers with the skin friction, heat transfer, y+ variables. ---*/
          
          Buffer_Send_Var[jPoint] = Aux_Sens[iPoint];
          if ((config->GetKind_ConvNumScheme() == SPACE_CENTERED) && (!config->GetDiscrete_Adjoint()))
            Buffer_Send_Res[jPoint] = solver[ADJFLOW_SOL]->node[iPoint]->GetSensor(iPoint);
          if ((config->GetKind_ConvNumScheme() == SPACE_UPWIND) && (!config->GetDiscrete_Adjoint()))
            Buffer_Send_Res[jPoint] = solver[ADJFLOW_SOL]->node[iPoint]->GetLimiter(0);
          
          jPoint++;
        }
      }
      
      /*--- Gather the data on the master node. ---*/
      
#ifdef HAVE_MPI
      SU2_MPI::Gather(Buffer_Send_Var, nBuffer_Scalar, MPI_DOUBLE, Buffer_Recv_Var, nBuffer_Scalar, MPI_DOUBLE, MASTER_NODE, MPI_COMM_WORLD);
      SU2_MPI::Gather(Buffer_Send_Res, nBuffer_Scalar, MPI_DOUBLE, Buffer_Recv_Res, nBuffer_Scalar, MPI_DOUBLE, MASTER_NODE, MPI_COMM_WORLD);
#else
      for (iPoint = 0; iPoint < nBuffer_Scalar; iPoint++) Buffer_Recv_Var[iPoint] = Buffer_Send_Var[iPoint];
      for (iPoint = 0; iPoint < nBuffer_Scalar; iPoint++) Buffer_Recv_Res[iPoint] = Buffer_Send_Res[iPoint];
#endif
      
      /*--- The master node unpacks and sorts this variable by global index ---*/
      
      if (rank == MASTER_NODE) {
        jPoint = 0; iVar = iVar_Sens;
        for (iProcessor = 0; iProcessor < size; iProcessor++) {
          for (iPoint = 0; iPoint < Buffer_Recv_nPoint[iProcessor]; iPoint++) {
            
            /*--- Get global index, then loop over each variable and store ---*/
            
            iGlobal_Index = Buffer_Recv_GlobalIndex[jPoint];
            Data[iVar+0][iGlobal_Index] = Buffer_Recv_Var[jPoint];
            Data[iVar+1][iGlobal_Index] = Buffer_Recv_Res[jPoint];
            jPoint++;
          }
          
          /*--- Adjust jPoint to index of next proc's data in the buffers. ---*/
          
          jPoint = (iProcessor+1)*nBuffer_Scalar;
        }
      }
    }

<<<<<<< HEAD
    if ((Kind_Solver == DISC_ADJ_EULER)    ||
        (Kind_Solver == DISC_ADJ_NAVIER_STOKES) ||
        (Kind_Solver == DISC_ADJ_RANS)) {
      /*--- Loop over this partition to collect the current variable ---*/

      jPoint = 0;
      for (iPoint = 0; iPoint < geometry->GetnPoint(); iPoint++) {

        /*--- Check for halos & write only if requested ---*/

        if (!Local_Halo[iPoint] || Wrt_Halo) {

          /*--- Load buffers with the skin friction, heat transfer, y+ variables. ---*/

          Buffer_Send_Var[jPoint] = solver[ADJFLOW_SOL]->node[iPoint]->GetSensitivity(0);
          Buffer_Send_Res[jPoint] = solver[ADJFLOW_SOL]->node[iPoint]->GetSensitivity(1);
          if (nDim == 3)
            Buffer_Send_Vol[jPoint] = solver[ADJFLOW_SOL]->node[iPoint]->GetSensitivity(2);
          jPoint++;
        }
      }

      /*--- Gather the data on the master node. ---*/

#ifdef HAVE_MPI
      SU2_MPI::Gather(Buffer_Send_Var, nBuffer_Scalar, MPI_DOUBLE, Buffer_Recv_Var, nBuffer_Scalar, MPI_DOUBLE, MASTER_NODE, MPI_COMM_WORLD);
      SU2_MPI::Gather(Buffer_Send_Res, nBuffer_Scalar, MPI_DOUBLE, Buffer_Recv_Res, nBuffer_Scalar, MPI_DOUBLE, MASTER_NODE, MPI_COMM_WORLD);
      if (nDim == 3)
        SU2_MPI::Gather(Buffer_Send_Vol, nBuffer_Scalar, MPI_DOUBLE, Buffer_Recv_Vol, nBuffer_Scalar, MPI_DOUBLE, MASTER_NODE, MPI_COMM_WORLD);
#else
      for (iPoint = 0; iPoint < nBuffer_Scalar; iPoint++) Buffer_Recv_Var[iPoint] = Buffer_Send_Var[iPoint];
      for (iPoint = 0; iPoint < nBuffer_Scalar; iPoint++) Buffer_Recv_Res[iPoint] = Buffer_Send_Res[iPoint];
      if (nDim == 3)
        for (iPoint = 0; iPoint < nBuffer_Scalar; iPoint++) Buffer_Recv_Vol[iPoint] = Buffer_Send_Vol[iPoint];
#endif

      /*--- The master node unpacks and sorts this variable by global index ---*/

      if (rank == MASTER_NODE) {
        jPoint = 0; iVar = iVar_Sens + 1;
        for (iProcessor = 0; iProcessor < size; iProcessor++) {
          for (iPoint = 0; iPoint < Buffer_Recv_nPoint[iProcessor]; iPoint++) {

            /*--- Get global index, then loop over each variable and store ---*/

            iGlobal_Index = Buffer_Recv_GlobalIndex[jPoint];
            Data[iVar+0][iGlobal_Index] = Buffer_Recv_Var[jPoint];
            Data[iVar+1][iGlobal_Index] = Buffer_Recv_Res[jPoint];
            if (nDim == 3)
              Data[iVar+2][iGlobal_Index] = Buffer_Send_Vol[jPoint];
            jPoint++;
          }

          /*--- Adjust jPoint to index of next proc's data in the buffers. ---*/

=======
    /*--- Communicate the Linear elasticity stresses (2D) ---*/

    if (Kind_Solver == LINEAR_ELASTICITY) {
      
      /*--- Loop over this partition to collect the current variable ---*/
      
      jPoint = 0; double **Stress;
      for (iPoint = 0; iPoint < geometry->GetnPoint(); iPoint++) {
        
        /*--- Check for halos & write only if requested ---*/
        
        if (!Local_Halo[iPoint] || Wrt_Halo) {
          
          /*--- Load buffers with the three grid velocity components. ---*/
          
          Stress = solver[FEA_SOL]->node[iPoint]->GetStress();
          /*--- Sigma xx ---*/
          Buffer_Send_Var[jPoint] = Stress[0][0];
          /*--- Sigma yy ---*/
          Buffer_Send_Res[jPoint] = Stress[1][1];
          /*--- Sigma xy ---*/
          Buffer_Send_Vol[jPoint] = Stress[0][1];
          jPoint++;
        }
      }
      
      /*--- Gather the data on the master node. ---*/
      
#ifdef HAVE_MPI
      MPI_Gather(Buffer_Send_Var, nBuffer_Scalar, MPI_DOUBLE, Buffer_Recv_Var, nBuffer_Scalar, MPI_DOUBLE, MASTER_NODE, MPI_COMM_WORLD);
      MPI_Gather(Buffer_Send_Res, nBuffer_Scalar, MPI_DOUBLE, Buffer_Recv_Res, nBuffer_Scalar, MPI_DOUBLE, MASTER_NODE, MPI_COMM_WORLD);
      MPI_Gather(Buffer_Send_Vol, nBuffer_Scalar, MPI_DOUBLE, Buffer_Recv_Vol, nBuffer_Scalar, MPI_DOUBLE, MASTER_NODE, MPI_COMM_WORLD);
#else
      for (iPoint = 0; iPoint < nBuffer_Scalar; iPoint++) Buffer_Recv_Var[iPoint] = Buffer_Send_Var[iPoint];
      for (iPoint = 0; iPoint < nBuffer_Scalar; iPoint++) Buffer_Recv_Res[iPoint] = Buffer_Send_Res[iPoint];
      for (iPoint = 0; iPoint < nBuffer_Scalar; iPoint++) Buffer_Recv_Vol[iPoint] = Buffer_Send_Vol[iPoint];
#endif
      
      /*--- The master node unpacks and sorts this variable by global index ---*/
      
      if (rank == MASTER_NODE) {
        jPoint = 0; iVar = iVar_FEA_Stress;
        for (iProcessor = 0; iProcessor < size; iProcessor++) {
          for (iPoint = 0; iPoint < Buffer_Recv_nPoint[iProcessor]; iPoint++) {
            
            /*--- Get global index, then loop over each variable and store ---*/
            
            iGlobal_Index = Buffer_Recv_GlobalIndex[jPoint];
            Data[iVar][iGlobal_Index]   = Buffer_Recv_Var[jPoint];
            Data[iVar+1][iGlobal_Index] = Buffer_Recv_Res[jPoint];
            Data[iVar+2][iGlobal_Index] = Buffer_Recv_Vol[jPoint];
            jPoint++;
          }
          
          /*--- Adjust jPoint to index of next proc's data in the buffers. ---*/
          
>>>>>>> cca5334c
          jPoint = (iProcessor+1)*nBuffer_Scalar;
        }
      }
    }
<<<<<<< HEAD
=======
    
    /*--- Communicate the Linear elasticity stresses (3D) ---*/    
    
    if ((Kind_Solver == LINEAR_ELASTICITY) && (geometry->GetnDim() == 3)) {
      
      /*--- Loop over this partition to collect the current variable ---*/
      
      jPoint = 0; double **Stress;
      for (iPoint = 0; iPoint < geometry->GetnPoint(); iPoint++) {
        
        /*--- Check for halos & write only if requested ---*/
        
        if (!Local_Halo[iPoint] || Wrt_Halo) {
          
          /*--- Load buffers with the three grid velocity components. ---*/
          
          Stress = solver[FEA_SOL]->node[iPoint]->GetStress();
          /*--- Sigma zz ---*/
          Buffer_Send_Var[jPoint] = Stress[2][2];
          /*--- Sigma xz ---*/
          Buffer_Send_Res[jPoint] = Stress[0][2];
          /*--- Sigma yz ---*/
          Buffer_Send_Vol[jPoint] = Stress[1][2]; 
          jPoint++;
        }
      }
      
      /*--- Gather the data on the master node. ---*/
      
#ifdef HAVE_MPI
      MPI_Gather(Buffer_Send_Var, nBuffer_Scalar, MPI_DOUBLE, Buffer_Recv_Var, nBuffer_Scalar, MPI_DOUBLE, MASTER_NODE, MPI_COMM_WORLD);
      MPI_Gather(Buffer_Send_Res, nBuffer_Scalar, MPI_DOUBLE, Buffer_Recv_Res, nBuffer_Scalar, MPI_DOUBLE, MASTER_NODE, MPI_COMM_WORLD);
      MPI_Gather(Buffer_Send_Vol, nBuffer_Scalar, MPI_DOUBLE, Buffer_Recv_Vol, nBuffer_Scalar, MPI_DOUBLE, MASTER_NODE, MPI_COMM_WORLD);
#else
      for (iPoint = 0; iPoint < nBuffer_Scalar; iPoint++) Buffer_Recv_Var[iPoint] = Buffer_Send_Var[iPoint];
      for (iPoint = 0; iPoint < nBuffer_Scalar; iPoint++) Buffer_Recv_Res[iPoint] = Buffer_Send_Res[iPoint];
      for (iPoint = 0; iPoint < nBuffer_Scalar; iPoint++) Buffer_Recv_Vol[iPoint] = Buffer_Send_Vol[iPoint];

#endif
      
      /*--- The master node unpacks and sorts this variable by global index ---*/
      
      if (rank == MASTER_NODE) {
        jPoint = 0; iVar = iVar_FEA_Stress_3D;
        for (iProcessor = 0; iProcessor < size; iProcessor++) {
          for (iPoint = 0; iPoint < Buffer_Recv_nPoint[iProcessor]; iPoint++) {
            
            /*--- Get global index, then loop over each variable and store ---*/
            
            iGlobal_Index = Buffer_Recv_GlobalIndex[jPoint];
            Data[iVar][iGlobal_Index]   = Buffer_Recv_Var[jPoint];
            Data[iVar+1][iGlobal_Index] = Buffer_Recv_Res[jPoint];
            Data[iVar+2][iGlobal_Index] = Buffer_Recv_Vol[jPoint];
            jPoint++;
          }
          
          /*--- Adjust jPoint to index of next proc's data in the buffers. ---*/
          
          jPoint = (iProcessor+1)*nBuffer_Scalar;
        }
      }
    }    

>>>>>>> cca5334c
    
    /*--- Communicate the Linear elasticity ---*/
    
    if ( Kind_Solver == LINEAR_ELASTICITY ) {
      
      /*--- Loop over this partition to collect the current variable ---*/
      jPoint = 0;
      for (iPoint = 0; iPoint < geometry->GetnPoint(); iPoint++) {
        
        /*--- Check for halos & write only if requested ---*/
        
        if (!Local_Halo[iPoint] || Wrt_Halo) {
          
          /*--- Load buffers with the temperature and laminar viscosity variables. ---*/
          
          Buffer_Send_Var[jPoint] = solver[FEA_SOL]->node[iPoint]->GetVonMises_Stress();
          Buffer_Send_Res[jPoint] = solver[FEA_SOL]->node[iPoint]->GetFlow_Pressure();
          jPoint++;
        }
      }
      
      /*--- Gather the data on the master node. ---*/
      
#ifdef HAVE_MPI
      SU2_MPI::Gather(Buffer_Send_Var, nBuffer_Scalar, MPI_DOUBLE, Buffer_Recv_Var, nBuffer_Scalar, MPI_DOUBLE, MASTER_NODE, MPI_COMM_WORLD);
#else
      for (iPoint = 0; iPoint < nBuffer_Scalar; iPoint++) Buffer_Recv_Var[iPoint] = Buffer_Send_Var[iPoint];
#endif
      
      /*--- The master node unpacks and sorts this variable by global index ---*/
      
      if (rank == MASTER_NODE) {
        jPoint = 0; iVar = iVar_FEA_Extra;
        for (iProcessor = 0; iProcessor < size; iProcessor++) {
          for (iPoint = 0; iPoint < Buffer_Recv_nPoint[iProcessor]; iPoint++) {
            
            /*--- Get global index, then loop over each variable and store ---*/
            
            iGlobal_Index = Buffer_Recv_GlobalIndex[jPoint];
            Data[iVar][iGlobal_Index] = Buffer_Recv_Var[jPoint];
            Data[iVar+1][iGlobal_Index] = Buffer_Recv_Res[jPoint];
            jPoint++;
          }
          
          /*--- Adjust jPoint to index of next proc's data in the buffers. ---*/
          
          jPoint = (iProcessor+1)*nBuffer_Scalar;
        }
      }
    }
    
    if (config->GetExtraOutput()) {
      
      for (jVar = 0; jVar < nVar_Extra; jVar++) {
        
        /*--- Loop over this partition to collect the current variable ---*/
        
        jPoint = 0;
        for (iPoint = 0; iPoint < geometry->GetnPoint(); iPoint++) {
          
          /*--- Check for halos & write only if requested ---*/
          
          if (!Local_Halo[iPoint] || Wrt_Halo) {
            
            /*--- Get this variable into the temporary send buffer. ---*/
            
            if (Kind_Solver == RANS) {
              Buffer_Send_Var[jPoint] = solver[TURB_SOL]->OutputVariables[iPoint*nVar_Extra+jVar];
            }
            if ((Kind_Solver == TNE2_EULER) || (Kind_Solver == TNE2_NAVIER_STOKES)) {
              Buffer_Send_Var[jPoint] = solver[TNE2_SOL]->OutputVariables[iPoint*nVar_Extra+jVar];
            }
            jPoint++;
            
          }
        }
        
        /*--- Gather the data on the master node. ---*/
        
#ifdef HAVE_MPI
        SU2_MPI::Gather(Buffer_Send_Var, nBuffer_Scalar, MPI_DOUBLE, Buffer_Recv_Var, nBuffer_Scalar, MPI_DOUBLE, MASTER_NODE, MPI_COMM_WORLD);
#else
        for (iPoint = 0; iPoint < nBuffer_Scalar; iPoint++) Buffer_Recv_Var[iPoint] = Buffer_Send_Var[iPoint];
#endif
        
        /*--- The master node unpacks and sorts this variable by global index ---*/
        
        if (rank == MASTER_NODE) {
          jPoint = 0; iVar = iVar_Extra;
          for (iProcessor = 0; iProcessor < size; iProcessor++) {
            for (iPoint = 0; iPoint < Buffer_Recv_nPoint[iProcessor]; iPoint++) {
              
              /*--- Get global index, then loop over each variable and store ---*/
              
              iGlobal_Index = Buffer_Recv_GlobalIndex[jPoint];
              Data[iVar+jVar][iGlobal_Index] = Buffer_Recv_Var[jPoint];
              jPoint++;
            }
            
            /*--- Adjust jPoint to index of next proc's data in the buffers. ---*/
            
            jPoint = (iProcessor+1)*nBuffer_Scalar;
          }
        }
      }
    }
    
  }
  
  /*--- Immediately release the temporary buffers. ---*/
  
  delete [] Buffer_Send_Var;
  delete [] Buffer_Send_Res;
  delete [] Buffer_Send_Vol;
  delete [] Buffer_Send_GlobalIndex;
  if (rank == MASTER_NODE) {
    delete [] Buffer_Recv_Var;
    delete [] Buffer_Recv_Res;
    delete [] Buffer_Recv_Vol;
    delete [] Buffer_Recv_GlobalIndex;
  }
  
  /*--- Release memory needed for surface coefficients ---*/
  
  delete [] Local_Halo;
  
  if ((Kind_Solver == NAVIER_STOKES) || (Kind_Solver == RANS)) {
    delete [] Aux_Frict; delete [] Aux_Heat; delete [] Aux_yPlus;
  }
  if (( Kind_Solver == ADJ_EULER              ) ||
      ( Kind_Solver == ADJ_NAVIER_STOKES      ) ||
      ( Kind_Solver == ADJ_RANS               ) ||
      ( Kind_Solver == ADJ_TNE2_EULER         ) ||
      ( Kind_Solver == ADJ_TNE2_NAVIER_STOKES )   ) {
    delete [] Aux_Sens;
  }
  
}

void COutput::MergeBaselineSolution(CConfig *config, CGeometry *geometry, CSolver *solver, unsigned short val_iZone) {
  
  /*--- Local variables needed on all processors ---*/
  unsigned short iVar;
  unsigned long iPoint = 0, jPoint = 0;
  
  nVar_Total = config->fields.size() - 1;
  
  /*--- Merge the solution either in serial or parallel. ---*/
  
#ifndef HAVE_MPI
  
  /*--- In serial, the single process has access to all solution data,
   so it is simple to retrieve and store inside Solution_Data. ---*/
  
  unsigned short iMarker;
  unsigned long iVertex, nTotalPoints = 0;
  int SendRecv;
  
  /*--- First, create a structure to locate any periodic halo nodes ---*/
  int *Local_Halo = new int[geometry->GetnPoint()];
  for (iPoint = 0; iPoint < geometry->GetnPoint(); iPoint++)
    Local_Halo[iPoint] = !geometry->node[iPoint]->GetDomain();
  
  for (iMarker = 0; iMarker < config->GetnMarker_All(); iMarker++) {
    if (config->GetMarker_All_KindBC(iMarker) == SEND_RECEIVE) {
      SendRecv = config->GetMarker_All_SendRecv(iMarker);
      for (iVertex = 0; iVertex < geometry->nVertex[iMarker]; iVertex++) {
        iPoint = geometry->vertex[iMarker][iVertex]->GetNode();
        if ((geometry->vertex[iMarker][iVertex]->GetRotation_Type() > 0) &&
            (geometry->vertex[iMarker][iVertex]->GetRotation_Type() % 2 == 1) &&
            (SendRecv < 0)) {
          Local_Halo[iPoint] = false;
        }
      }
      
    }
  }
  
  /*--- Total number of points in the mesh (this might include periodic points). ---*/
  
  for (iPoint = 0; iPoint < geometry->GetnPoint(); iPoint++)
    if (!Local_Halo[iPoint]) nTotalPoints++;
  
  nGlobal_Poin = nTotalPoints;
  Data = new su2double*[nVar_Total];
  for (iVar = 0; iVar < nVar_Total; iVar++) {
    Data[iVar] = new su2double[nGlobal_Poin];
  }
  
  /*--- Loop over all points in the mesh, but only write data
   for nodes in the domain (ignore periodic halo nodes). ---*/
  
  jPoint = 0;
  for (iPoint = 0; iPoint < geometry->GetnPoint(); iPoint++) {
    if (!Local_Halo[iPoint]) {
      
      /*--- Solution (first, and second system of equations) ---*/
      
      unsigned short jVar = 0;
      for (iVar = 0; iVar < nVar_Total; iVar++) {
        Data[jVar][jPoint] = solver->node[iPoint]->GetSolution(iVar);
        jVar++;
      }
    }
    
    /*--- Increment jPoint as the counter. We need this because iPoint
     may include halo nodes that we skip over during this loop. ---*/
    
    jPoint++;
    
  }
  
#else
  
  /*--- MPI preprocessing ---*/
  
  int rank, nProcessor, iProcessor;
  MPI_Comm_rank(MPI_COMM_WORLD, &rank);
  MPI_Comm_size(MPI_COMM_WORLD, &nProcessor);
  
  /*--- Local variables needed for merging with MPI ---*/
  
  unsigned long iVertex, iMarker;
  
  int SendRecv, RecvFrom;
  
  unsigned long Buffer_Send_nPoint[1], *Buffer_Recv_nPoint = NULL;
  unsigned long nLocalPoint = 0, MaxLocalPoint = 0;
  unsigned long iGlobal_Index = 0, nBuffer_Scalar = 0;
  
  int *Local_Halo = new int[geometry->GetnPoint()];
  for (iPoint = 0; iPoint < geometry->GetnPoint(); iPoint++)
    Local_Halo[iPoint] = !geometry->node[iPoint]->GetDomain();
  
  bool Wrt_Halo = config->GetWrt_Halo(), isPeriodic;
  
  /*--- Search all send/recv boundaries on this partition for any periodic
   nodes that were part of the original domain. We want to recover these
   for visualization purposes. ---*/
  
  if (Wrt_Halo) {
    nLocalPoint = geometry->GetnPoint();
  } else {
    for (iMarker = 0; iMarker < config->GetnMarker_All(); iMarker++) {
      if (config->GetMarker_All_KindBC(iMarker) == SEND_RECEIVE) {
        SendRecv = config->GetMarker_All_SendRecv(iMarker);
        RecvFrom = abs(SendRecv)-1;
        
        /*--- Checking for less than or equal to the rank, because there may
         be some periodic halo nodes that send info to the same rank. ---*/
        
        for (iVertex = 0; iVertex < geometry->nVertex[iMarker]; iVertex++) {
          iPoint = geometry->vertex[iMarker][iVertex]->GetNode();
          isPeriodic = ((geometry->vertex[iMarker][iVertex]->GetRotation_Type() > 0) &&
                        (geometry->vertex[iMarker][iVertex]->GetRotation_Type() % 2 == 1));
          if (isPeriodic) Local_Halo[iPoint] = false;
        }
      }
    }
    
    /*--- Sum total number of nodes that belong to the domain ---*/
    
    for (iPoint = 0; iPoint < geometry->GetnPoint(); iPoint++)
      if (Local_Halo[iPoint] == false)
        nLocalPoint++;
    
  }
  Buffer_Send_nPoint[0] = nLocalPoint;
  
  if (rank == MASTER_NODE) Buffer_Recv_nPoint = new unsigned long[nProcessor];
  
  SU2_MPI::Allreduce(&nLocalPoint, &MaxLocalPoint, 1, MPI_UNSIGNED_LONG, MPI_MAX, MPI_COMM_WORLD);
  SU2_MPI::Gather(&Buffer_Send_nPoint, 1, MPI_UNSIGNED_LONG, Buffer_Recv_nPoint, 1, MPI_UNSIGNED_LONG, MASTER_NODE, MPI_COMM_WORLD);
  
  nBuffer_Scalar = MaxLocalPoint;
  
  /*--- Send and Recv buffers. ---*/
  
  su2double *Buffer_Send_Var = new su2double[MaxLocalPoint];
  su2double *Buffer_Recv_Var = NULL;
  
  unsigned long *Buffer_Send_GlobalIndex = new unsigned long[MaxLocalPoint];
  unsigned long *Buffer_Recv_GlobalIndex = NULL;
  
  /*--- Prepare the receive buffers in the master node only. ---*/
  if (rank == MASTER_NODE) {
    
    Buffer_Recv_Var = new su2double[nProcessor*MaxLocalPoint];
    Buffer_Recv_GlobalIndex = new unsigned long[nProcessor*MaxLocalPoint];
    
    /*--- Sum total number of nodes to be written and allocate arrays ---*/
    nGlobal_Poin = 0;
    for (iProcessor = 0; iProcessor < nProcessor; iProcessor++) {
      nGlobal_Poin += Buffer_Recv_nPoint[iProcessor];
    }
    Data = new su2double*[nVar_Total];
    for (iVar = 0; iVar < nVar_Total; iVar++) {
      Data[iVar] = new su2double[nGlobal_Poin];
    }
    
  }
  
  /*--- Main communication routine. Loop over each variable that has
   been requested by the user and perform the MPI comm. Temporary
   1-D buffers are used to send the solution for each variable at all
   nodes on each partition to the master node. These are then unpacked
   by the master and sorted by global index in one large n-dim. array. ---*/
  
  for (iVar = 0; iVar < nVar_Total; iVar++) {
    
    /*--- Loop over this partition to collect the current variable ---*/
    jPoint = 0;
    for (iPoint = 0; iPoint < geometry->GetnPoint(); iPoint++) {
      
      /*--- Check for halos and write only if requested ---*/
      if (!Local_Halo[iPoint] || Wrt_Halo) {
        
        /*--- Get this variable into the temporary send buffer. ---*/
        Buffer_Send_Var[jPoint] = solver->node[iPoint]->GetSolution(iVar);
        
        /*--- Only send/recv the volumes & global indices during the first loop ---*/
        if (iVar == 0) {
          Buffer_Send_GlobalIndex[jPoint] = geometry->node[iPoint]->GetGlobalIndex();
        }
        jPoint++;
      }
    }
    
    /*--- Gather the data on the master node. ---*/

    SU2_MPI::Gather(Buffer_Send_Var, nBuffer_Scalar, MPI_DOUBLE, Buffer_Recv_Var, nBuffer_Scalar, MPI_DOUBLE, MASTER_NODE, MPI_COMM_WORLD);
    if (iVar == 0) {
      SU2_MPI::Gather(Buffer_Send_GlobalIndex, nBuffer_Scalar, MPI_UNSIGNED_LONG, Buffer_Recv_GlobalIndex, nBuffer_Scalar, MPI_UNSIGNED_LONG, MASTER_NODE, MPI_COMM_WORLD);
    }
    
    /*--- The master node unpacks and sorts this variable by global index ---*/
    if (rank == MASTER_NODE) {
      jPoint = 0;
      for (iProcessor = 0; iProcessor < nProcessor; iProcessor++) {
        for (iPoint = 0; iPoint < Buffer_Recv_nPoint[iProcessor]; iPoint++) {
          
          /*--- Get global index, then loop over each variable and store ---*/
          iGlobal_Index = Buffer_Recv_GlobalIndex[jPoint];
          Data[iVar][iGlobal_Index] = Buffer_Recv_Var[jPoint];
          jPoint++;
        }
        /*--- Adjust jPoint to index of next proc's data in the buffers. ---*/
        jPoint = (iProcessor+1)*nBuffer_Scalar;
      }
    }
  }
  
  /*--- Immediately release the temporary buffers. ---*/
  
  delete [] Buffer_Send_Var;
  delete [] Buffer_Send_GlobalIndex;
  if (rank == MASTER_NODE) {
    delete [] Buffer_Recv_Var;
    delete [] Buffer_Recv_GlobalIndex;
  }
  
#endif
  
  delete [] Local_Halo;
  
}

void COutput::SetRestart(CConfig *config, CGeometry *geometry, CSolver **solver, unsigned short val_iZone) {
  
  /*--- Local variables ---*/
  
  unsigned short Kind_Solver  = config->GetKind_Solver();
  unsigned short iVar, iDim, nDim = geometry->GetnDim();
  unsigned long iPoint, iExtIter = config->GetExtIter();
  bool grid_movement = config->GetGrid_Movement();
  ofstream restart_file;
  string filename;
  
  /*--- Retrieve filename from config ---*/
  
  if ((config->GetAdjoint()) || (config->GetDiscrete_Adjoint())) {
    filename = config->GetRestart_AdjFileName();
    filename = config->GetObjFunc_Extension(filename);
  } else {
    filename = config->GetRestart_FlowFileName();
  }
  
  /*--- Unsteady problems require an iteration number to be appended. ---*/
  
  if (config->GetUnsteady_Simulation() == TIME_SPECTRAL) {
    filename = config->GetUnsteady_FileName(filename, SU2_TYPE::Int(val_iZone));
  } else if (config->GetWrt_Unsteady()) {
    filename = config->GetUnsteady_FileName(filename, SU2_TYPE::Int(iExtIter));
  }
  
  /*--- Open the restart file and write the solution. ---*/
  
  restart_file.open(filename.c_str(), ios::out);
  restart_file.precision(15);
  
  /*--- Write the header line based on the particular solver ----*/
  
  restart_file << "\"PointID\"";
  
  /*--- Mesh coordinates are always written to the restart first ---*/
  
  if (nDim == 2) {
    restart_file << "\t\"x\"\t\"y\"";
  } else {
    restart_file << "\t\"x\"\t\"y\"\t\"z\"";
  }
  
  for (iVar = 0; iVar < nVar_Consv; iVar++) {
	if ( Kind_Solver == LINEAR_ELASTICITY )
    restart_file << "\t\"Displacement_" << iVar+1<<"\"";
	else
    restart_file << "\t\"Conservative_" << iVar+1<<"\"";
  }

  if (!config->GetLow_MemoryOutput()) {
    
    if (config->GetWrt_Limiters()) {
      for (iVar = 0; iVar < nVar_Consv; iVar++) {
        restart_file << "\t\"Limiter_" << iVar+1<<"\"";
      }
    }
    if (config->GetWrt_Residuals()) {
      for (iVar = 0; iVar < nVar_Consv; iVar++) {
        restart_file << "\t\"Residual_" << iVar+1<<"\"";
      }
    }
    
    /*--- Mesh velocities for dynamic mesh cases ---*/
    
    if (grid_movement) {
      if (nDim == 2) {
        restart_file << "\t\"Grid_Velx\"\t\"Grid_Vely\"";
      } else {
        restart_file << "\t\"Grid_Velx\"\t\"Grid_Vely\"\t\"Grid_Velz\"";
      }
    }
    
    /*--- Solver specific output variables ---*/
    
    if (config->GetKind_Regime() == FREESURFACE) {
      restart_file << "\t\"Density\"";
    }
    
    if ((Kind_Solver == EULER) || (Kind_Solver == NAVIER_STOKES) || (Kind_Solver == RANS)) {
      restart_file << "\t\"Pressure\"\t\"Temperature\"\t\"Pressure_Coefficient\"\t\"Mach\"";
    }
    
    if ((Kind_Solver == NAVIER_STOKES) || (Kind_Solver == RANS)) {
      restart_file << "\t\"Laminar_Viscosity\"\t\"Skin_Friction_Coefficient\"\t\"Heat_Flux\"\t\"Y_Plus\"";
    }
    
    if (Kind_Solver == RANS) {
      restart_file << "\t\"Eddy_Viscosity\"";
    }
    
    if (config->GetWrt_SharpEdges()) {
      if ((Kind_Solver == EULER) || (Kind_Solver == NAVIER_STOKES) || (Kind_Solver == RANS)) {
        restart_file << "\t\"Sharp_Edge_Dist\"";
      }
    }
    
    if ((Kind_Solver == TNE2_EULER) || (Kind_Solver == TNE2_NAVIER_STOKES)) {
      restart_file << "\t\"Mach\"\t\"Pressure\"\t\"Temperature\"\t\"Temperature_ve\"";
    }
    
    if (Kind_Solver == TNE2_NAVIER_STOKES) {
      for (unsigned short iSpecies = 0; iSpecies < config->GetnSpecies(); iSpecies++)
        restart_file << "\t\"DiffusionCoeff_" << iSpecies << "\"";
      restart_file << "\t\"Laminar_Viscosity\"\t\"ThermConductivity\"\t\"ThermConductivity_ve\"";
    }
    
    if (Kind_Solver == POISSON_EQUATION) {
      for (iDim = 0; iDim < geometry->GetnDim(); iDim++)
        restart_file << "\t\"poissonField_" << iDim+1 << "\"";
    }
    
    if ((Kind_Solver == ADJ_EULER              ) ||
        (Kind_Solver == ADJ_NAVIER_STOKES      ) ||
        (Kind_Solver == ADJ_RANS               ) ||
        (Kind_Solver == ADJ_TNE2_EULER         ) ||
        (Kind_Solver == ADJ_TNE2_NAVIER_STOKES )   ) {
      restart_file << "\t\"Surface_Sensitivity\"\t\"Solution_Sensor\"";
    }
    if (( Kind_Solver == DISC_ADJ_EULER              ) ||
        ( Kind_Solver == DISC_ADJ_NAVIER_STOKES      ) ||
        ( Kind_Solver == DISC_ADJ_RANS               )) {
      restart_file << "\t\"Surface_Sensitivity\"\t\"Sensitivity_x\"\t\"Sensitivity_y\"";
      if (geometry->GetnDim() == 3){
        restart_file << "\t\"Sensitivity_z\"";
      }
    }
    
    if ((Kind_Solver == LINEAR_ELASTICITY) && (geometry->GetnDim() == 2)) {
      restart_file << "\t\"Sxx\"\t\"Syy\"\t\"Sxy\"\t\"Von_Mises_Stress\"\t\"Flow_Pressure\"";
    }

    if ((Kind_Solver == LINEAR_ELASTICITY) && (geometry->GetnDim() == 3)) {
      restart_file << "\t\"Sxx\"\t\"Syy\"\t\"Sxy\"\t\"Szz\"\t\"Sxz\"\t\"Syz\"\t\"Von_Mises_Stress\"\t\"Flow_Pressure\"";
    }
    
    if (config->GetExtraOutput()) {
      string *headings = NULL;
      //if (Kind_Solver == RANS) {
      headings = solver[TURB_SOL]->OutputHeadingNames;
      //}
      
      for (iVar = 0; iVar < nVar_Extra; iVar++) {
        if (headings == NULL) {
          restart_file << "\t\"ExtraOutput_" << iVar+1<<"\"";
        } else{
          restart_file << "\t\""<< headings[iVar] <<"\"";
        }
      }
    }
  }
  
  restart_file << endl;
  
  /*--- Write the restart file ---*/
  
  for (iPoint = 0; iPoint < geometry->GetGlobal_nPointDomain(); iPoint++) {
    
    /*--- Index of the point ---*/
    restart_file << iPoint << "\t";
    
    /*--- Write the grid coordinates first ---*/
    for (iDim = 0; iDim < nDim; iDim++) {
      restart_file << scientific << Coords[iDim][iPoint] << "\t";
    }
    
    /*--- Loop over the variables and write the values to file ---*/
    for (iVar = 0; iVar < nVar_Total; iVar++) {
      restart_file << scientific << Data[iVar][iPoint] << "\t";
    }
    restart_file << endl;
  }
  
  restart_file.close();
  
}

void COutput::DeallocateCoordinates(CConfig *config, CGeometry *geometry) {
  
  int rank = MASTER_NODE;
#ifdef HAVE_MPI
  MPI_Comm_rank(MPI_COMM_WORLD, &rank);
#endif
  
  /*--- Local variables and initialization ---*/
  
  unsigned short iDim, nDim = geometry->GetnDim();
  
  /*--- The master node alone owns all data found in this routine. ---*/
  if (rank == MASTER_NODE) {
    
    /*--- Deallocate memory for coordinate data ---*/
    for (iDim = 0; iDim < nDim; iDim++) {
      delete [] Coords[iDim];
    }
    delete [] Coords;
    
  }
}

void COutput::DeallocateConnectivity(CConfig *config, CGeometry *geometry, bool surf_sol) {
  
  int rank = MASTER_NODE;
#ifdef HAVE_MPI
  MPI_Comm_rank(MPI_COMM_WORLD, &rank);
#endif
  
  /*--- The master node alone owns all data found in this routine. ---*/
  if (rank == MASTER_NODE) {
    
    /*--- Deallocate memory for connectivity data ---*/
    if (surf_sol) {
      if (nGlobal_Line > 0) delete [] Conn_Line;
      if (nGlobal_BoundTria > 0) delete [] Conn_BoundTria;
      if (nGlobal_BoundQuad > 0) delete [] Conn_BoundQuad;
    }
    else {
      if (nGlobal_Tria > 0) delete [] Conn_Tria;
      if (nGlobal_Quad > 0) delete [] Conn_Quad;
      if (nGlobal_Tetr > 0) delete [] Conn_Tetr;
      if (nGlobal_Hexa > 0) delete [] Conn_Hexa;
      if (nGlobal_Pris > 0) delete [] Conn_Pris;
      if (nGlobal_Pyra > 0) delete [] Conn_Pyra;
    }
    
  }
}

void COutput::DeallocateSolution(CConfig *config, CGeometry *geometry) {
  
  int rank = MASTER_NODE;
#ifdef HAVE_MPI
  MPI_Comm_rank(MPI_COMM_WORLD, &rank);
#endif
  
  /*--- The master node alone owns all data found in this routine. ---*/
  if (rank == MASTER_NODE) {
    
    /*--- Deallocate memory for solution data ---*/
    for (unsigned short iVar = 0; iVar < nVar_Total; iVar++) {
      delete [] Data[iVar];
    }
    delete [] Data;
    
  }
}

void COutput::SetConvHistory_Header(ofstream *ConvHist_file, CConfig *config) {
  char cstr[200], buffer[50], turb_resid[1000];
  unsigned short iMarker, iMarker_Monitoring, iSpecies;
  string Monitoring_Tag, monitoring_coeff, aeroelastic_coeff;
  
  bool rotating_frame = config->GetRotating_Frame();
  bool aeroelastic = config->GetAeroelastic_Simulation();
  bool equiv_area = config->GetEquivArea();
  bool turbulent = ((config->GetKind_Solver() == RANS) || (config->GetKind_Solver() == ADJ_RANS) ||
                    (config->GetKind_Solver() == DISC_ADJ_RANS));
  bool frozen_turb = config->GetFrozen_Visc();
  bool freesurface = (config->GetKind_Regime() == FREESURFACE);
  bool inv_design = (config->GetInvDesign_Cp() || config->GetInvDesign_HeatFlux());
  bool output_1d = config->GetWrt_1D_Output();
  bool output_per_surface = false;
  bool output_massflow = (config->GetKind_ObjFunc() == MASS_FLOW_RATE);
  if (config->GetnMarker_Monitoring() > 1) output_per_surface = true;
  bool disc_adjoint = config->GetDiscrete_Adjoint();
  
  unsigned short direct_diff = config->GetDirectDiff();

  bool isothermal = false;
  for (iMarker = 0; iMarker < config->GetnMarker_All(); iMarker++)
    if ((config->GetMarker_All_KindBC(iMarker) == ISOTHERMAL             ) ||
        (config->GetMarker_All_KindBC(iMarker) == ISOTHERMAL_CATALYTIC   ) ||
        (config->GetMarker_All_KindBC(iMarker) == ISOTHERMAL_NONCATALYTIC)   )
      isothermal = true;
  
  /*--- Write file name with extension ---*/
  
  string filename = config->GetConv_FileName();
  strcpy (cstr, filename.data());
  
  if (config->GetWrt_Unsteady() && config->GetRestart()) {
    long iExtIter = config->GetUnst_RestartIter();
    if (SU2_TYPE::Int(iExtIter) < 10) SPRINTF (buffer, "_0000%d", SU2_TYPE::Int(iExtIter));
    if ((SU2_TYPE::Int(iExtIter) >= 10) && (SU2_TYPE::Int(iExtIter) < 100)) SPRINTF (buffer, "_000%d", SU2_TYPE::Int(iExtIter));
    if ((SU2_TYPE::Int(iExtIter) >= 100) && (SU2_TYPE::Int(iExtIter) < 1000)) SPRINTF (buffer, "_00%d", SU2_TYPE::Int(iExtIter));
    if ((SU2_TYPE::Int(iExtIter) >= 1000) && (SU2_TYPE::Int(iExtIter) < 10000)) SPRINTF (buffer, "_0%d", SU2_TYPE::Int(iExtIter));
    if (SU2_TYPE::Int(iExtIter) >= 10000) SPRINTF (buffer, "_%d", SU2_TYPE::Int(iExtIter));
    strcat(cstr, buffer);
  }
  
  if ((config->GetOutput_FileFormat() == TECPLOT) ||
      (config->GetOutput_FileFormat() == FIELDVIEW)) SPRINTF (buffer, ".dat");
  else if ((config->GetOutput_FileFormat() == TECPLOT_BINARY) ||
           (config->GetOutput_FileFormat() == FIELDVIEW_BINARY))  SPRINTF (buffer, ".plt");
  else if (config->GetOutput_FileFormat() == PARAVIEW)  SPRINTF (buffer, ".csv");
  strcat(cstr, buffer);
  
  ConvHist_file->open(cstr, ios::out);
  ConvHist_file->precision(15);
  
  /*--- Begin of the header ---*/
  
  char begin[]= "\"Iteration\"";
  
  /*--- Header for the coefficients ---*/
  
  char flow_coeff[]= ",\"CLift\",\"CDrag\",\"CSideForce\",\"CMx\",\"CMy\",\"CMz\",\"CFx\",\"CFy\",\"CFz\",\"CL/CD\"";
  char heat_coeff[]= ",\"HeatFlux_Total\",\"HeatFlux_Maximum\"";
  char equivalent_area_coeff[]= ",\"CEquivArea\",\"CNearFieldOF\"";
  char rotating_frame_coeff[]= ",\"CMerit\",\"CT\",\"CQ\"";
  char free_surface_coeff[]= ",\"CFreeSurface\"";
  char wave_coeff[]= ",\"CWave\"";
  char fea_coeff[]= ",\"CFEA\"";
  char adj_coeff[]= ",\"Sens_Geo\",\"Sens_Mach\",\"Sens_AoA\",\"Sens_Press\",\"Sens_Temp\",\"Sens_AoS\"";
  char oneD_outputs[]= ",\"Avg_TotalPress\",\"Avg_Mach\",\"Avg_Temperature\",\"MassFlowRate\",\"FluxAvg_Pressure\",\"FluxAvg_Density\",\"FluxAvg_Velocity\",\"FluxAvg_Enthalpy\"";
  char Cp_inverse_design[]= ",\"Cp_Diff\"";
  char Heat_inverse_design[]= ",\"HeatFlux_Diff\"";
  char mass_flow_rate[] = ",\"MassFlowRate\"";
  char d_flow_coeff[] = ",\"D(CLift)\",\"D(CDrag)\",\"D(CSideForce)\",\"D(CMx)\",\"D(CMy)\",\"D(CMz)\",\"D(CFx)\",\"D(CFy)\",\"D(CFz)\",\"D(CL/CD)\"";
  
  /* Find the markers being monitored and create a header for them */
  for (iMarker_Monitoring = 0; iMarker_Monitoring < config->GetnMarker_Monitoring(); iMarker_Monitoring++) {
    Monitoring_Tag = config->GetMarker_Monitoring(iMarker_Monitoring);
    monitoring_coeff += ",\"CLift_"  + Monitoring_Tag + "\"";
    monitoring_coeff += ",\"CDrag_"  + Monitoring_Tag + "\"";
    monitoring_coeff += ",\"CSideForce_" + Monitoring_Tag + "\"";
    monitoring_coeff += ",\"CL/CD_" + Monitoring_Tag + "\"";
    monitoring_coeff += ",\"CFx_"    + Monitoring_Tag + "\"";
    monitoring_coeff += ",\"CFy_"    + Monitoring_Tag + "\"";
    monitoring_coeff += ",\"CFz_"    + Monitoring_Tag + "\"";
    monitoring_coeff += ",\"CMx_"    + Monitoring_Tag + "\"";
    monitoring_coeff += ",\"CMy_"    + Monitoring_Tag + "\"";
    monitoring_coeff += ",\"CMz_"    + Monitoring_Tag + "\"";
    aeroelastic_coeff += ",\"plunge_" + Monitoring_Tag + "\"";
    aeroelastic_coeff += ",\"pitch_"  + Monitoring_Tag + "\"";
  }
  
  /*--- Header for the residuals ---*/

  char flow_resid[]= ",\"Res_Flow[0]\",\"Res_Flow[1]\",\"Res_Flow[2]\",\"Res_Flow[3]\",\"Res_Flow[4]\"";
  char adj_flow_resid[]= ",\"Res_AdjFlow[0]\",\"Res_AdjFlow[1]\",\"Res_AdjFlow[2]\",\"Res_AdjFlow[3]\",\"Res_AdjFlow[4]\"";
  switch (config->GetKind_Turb_Model()) {
    case SA:	   SPRINTF (turb_resid, ",\"Res_Turb[0]\""); break;
    case SA_NEG: SPRINTF (turb_resid, ",\"Res_Turb[0]\""); break;
    case ML:	   SPRINTF (turb_resid, ",\"Res_Turb[0]\""); break;
    case SST:   	SPRINTF (turb_resid, ",\"Res_Turb[0]\",\"Res_Turb[1]\""); break;
  }
  char adj_turb_resid[]= ",\"Res_AdjTurb[0]\"";
  char levelset_resid[]= ",\"Res_LevelSet\"";
  char adj_levelset_resid[]= ",\"Res_AdjLevelSet\"";
  char wave_resid[]= ",\"Res_Wave[0]\",\"Res_Wave[1]\"";
  char fea_resid[]= ",\"Res_FEA\"";
  char heat_resid[]= ",\"Res_Heat\"";
  
  /*--- End of the header ---*/
  
  char end[]= ",\"Linear_Solver_Iterations\",\"CFL_Number\",\"Time(min)\"\n";
  
  if ((config->GetOutput_FileFormat() == TECPLOT) ||
      (config->GetOutput_FileFormat() == TECPLOT_BINARY) ||
      (config->GetOutput_FileFormat() == FIELDVIEW) ||
      (config->GetOutput_FileFormat() == FIELDVIEW_BINARY)) {
    ConvHist_file[0] << "TITLE = \"SU2 Simulation\"" << endl;
    ConvHist_file[0] << "VARIABLES = ";
  }
  
  /*--- Write the header, case depending ---*/
  switch (config->GetKind_Solver()) {
      
    case EULER : case NAVIER_STOKES: case RANS :
      ConvHist_file[0] << begin << flow_coeff;
      if (isothermal) ConvHist_file[0] << heat_coeff;
      if (equiv_area) ConvHist_file[0] << equivalent_area_coeff;
      if (inv_design) {
        ConvHist_file[0] << Cp_inverse_design;
        if (isothermal) ConvHist_file[0] << Heat_inverse_design;
      }
      if (rotating_frame) ConvHist_file[0] << rotating_frame_coeff;
      ConvHist_file[0] << flow_resid;
      if (turbulent) ConvHist_file[0] << turb_resid;
      if (aeroelastic) ConvHist_file[0] << aeroelastic_coeff;
      if (output_per_surface) ConvHist_file[0] << monitoring_coeff;
      if (output_1d) ConvHist_file[0] << oneD_outputs;
      if (output_massflow)  ConvHist_file[0]<< mass_flow_rate;
      if (direct_diff != NO_DERIVATIVE) ConvHist_file[0] << d_flow_coeff;
      ConvHist_file[0] << end;
      if (freesurface) {
        ConvHist_file[0] << begin << flow_coeff << free_surface_coeff;
        ConvHist_file[0] << flow_resid << levelset_resid << end;
      }

      break;
      
    case TNE2_EULER : case TNE2_NAVIER_STOKES:
      ConvHist_file[0] << begin << flow_coeff;
      if (config->GetKind_Solver() == TNE2_NAVIER_STOKES) {
        ConvHist_file[0] << heat_coeff;
        if (inv_design) ConvHist_file[0] << Heat_inverse_design;
      }
      for (iSpecies = 0; iSpecies < config->GetnSpecies()+5; iSpecies++)
        ConvHist_file[0] << ",\"Residual[" << iSpecies << "]\"";
      ConvHist_file[0] << end;
      break;
      
    case ADJ_EULER      : case ADJ_NAVIER_STOKES      : case ADJ_RANS:
    case ADJ_TNE2_EULER : case ADJ_TNE2_NAVIER_STOKES : case DISC_ADJ_EULER:
    case DISC_ADJ_NAVIER_STOKES: case DISC_ADJ_RANS:
      ConvHist_file[0] << begin << adj_coeff << adj_flow_resid;
      if ((turbulent) && (!frozen_turb)) ConvHist_file[0] << adj_turb_resid;
      ConvHist_file[0] << end;
      if (freesurface) {
        ConvHist_file[0] << begin << adj_coeff << adj_flow_resid << adj_levelset_resid << end;
      }
      break;
      
    case WAVE_EQUATION:
      ConvHist_file[0] << begin << wave_coeff;
      ConvHist_file[0] << wave_resid << end;
      break;
      
    case HEAT_EQUATION:
      ConvHist_file[0] << begin << heat_coeff;
      ConvHist_file[0] << heat_resid << end;
      break;
      
    case LINEAR_ELASTICITY:
      ConvHist_file[0] << begin << fea_coeff;
      ConvHist_file[0] << fea_resid << end;
      break;
      
  }
  
  if (config->GetOutput_FileFormat() == TECPLOT ||
      config->GetOutput_FileFormat() == TECPLOT_BINARY ||
      config->GetOutput_FileFormat() == FIELDVIEW ||
      config->GetOutput_FileFormat() == FIELDVIEW_BINARY) {
    ConvHist_file[0] << "ZONE T= \"Convergence history\"" << endl;
  }
  
}


void COutput::SetConvHistory_Body(ofstream *ConvHist_file,
                                     CGeometry ***geometry,
                                     CSolver ****solver_container,
                                     CConfig **config,
                                     CIntegration ***integration,
                                     bool DualTime_Iteration,
                                     su2double timeused,
                                     unsigned short val_iZone) {
  
  bool output_1d  = config[val_iZone]->GetWrt_1D_Output();
  bool output_massflow = (config[val_iZone]->GetKind_ObjFunc() == MASS_FLOW_RATE);
  unsigned short FinestMesh = config[val_iZone]->GetFinestMesh();
  
  int rank;
#ifdef HAVE_MPI
  MPI_Comm_rank(MPI_COMM_WORLD, &rank);
#else
  rank = MASTER_NODE;
#endif
  
  /*--- If 1-D outputs requested, calculated them. Requires info from all nodes,
   Get area-averaged and flux-averaged values at the specified surface ---*/
  
  if (output_1d) {
    switch (config[val_iZone]->GetKind_Solver()) {
      case EULER:                   case NAVIER_STOKES:                   case RANS:
      case ADJ_EULER:               case ADJ_NAVIER_STOKES:               case ADJ_RANS:
        OneDimensionalOutput(solver_container[val_iZone][FinestMesh][FLOW_SOL], geometry[val_iZone][FinestMesh], config[val_iZone]);
        break;
    }
  }
  if (output_massflow) {
    switch (config[val_iZone]->GetKind_Solver()) {
      case EULER:                   case NAVIER_STOKES:                   case RANS:
      case ADJ_EULER:               case ADJ_NAVIER_STOKES:               case ADJ_RANS:
        SetMassFlowRate(solver_container[val_iZone][FinestMesh][FLOW_SOL], geometry[val_iZone][FinestMesh], config[val_iZone]);
        break;
    }
  }

  /*--- Output using only the master node ---*/
  if (rank == MASTER_NODE) {
    
    unsigned long iIntIter = config[val_iZone]->GetIntIter();
    unsigned long iExtIter = config[val_iZone]->GetExtIter();
    
    /*--- WARNING: These buffers have hard-coded lengths. Note that you
     may have to adjust them to be larger if adding more entries. ---*/
    char begin[1000], direct_coeff[1000], surface_coeff[1000], aeroelastic_coeff[1000], monitoring_coeff[10000],
    adjoint_coeff[1000], flow_resid[1000], adj_flow_resid[1000], turb_resid[1000], trans_resid[1000],
    adj_turb_resid[1000], resid_aux[1000], levelset_resid[1000], adj_levelset_resid[1000], wave_coeff[1000],
    heat_coeff[1000], fea_coeff[1000], wave_resid[1000], heat_resid[1000], fea_resid[1000], end[1000],
    oneD_outputs[1000], massflow_outputs[1000], d_direct_coeff[1000];

    su2double dummy = 0.0, *Coord;
    unsigned short iVar, iMarker, iMarker_Monitoring;
    
    unsigned long LinSolvIter = 0, iPointMaxResid;
    su2double timeiter = timeused/su2double(iExtIter+1);
    
    unsigned short nDim = geometry[val_iZone][FinestMesh]->GetnDim();
    unsigned short nSpecies = config[val_iZone]->GetnSpecies();
    
    bool compressible = (config[val_iZone]->GetKind_Regime() == COMPRESSIBLE);
    bool incompressible = (config[val_iZone]->GetKind_Regime() == INCOMPRESSIBLE);
    bool freesurface = (config[val_iZone]->GetKind_Regime() == FREESURFACE);
    
    bool rotating_frame = config[val_iZone]->GetRotating_Frame();
    bool aeroelastic = config[val_iZone]->GetAeroelastic_Simulation();
    bool equiv_area = config[val_iZone]->GetEquivArea();
    bool inv_design = (config[val_iZone]->GetInvDesign_Cp() || config[val_iZone]->GetInvDesign_HeatFlux());
    bool transition = (config[val_iZone]->GetKind_Trans_Model() == LM);
    bool isothermal = false;
    for (iMarker = 0; iMarker < config[val_iZone]->GetnMarker_All(); iMarker++)
      if ((config[val_iZone]->GetMarker_All_KindBC(iMarker) == ISOTHERMAL) ||
          (config[val_iZone]->GetMarker_All_KindBC(iMarker) == ISOTHERMAL_CATALYTIC) ||
          (config[val_iZone]->GetMarker_All_KindBC(iMarker) == ISOTHERMAL_NONCATALYTIC))
        isothermal = true;
<<<<<<< HEAD
    bool turbulent = ((config[val_iZone]->GetKind_Solver() == RANS) || (config[val_iZone]->GetKind_Solver() == ADJ_RANS) ||
                      (config[val_iZone]->GetKind_Solver() == FLUID_STRUCTURE_RANS) || (config[val_iZone]->GetKind_Solver() == DISC_ADJ_RANS));
    bool adjoint = config[val_iZone]->GetAdjoint() || config[val_iZone]->GetDiscrete_Adjoint();
    bool fluid_structure = ((config[val_iZone]->GetKind_Solver() == FLUID_STRUCTURE_EULER) || (config[val_iZone]->GetKind_Solver() == FLUID_STRUCTURE_NAVIER_STOKES) ||
                            (config[val_iZone]->GetKind_Solver() == FLUID_STRUCTURE_RANS));
=======
    bool turbulent = ((config[val_iZone]->GetKind_Solver() == RANS) || (config[val_iZone]->GetKind_Solver() == ADJ_RANS));
    bool adjoint = config[val_iZone]->GetAdjoint();
    bool fluid_structure = (config[val_iZone]->GetFSI_Simulation());
>>>>>>> cca5334c
    bool wave = (config[val_iZone]->GetKind_Solver() == WAVE_EQUATION);
    bool heat = (config[val_iZone]->GetKind_Solver() == HEAT_EQUATION);
    bool fea = (config[val_iZone]->GetKind_Solver() == LINEAR_ELASTICITY);
    bool TNE2 = ((config[val_iZone]->GetKind_Solver() == TNE2_EULER) || (config[val_iZone]->GetKind_Solver() == TNE2_NAVIER_STOKES) ||
                 (config[val_iZone]->GetKind_Solver() == ADJ_TNE2_EULER) || (config[val_iZone]->GetKind_Solver() == ADJ_TNE2_NAVIER_STOKES));
    bool flow = (config[val_iZone]->GetKind_Solver() == EULER) || (config[val_iZone]->GetKind_Solver() == NAVIER_STOKES) ||
    (config[val_iZone]->GetKind_Solver() == RANS) || (config[val_iZone]->GetKind_Solver() == ADJ_EULER) ||
    (config[val_iZone]->GetKind_Solver() == ADJ_NAVIER_STOKES) || (config[val_iZone]->GetKind_Solver() == ADJ_RANS);
    
    bool output_per_surface = false;
    if (config[val_iZone]->GetnMarker_Monitoring() > 1) output_per_surface = true;

    unsigned short direct_diff = config[val_iZone]->GetDirectDiff();


    /*--- Initialize variables to store information from all domains (direct solution) ---*/
    su2double Total_CLift = 0.0, Total_CDrag = 0.0, Total_CSideForce = 0.0, Total_CMx = 0.0, Total_CMy = 0.0, Total_CMz = 0.0, Total_CEff = 0.0,
    Total_CEquivArea = 0.0, Total_CNearFieldOF = 0.0, Total_CFx = 0.0, Total_CFy = 0.0, Total_CFz = 0.0, Total_CMerit = 0.0,
    Total_CT = 0.0, Total_CQ = 0.0, Total_CFreeSurface = 0.0, Total_CWave = 0.0, Total_CHeat = 0.0, Total_CpDiff = 0.0, Total_HeatFluxDiff = 0.0,
    Total_CFEA = 0.0, Total_Heat = 0.0, Total_MaxHeat = 0.0, Total_Mdot = 0.0;
    su2double OneD_AvgStagPress = 0.0, OneD_AvgMach = 0.0, OneD_AvgTemp = 0.0, OneD_MassFlowRate = 0.0,
    OneD_FluxAvgPress = 0.0, OneD_FluxAvgDensity = 0.0, OneD_FluxAvgVelocity = 0.0, OneD_FluxAvgEntalpy = 0.0;
    
    /*--- Initialize variables to store information from all domains (adjoint solution) ---*/
    su2double Total_Sens_Geo = 0.0, Total_Sens_Mach = 0.0, Total_Sens_AoA = 0.0;
    su2double Total_Sens_Press = 0.0, Total_Sens_Temp = 0.0;
    
    /*--- Initialize variables to store information from all domains (direct differentiation) ---*/
    su2double D_Total_CLift = 0.0, D_Total_CDrag = 0.0, D_Total_CSideForce = 0.0, D_Total_CMx = 0.0, D_Total_CMy = 0.0, D_Total_CMz = 0.0, D_Total_CEff = 0.0,
    D_Total_CEquivArea = 0.0, D_Total_CNearFieldOF = 0.0, D_Total_CFx = 0.0, D_Total_CFy = 0.0, D_Total_CFz = 0.0, D_Total_CMerit = 0.0,
    D_Total_CT = 0.0, D_Total_CQ = 0.0, D_Total_CFreeSurface = 0.0, D_Total_CWave = 0.0, D_Total_CHeat = 0.0, D_Total_CpDiff = 0.0, D_Total_HeatFluxDiff = 0.0,
    D_Total_CFEA = 0.0, D_Total_Heat = 0.0, D_Total_MaxHeat = 0.0, D_Total_Mdot = 0.0;

    /*--- Residual arrays ---*/
    su2double *residual_flow         = NULL,
    *residual_turbulent    = NULL,
    *residual_transition   = NULL,
    *residual_TNE2         = NULL,
    *residual_levelset     = NULL;
    su2double *residual_adjflow      = NULL,
    *residual_adjturbulent = NULL,
    *residual_adjTNE2      = NULL,
    *residual_adjlevelset  = NULL;
    su2double *residual_wave         = NULL;
    su2double *residual_fea          = NULL;
    su2double *residual_heat         = NULL;
    
    /*--- Coefficients Monitored arrays ---*/
    su2double *aeroelastic_plunge = NULL,
    *aeroelastic_pitch  = NULL,
    *Surface_CLift      = NULL,
    *Surface_CDrag      = NULL,
    *Surface_CSideForce = NULL,
    *Surface_CEff       = NULL,
    *Surface_CFx        = NULL,
    *Surface_CFy        = NULL,
    *Surface_CFz        = NULL,
    *Surface_CMx        = NULL,
    *Surface_CMy        = NULL,
    *Surface_CMz        = NULL;
    
    /*--- Initialize number of variables ---*/
    unsigned short nVar_Flow = 0, nVar_LevelSet = 0, nVar_Turb = 0,
    nVar_Trans = 0, nVar_TNE2 = 0, nVar_Wave = 0, nVar_Heat = 0, nVar_FEA = 0,
    nVar_AdjFlow = 0, nVar_AdjTNE2 = 0, nVar_AdjLevelSet = 0, nVar_AdjTurb = 0;
    
    /*--- Direct problem variables ---*/
    if (compressible) nVar_Flow = nDim+2; else nVar_Flow = nDim+1;
    if (turbulent) {
      switch (config[val_iZone]->GetKind_Turb_Model()) {
        case SA:	   nVar_Turb = 1; break;
        case SA_NEG: nVar_Turb = 1; break;
        case ML:	   nVar_Turb = 1; break;
        case SST:    nVar_Turb = 2; break;
      }
    }
    if (transition) nVar_Trans = 2;
    if (TNE2) nVar_TNE2 = config[val_iZone]->GetnSpecies()+nDim+2;
    if (wave) nVar_Wave = 2;
    if (fea) nVar_FEA = nDim;
    if (heat) nVar_Heat = 1;
    if (freesurface) nVar_LevelSet = 1;
    
    /*--- Adjoint problem variables ---*/
    if (compressible) nVar_AdjFlow = nDim+2; else nVar_AdjFlow = nDim+1;
    if (turbulent) {
      switch (config[val_iZone]->GetKind_Turb_Model()) {
        case SA:	   nVar_AdjTurb = 1; break;
        case SA_NEG: nVar_AdjTurb = 1; break;
        case ML:     nVar_AdjTurb = 1; break;
        case SST:    nVar_AdjTurb = 2; break;
      }
    }
    if (TNE2) nVar_AdjTNE2 = config[val_iZone]->GetnSpecies()+nDim+2;
    if (freesurface) nVar_AdjLevelSet = 1;
    
    /*--- Allocate memory for the residual ---*/
    residual_flow       = new su2double[nVar_Flow];
    residual_turbulent  = new su2double[nVar_Turb];
    residual_transition = new su2double[nVar_Trans];
    residual_TNE2       = new su2double[nVar_TNE2];
    residual_levelset   = new su2double[nVar_LevelSet];
    residual_wave       = new su2double[nVar_Wave];
    residual_fea        = new su2double[nVar_FEA];
    residual_heat       = new su2double[nVar_Heat];
    
    residual_adjflow      = new su2double[nVar_AdjFlow];
    residual_adjturbulent = new su2double[nVar_AdjTurb];
    residual_adjTNE2      = new su2double[nVar_AdjTNE2];
    residual_adjlevelset  = new su2double[nVar_AdjLevelSet];
    
    /*--- Allocate memory for the coefficients being monitored ---*/
    aeroelastic_plunge = new su2double[config[ZONE_0]->GetnMarker_Monitoring()];
    aeroelastic_pitch  = new su2double[config[ZONE_0]->GetnMarker_Monitoring()];
    Surface_CLift      = new su2double[config[ZONE_0]->GetnMarker_Monitoring()];
    Surface_CDrag      = new su2double[config[ZONE_0]->GetnMarker_Monitoring()];
    Surface_CSideForce = new su2double[config[ZONE_0]->GetnMarker_Monitoring()];
    Surface_CEff       = new su2double[config[ZONE_0]->GetnMarker_Monitoring()];
    Surface_CFx        = new su2double[config[ZONE_0]->GetnMarker_Monitoring()];
    Surface_CFy        = new su2double[config[ZONE_0]->GetnMarker_Monitoring()];
    Surface_CFz        = new su2double[config[ZONE_0]->GetnMarker_Monitoring()];
    Surface_CMx        = new su2double[config[ZONE_0]->GetnMarker_Monitoring()];
    Surface_CMy        = new su2double[config[ZONE_0]->GetnMarker_Monitoring()];
    Surface_CMz        = new su2double[config[ZONE_0]->GetnMarker_Monitoring()];
    
    /*--- Write information from nodes ---*/
    switch (config[val_iZone]->GetKind_Solver()) {
        
      case EULER:                   case NAVIER_STOKES:                   case RANS:
      case ADJ_EULER:               case ADJ_NAVIER_STOKES:               case ADJ_RANS:
      case DISC_ADJ_EULER:          case DISC_ADJ_NAVIER_STOKES:          case DISC_ADJ_RANS:
        
        /*--- Flow solution coefficients ---*/
        Total_CLift       = solver_container[val_iZone][FinestMesh][FLOW_SOL]->GetTotal_CLift();
        Total_CDrag       = solver_container[val_iZone][FinestMesh][FLOW_SOL]->GetTotal_CDrag();
        Total_CSideForce  = solver_container[val_iZone][FinestMesh][FLOW_SOL]->GetTotal_CSideForce();
        Total_CEff        = solver_container[val_iZone][FinestMesh][FLOW_SOL]->GetTotal_CEff();
        Total_CMx         = solver_container[val_iZone][FinestMesh][FLOW_SOL]->GetTotal_CMx();
        Total_CMy         = solver_container[val_iZone][FinestMesh][FLOW_SOL]->GetTotal_CMy();
        Total_CMz         = solver_container[val_iZone][FinestMesh][FLOW_SOL]->GetTotal_CMz();
        Total_CFx         = solver_container[val_iZone][FinestMesh][FLOW_SOL]->GetTotal_CFx();
        Total_CFy         = solver_container[val_iZone][FinestMesh][FLOW_SOL]->GetTotal_CFy();
        Total_CFz         = solver_container[val_iZone][FinestMesh][FLOW_SOL]->GetTotal_CFz();

        if (direct_diff != NO_DERIVATIVE){
          D_Total_CLift       = SU2_TYPE::GetDerivative(Total_CLift);
          D_Total_CDrag       = SU2_TYPE::GetDerivative(Total_CDrag);
          D_Total_CSideForce  = SU2_TYPE::GetDerivative(Total_CSideForce);
          D_Total_CEff        = SU2_TYPE::GetDerivative(Total_CEff);
          D_Total_CMx         = SU2_TYPE::GetDerivative(Total_CMx);
          D_Total_CMy         = SU2_TYPE::GetDerivative(Total_CMy);
          D_Total_CMz         = SU2_TYPE::GetDerivative(Total_CMz);
          D_Total_CFx         = SU2_TYPE::GetDerivative(Total_CFx);
          D_Total_CFy         = SU2_TYPE::GetDerivative(Total_CFy);
          D_Total_CFz         = SU2_TYPE::GetDerivative(Total_CFz);
        }

        if (freesurface) {
          Total_CFreeSurface = solver_container[val_iZone][FinestMesh][FLOW_SOL]->GetTotal_CFreeSurface();
        }
        
        if (isothermal) {
          Total_Heat     = solver_container[val_iZone][FinestMesh][FLOW_SOL]->GetTotal_HeatFlux();
          Total_MaxHeat  = solver_container[val_iZone][FinestMesh][FLOW_SOL]->GetTotal_MaxHeatFlux();
        }
        
        if (equiv_area) {
          Total_CEquivArea    = solver_container[val_iZone][FinestMesh][FLOW_SOL]->GetTotal_CEquivArea();
          Total_CNearFieldOF  = solver_container[val_iZone][FinestMesh][FLOW_SOL]->GetTotal_CNearFieldOF();
          
          /*--- Note that there is a redefinition of the nearfield based functionals ---*/
          Total_CEquivArea    = config[val_iZone]->GetWeightCd()*Total_CDrag + (1.0-config[val_iZone]->GetWeightCd())*Total_CEquivArea;
          Total_CNearFieldOF  = config[val_iZone]->GetWeightCd()*Total_CDrag + (1.0-config[val_iZone]->GetWeightCd())*Total_CNearFieldOF;
        }
        
        if (inv_design) {
          Total_CpDiff  = solver_container[val_iZone][FinestMesh][FLOW_SOL]->GetTotal_CpDiff();
          if (isothermal) {
            Total_HeatFluxDiff = solver_container[val_iZone][FinestMesh][FLOW_SOL]->GetTotal_HeatFluxDiff();
          }
        }
        
        if (rotating_frame) {
          Total_CT      = solver_container[val_iZone][FinestMesh][FLOW_SOL]->GetTotal_CT();
          Total_CQ      = solver_container[val_iZone][FinestMesh][FLOW_SOL]->GetTotal_CQ();
          Total_CMerit  = solver_container[val_iZone][FinestMesh][FLOW_SOL]->GetTotal_CMerit();
        }
        
        if (aeroelastic) {
          /*--- Look over the markers being monitored and get the desired values ---*/
          for (iMarker_Monitoring = 0; iMarker_Monitoring < config[ZONE_0]->GetnMarker_Monitoring(); iMarker_Monitoring++) {
            aeroelastic_plunge[iMarker_Monitoring] = config[val_iZone]->GetAeroelastic_plunge(iMarker_Monitoring);
            aeroelastic_pitch[iMarker_Monitoring]  = config[val_iZone]->GetAeroelastic_pitch(iMarker_Monitoring);
          }
        }
        
        if (output_per_surface) {
          /*--- Look over the markers being monitored and get the desired values ---*/
          for (iMarker_Monitoring = 0; iMarker_Monitoring < config[ZONE_0]->GetnMarker_Monitoring(); iMarker_Monitoring++) {
            Surface_CLift[iMarker_Monitoring]      = solver_container[val_iZone][FinestMesh][FLOW_SOL]->GetSurface_CLift(iMarker_Monitoring);
            Surface_CDrag[iMarker_Monitoring]      = solver_container[val_iZone][FinestMesh][FLOW_SOL]->GetSurface_CDrag(iMarker_Monitoring);
            Surface_CSideForce[iMarker_Monitoring] = solver_container[val_iZone][FinestMesh][FLOW_SOL]->GetSurface_CSideForce(iMarker_Monitoring);
            Surface_CEff[iMarker_Monitoring]       = solver_container[val_iZone][FinestMesh][FLOW_SOL]->GetSurface_CEff(iMarker_Monitoring);
            Surface_CFx[iMarker_Monitoring]        = solver_container[val_iZone][FinestMesh][FLOW_SOL]->GetSurface_CFx(iMarker_Monitoring);
            Surface_CFy[iMarker_Monitoring]        = solver_container[val_iZone][FinestMesh][FLOW_SOL]->GetSurface_CFy(iMarker_Monitoring);
            Surface_CFz[iMarker_Monitoring]        = solver_container[val_iZone][FinestMesh][FLOW_SOL]->GetSurface_CFz(iMarker_Monitoring);
            Surface_CMx[iMarker_Monitoring]        = solver_container[val_iZone][FinestMesh][FLOW_SOL]->GetSurface_CMx(iMarker_Monitoring);
            Surface_CMy[iMarker_Monitoring]        = solver_container[val_iZone][FinestMesh][FLOW_SOL]->GetSurface_CMy(iMarker_Monitoring);
            Surface_CMz[iMarker_Monitoring]        = solver_container[val_iZone][FinestMesh][FLOW_SOL]->GetSurface_CMz(iMarker_Monitoring);
          }
        }
        
//        if (fluid_structure) {
//          Total_CFEA  = solver_container[ZONE_0][FinestMesh][FEA_SOL]->GetTotal_CFEA();
//        }
        
        if (output_1d) {
          
          /*--- Get area-averaged and flux-averaged values at the specified surface ---*/
          
          OneD_AvgStagPress = solver_container[val_iZone][FinestMesh][FLOW_SOL]->GetOneD_TotalPress();
          OneD_AvgMach = solver_container[val_iZone][FinestMesh][FLOW_SOL]->GetOneD_Mach();
          OneD_AvgTemp = solver_container[val_iZone][FinestMesh][FLOW_SOL]->GetOneD_Temp();
          OneD_MassFlowRate = solver_container[val_iZone][FinestMesh][FLOW_SOL]->GetOneD_MassFlowRate();
          
          OneD_FluxAvgPress = solver_container[val_iZone][FinestMesh][FLOW_SOL]->GetOneD_FluxAvgPress();
          OneD_FluxAvgDensity = solver_container[val_iZone][FinestMesh][FLOW_SOL]->GetOneD_FluxAvgDensity();
          OneD_FluxAvgVelocity = solver_container[val_iZone][FinestMesh][FLOW_SOL]->GetOneD_FluxAvgVelocity();
          OneD_FluxAvgEntalpy = solver_container[val_iZone][FinestMesh][FLOW_SOL]->GetOneD_FluxAvgEntalpy();
          
        }
        /*--- Get Mass Flow at the Monitored Markers ---*/


        if (output_massflow) {
          Total_Mdot = solver_container[val_iZone][FinestMesh][FLOW_SOL]->GetOneD_MassFlowRate();
        }

        /*--- Flow Residuals ---*/
        
        for (iVar = 0; iVar < nVar_Flow; iVar++)
          residual_flow[iVar] = solver_container[val_iZone][FinestMesh][FLOW_SOL]->GetRes_RMS(iVar);
        
        /*--- Turbulent residual ---*/
        
        if (turbulent) {
          for (iVar = 0; iVar < nVar_Turb; iVar++)
            residual_turbulent[iVar] = solver_container[val_iZone][FinestMesh][TURB_SOL]->GetRes_RMS(iVar);
        }
        
        /*--- Transition residual ---*/
        
        if (transition) {
          for (iVar = 0; iVar < nVar_Trans; iVar++)
            residual_transition[iVar] = solver_container[val_iZone][FinestMesh][TRANS_SOL]->GetRes_RMS(iVar);
        }
        
        /*--- Free Surface residual ---*/
        
        if (freesurface) {
          for (iVar = 0; iVar < nVar_LevelSet; iVar++)
            residual_levelset[iVar] = solver_container[val_iZone][FinestMesh][FLOW_SOL]->GetRes_RMS(nDim+1);
        }
        
        /*--- FEA residual ---*/
//        if (fluid_structure) {
//          for (iVar = 0; iVar < nVar_FEA; iVar++)
//            residual_fea[iVar] = solver_container[ZONE_0][FinestMesh][FEA_SOL]->GetRes_RMS(iVar);
//        }
        
        /*--- Iterations of the linear solver ---*/
        
        LinSolvIter = (unsigned long) solver_container[val_iZone][FinestMesh][FLOW_SOL]->GetIterLinSolver();
        
        /*--- Adjoint solver ---*/
        
        if (adjoint) {
          
          /*--- Adjoint solution coefficients ---*/
          
          Total_Sens_Geo   = solver_container[val_iZone][FinestMesh][ADJFLOW_SOL]->GetTotal_Sens_Geo();
          Total_Sens_Mach  = solver_container[val_iZone][FinestMesh][ADJFLOW_SOL]->GetTotal_Sens_Mach();
          Total_Sens_AoA   = solver_container[val_iZone][FinestMesh][ADJFLOW_SOL]->GetTotal_Sens_AoA();
          Total_Sens_Press = solver_container[val_iZone][FinestMesh][ADJFLOW_SOL]->GetTotal_Sens_Press();
          Total_Sens_Temp  = solver_container[val_iZone][FinestMesh][ADJFLOW_SOL]->GetTotal_Sens_Temp();
          
          /*--- Adjoint flow residuals ---*/
          
          for (iVar = 0; iVar < nVar_AdjFlow; iVar++) {
            residual_adjflow[iVar] = solver_container[val_iZone][FinestMesh][ADJFLOW_SOL]->GetRes_RMS(iVar);
          }
          
          /*--- Adjoint turbulent residuals ---*/
          
          if (turbulent) {
            if (!config[val_iZone]->GetFrozen_Visc()) {
              for (iVar = 0; iVar < nVar_AdjTurb; iVar++)
                residual_adjturbulent[iVar] = solver_container[val_iZone][FinestMesh][ADJTURB_SOL]->GetRes_RMS(iVar);
            }
          }
          
          /*--- Adjoint level set residuals ---*/
          
          if (freesurface) {
            for (iVar = 0; iVar < nVar_AdjLevelSet; iVar++)
              residual_adjlevelset[iVar] = solver_container[val_iZone][FinestMesh][ADJFLOW_SOL]->GetRes_RMS(nDim+1);
          }
          
        }
        
        break;
        
      case TNE2_EULER:     case TNE2_NAVIER_STOKES:
      case ADJ_TNE2_EULER: case ADJ_TNE2_NAVIER_STOKES:
        
        /*--- Coefficients ---*/
        
        Total_CLift       = solver_container[val_iZone][FinestMesh][TNE2_SOL]->GetTotal_CLift();
        Total_CDrag       = solver_container[val_iZone][FinestMesh][TNE2_SOL]->GetTotal_CDrag();
        Total_CSideForce  = solver_container[val_iZone][FinestMesh][TNE2_SOL]->GetTotal_CSideForce();
        Total_CEff        = solver_container[val_iZone][FinestMesh][TNE2_SOL]->GetTotal_CEff();
        Total_CMx         = solver_container[val_iZone][FinestMesh][TNE2_SOL]->GetTotal_CMx();
        Total_CMy         = solver_container[val_iZone][FinestMesh][TNE2_SOL]->GetTotal_CMy();
        Total_CMz         = solver_container[val_iZone][FinestMesh][TNE2_SOL]->GetTotal_CMz();
        Total_CFx         = solver_container[val_iZone][FinestMesh][TNE2_SOL]->GetTotal_CFx();
        Total_CFy         = solver_container[val_iZone][FinestMesh][TNE2_SOL]->GetTotal_CFy();
        Total_CFz         = solver_container[val_iZone][FinestMesh][TNE2_SOL]->GetTotal_CFz();
        
        if (config[val_iZone]->GetKind_Solver() == TNE2_NAVIER_STOKES) {
          Total_Heat           = solver_container[val_iZone][FinestMesh][TNE2_SOL]->GetTotal_HeatFlux();
          Total_MaxHeat        = solver_container[val_iZone][FinestMesh][TNE2_SOL]->GetTotal_MaxHeatFlux();
          if (inv_design) {
            Total_HeatFluxDiff = solver_container[val_iZone][FinestMesh][TNE2_SOL]->GetTotal_HeatFluxDiff();
          }
        }
        
        /*--- Residuals ---*/
        
        for (iVar = 0; iVar < nVar_TNE2; iVar++)
          residual_TNE2[iVar] = solver_container[val_iZone][FinestMesh][TNE2_SOL]->GetRes_RMS(iVar);
        
        /*--- Iterations of the linear solver ---*/
        LinSolvIter = (unsigned long) solver_container[val_iZone][FinestMesh][TNE2_SOL]->GetIterLinSolver();
        
        /*--- Adjoint solver ---*/
        if (adjoint) {
          
          /*--- Adjoint solution coefficients ---*/
          
          Total_Sens_Geo   = solver_container[val_iZone][FinestMesh][ADJTNE2_SOL]->GetTotal_Sens_Geo();
          Total_Sens_Mach  = solver_container[val_iZone][FinestMesh][ADJTNE2_SOL]->GetTotal_Sens_Mach();
          Total_Sens_AoA   = solver_container[val_iZone][FinestMesh][ADJTNE2_SOL]->GetTotal_Sens_AoA();
          Total_Sens_Press = solver_container[val_iZone][FinestMesh][ADJTNE2_SOL]->GetTotal_Sens_Press();
          Total_Sens_Temp  = solver_container[val_iZone][FinestMesh][ADJTNE2_SOL]->GetTotal_Sens_Temp();
          
          /*--- Adjoint flow residuals ---*/
          for (iVar = 0; iVar < nVar_AdjTNE2; iVar++) {
            residual_adjTNE2[iVar] = solver_container[val_iZone][FinestMesh][ADJTNE2_SOL]->GetRes_RMS(iVar);
          }
        }
        
        break;
        
      case WAVE_EQUATION:
        
        /*--- Wave coefficients  ---*/
        
        Total_CWave = solver_container[val_iZone][FinestMesh][WAVE_SOL]->GetTotal_CWave();
        
        /*--- Wave Residuals ---*/
        
        for (iVar = 0; iVar < nVar_Wave; iVar++) {
          residual_wave[iVar] = solver_container[val_iZone][FinestMesh][WAVE_SOL]->GetRes_RMS(iVar);
        }
        
        break;
        
      case HEAT_EQUATION:
        
        /*--- Heat coefficients  ---*/
        
        Total_CHeat = solver_container[val_iZone][FinestMesh][HEAT_SOL]->GetTotal_CHeat();
        
        /*--- Wave Residuals ---*/
        
        for (iVar = 0; iVar < nVar_Heat; iVar++) {
          residual_heat[iVar] = solver_container[val_iZone][FinestMesh][HEAT_SOL]->GetRes_RMS(iVar);
        }
        
        break;
        
      case LINEAR_ELASTICITY:
        
        /*--- FEA coefficients ---*/
        
        Total_CFEA = solver_container[val_iZone][FinestMesh][FEA_SOL]->GetTotal_CFEA();
        
        /*--- Plasma Residuals ---*/
        
        for (iVar = 0; iVar < nVar_FEA; iVar++) {
          residual_fea[iVar] = solver_container[val_iZone][FinestMesh][FEA_SOL]->GetRes_RMS(iVar);
        }
        
        break;
        
    }
    
    /*--- Header frequency ---*/
    
    bool Unsteady = ((config[val_iZone]->GetUnsteady_Simulation() == DT_STEPPING_1ST) ||
                     (config[val_iZone]->GetUnsteady_Simulation() == DT_STEPPING_2ND));
    bool In_NoDualTime = (!DualTime_Iteration && (iExtIter % config[val_iZone]->GetWrt_Con_Freq() == 0));
    bool In_DualTime_0 = (DualTime_Iteration && (iIntIter % config[val_iZone]->GetWrt_Con_Freq_DualTime() == 0));
    bool In_DualTime_1 = (!DualTime_Iteration && Unsteady);
    bool In_DualTime_2 = (Unsteady && DualTime_Iteration && (iExtIter % config[val_iZone]->GetWrt_Con_Freq() == 0));
    bool In_DualTime_3 = (Unsteady && !DualTime_Iteration && (iExtIter % config[val_iZone]->GetWrt_Con_Freq() == 0));
    
    bool write_heads;
    if (Unsteady) write_heads = (iIntIter == 0);
    else write_heads = (((iExtIter % (config[val_iZone]->GetWrt_Con_Freq()*40)) == 0));
    
    if ((In_NoDualTime || In_DualTime_0 || In_DualTime_1) && (In_NoDualTime || In_DualTime_2 || In_DualTime_3)) {
      
      /*--- Prepare the history file output, note that the dual
       time output don't write to the history file ---*/
      if (!DualTime_Iteration) {
        
        /*--- Write the begining of the history file ---*/
        SPRINTF (begin, "%12d", SU2_TYPE::Int(iExtIter));
        
        /*--- Write the end of the history file ---*/
        SPRINTF (end, ", %12.10f, %12.10f, %12.10f\n", su2double(LinSolvIter), config[val_iZone]->GetCFL(MESH_0), timeused/60.0);
        
        /*--- Write the solution and residual of the history file ---*/
        switch (config[val_iZone]->GetKind_Solver()) {
            
          case EULER : case NAVIER_STOKES: case RANS:
<<<<<<< HEAD
          case FLUID_STRUCTURE_EULER: case FLUID_STRUCTURE_NAVIER_STOKES: case FLUID_STRUCTURE_RANS:
          case ADJ_EULER: case ADJ_NAVIER_STOKES: case ADJ_RANS: case DISC_ADJ_EULER:
          case DISC_ADJ_NAVIER_STOKES: case DISC_ADJ_RANS:
=======
          case ADJ_EULER: case ADJ_NAVIER_STOKES: case ADJ_RANS:
>>>>>>> cca5334c
            
            /*--- Direct coefficients ---*/
            SPRINTF (direct_coeff, ", %12.10f, %12.10f, %12.10f, %12.10f, %12.10f, %12.10f, %12.10f, %12.10f, %12.10f, %12.10f",
                     Total_CLift, Total_CDrag, Total_CSideForce, Total_CMx, Total_CMy, Total_CMz, Total_CFx, Total_CFy,
                     Total_CFz, Total_CEff);
            if (direct_diff != NO_DERIVATIVE){
              SPRINTF (d_direct_coeff, ", %12.10f, %12.10f, %12.10f, %12.10f, %12.10f, %12.10f, %12.10f, %12.10f, %12.10f, %12.10f",
                       D_Total_CLift, D_Total_CDrag, D_Total_CSideForce, D_Total_CMx, D_Total_CMy, D_Total_CMz, D_Total_CFx, D_Total_CFy,
                       D_Total_CFz, D_Total_CEff);
            }
            if (isothermal)
              SPRINTF (direct_coeff, ", %12.10f, %12.10f, %12.10f, %12.10f, %12.10f, %12.10f, %12.10f, %12.10f, %12.10f, %12.10f, %12.10f, %12.10f", Total_CLift, Total_CDrag, Total_CSideForce, Total_CMx, Total_CMy,
                       Total_CMz, Total_CFx, Total_CFy, Total_CFz, Total_CEff, Total_Heat, Total_MaxHeat);
            if (equiv_area)
              SPRINTF (direct_coeff, ", %12.10f, %12.10f, %12.10f, %12.10f, %12.10f, %12.10f, %12.10f, %12.10f, %12.10f, %12.10f, %12.10f, %12.10f", Total_CLift, Total_CDrag, Total_CSideForce, Total_CMx, Total_CMy, Total_CMz, Total_CFx, Total_CFy, Total_CFz, Total_CEff, Total_CEquivArea, Total_CNearFieldOF);
            if (inv_design) {
              SPRINTF (direct_coeff, ", %12.10f, %12.10f, %12.10f, %12.10f, %12.10f, %12.10f, %12.10f, %12.10f, %12.10f, %12.10f, %12.10f", Total_CLift, Total_CDrag, Total_CSideForce, Total_CMx, Total_CMy, Total_CMz, Total_CFx, Total_CFy, Total_CFz, Total_CEff, Total_CpDiff);
              Total_CpDiff  = solver_container[val_iZone][FinestMesh][FLOW_SOL]->GetTotal_CpDiff();
              if (isothermal) {
                SPRINTF (direct_coeff, ", %12.10f, %12.10f, %12.10f, %12.10f, %12.10f, %12.10f, %12.10f, %12.10f, %12.10f, %12.10f, %12.10f, %12.10f, %12.10f, %12.10f", Total_CLift, Total_CDrag, Total_CSideForce, Total_CMx, Total_CMy, Total_CMz, Total_CFx, Total_CFy, Total_CFz, Total_CEff, Total_Heat, Total_MaxHeat, Total_CpDiff, Total_HeatFluxDiff);
              }
            }
            if (rotating_frame)
              SPRINTF (direct_coeff, ", %12.10f, %12.10f, %12.10f, %12.10f, %12.10f, %12.10f, %12.10f, %12.10f, %12.10f, %12.10f, %12.10f, %12.10f, %12.10f", Total_CLift, Total_CDrag, Total_CSideForce, Total_CMx,
                       Total_CMy, Total_CMz, Total_CFx, Total_CFy, Total_CFz, Total_CEff, Total_CMerit, Total_CT, Total_CQ);
            
            if (freesurface) {
              SPRINTF (direct_coeff, ", %12.10f, %12.10f, %12.10f, %12.10f, %12.10f, %12.10f, %12.10f, %12.10f, %12.10f, %12.10f, %12.10f", Total_CLift, Total_CDrag, Total_CSideForce, Total_CMx, Total_CMy, Total_CMz, Total_CFx, Total_CFy,
                       Total_CFz, Total_CEff, Total_CFreeSurface);
            }
<<<<<<< HEAD
            if (fluid_structure)
              SPRINTF (direct_coeff, ", %12.10f, %12.10f, %12.10f, %12.10f, %12.10f, %12.10f, %12.10f, %12.10f, %12.10f, %12.10f, %12.10f", Total_CLift, Total_CDrag, Total_CSideForce, Total_CMx, Total_CMy, Total_CMz,
                       Total_CFx, Total_CFy, Total_CFz, Total_CEff, Total_CFEA);
=======
//            if (fluid_structure)
//              sprintf (direct_coeff, ", %12.10f, %12.10f, %12.10f, %12.10f, %12.10f, %12.10f, %12.10f, %12.10f, %12.10f, %12.10f, %12.10f", Total_CLift, Total_CDrag, Total_CSideForce, Total_CMx, Total_CMy, Total_CMz,
//                       Total_CFx, Total_CFy, Total_CFz, Total_CEff, Total_CFEA);
>>>>>>> cca5334c
            
            if (aeroelastic) {
              for (iMarker_Monitoring = 0; iMarker_Monitoring < config[ZONE_0]->GetnMarker_Monitoring(); iMarker_Monitoring++) {
                //Append one by one the surface coeff to aeroelastic coeff. (Think better way do this, maybe use string)
                if (iMarker_Monitoring == 0) {
                  SPRINTF(aeroelastic_coeff, ", %12.10f", aeroelastic_plunge[iMarker_Monitoring]);
                }
                else {
                  SPRINTF(surface_coeff, ", %12.10f", aeroelastic_plunge[iMarker_Monitoring]);
                  strcat(aeroelastic_coeff, surface_coeff);
                }
                SPRINTF(surface_coeff, ", %12.10f", aeroelastic_pitch[iMarker_Monitoring]);
                strcat(aeroelastic_coeff, surface_coeff);
              }
            }
            
            if (output_per_surface) {
              for (iMarker_Monitoring = 0; iMarker_Monitoring < config[ZONE_0]->GetnMarker_Monitoring(); iMarker_Monitoring++) {
                //Append one by one the surface coeff to monitoring coeff. (Think better way do this, maybe use string)
                if (iMarker_Monitoring == 0) {
                  SPRINTF(monitoring_coeff, ", %12.10f", Surface_CLift[iMarker_Monitoring]);
                }
                else {
                  SPRINTF(surface_coeff, ", %12.10f", Surface_CLift[iMarker_Monitoring]);
                  strcat(monitoring_coeff, surface_coeff);
                }
                SPRINTF(surface_coeff, ", %12.10f", Surface_CDrag[iMarker_Monitoring]);
                strcat(monitoring_coeff, surface_coeff);
                SPRINTF(surface_coeff, ", %12.10f", Surface_CSideForce[iMarker_Monitoring]);
                strcat(monitoring_coeff, surface_coeff);
                SPRINTF(surface_coeff, ", %12.10f", Surface_CEff[iMarker_Monitoring]);
                strcat(monitoring_coeff, surface_coeff);
                SPRINTF(surface_coeff, ", %12.10f", Surface_CFx[iMarker_Monitoring]);
                strcat(monitoring_coeff, surface_coeff);
                SPRINTF(surface_coeff, ", %12.10f", Surface_CFy[iMarker_Monitoring]);
                strcat(monitoring_coeff, surface_coeff);
                SPRINTF(surface_coeff, ", %12.10f", Surface_CFz[iMarker_Monitoring]);
                strcat(monitoring_coeff, surface_coeff);
                SPRINTF(surface_coeff, ", %12.10f", Surface_CMx[iMarker_Monitoring]);
                strcat(monitoring_coeff, surface_coeff);
                SPRINTF(surface_coeff, ", %12.10f", Surface_CMy[iMarker_Monitoring]);
                strcat(monitoring_coeff, surface_coeff);
                SPRINTF(surface_coeff, ", %12.10f", Surface_CMz[iMarker_Monitoring]);
                strcat(monitoring_coeff, surface_coeff);
              }
            }
            
            
            /*--- Flow residual ---*/
            if (nDim == 2) {
              if (compressible) SPRINTF (flow_resid, ", %12.10f, %12.10f, %12.10f, %12.10f, %12.10f", log10 (residual_flow[0]), log10 (residual_flow[1]), log10 (residual_flow[2]), log10 (residual_flow[3]), dummy);
              if (incompressible || freesurface) SPRINTF (flow_resid, ", %12.10f, %12.10f, %12.10f, %12.10f, %12.10f", log10 (residual_flow[0]), log10 (residual_flow[1]), log10 (residual_flow[2]), dummy, dummy);
            }
            else {
              if (compressible) SPRINTF (flow_resid, ", %12.10f, %12.10f, %12.10f, %12.10f, %12.10f", log10 (residual_flow[0]), log10 (residual_flow[1]), log10 (residual_flow[2]), log10 (residual_flow[3]), log10 (residual_flow[4]) );
              if (incompressible || freesurface) SPRINTF (flow_resid, ", %12.10f, %12.10f, %12.10f, %12.10f, %12.10f", log10 (residual_flow[0]), log10 (residual_flow[1]), log10 (residual_flow[2]), log10 (residual_flow[3]), dummy);
            }
            
            /*--- Turbulent residual ---*/
            if (turbulent) {
              switch(nVar_Turb) {
                case 1: SPRINTF (turb_resid, ", %12.10f", log10 (residual_turbulent[0])); break;
                case 2: SPRINTF (turb_resid, ", %12.10f, %12.10f", log10(residual_turbulent[0]), log10(residual_turbulent[1])); break;
              }
            }
            /*---- Averaged stagnation pressure at an exit ---- */
            if (output_1d) {
              SPRINTF( oneD_outputs, ", %12.10f, %12.10f, %12.10f, %12.10f, %12.10f, %12.10f, %12.10f, %12.10f", OneD_AvgStagPress, OneD_AvgMach, OneD_AvgTemp, OneD_MassFlowRate, OneD_FluxAvgPress, OneD_FluxAvgDensity, OneD_FluxAvgVelocity, OneD_FluxAvgEntalpy);
            }
            if (output_massflow) {
              SPRINTF(massflow_outputs,", %12.10f", Total_Mdot);
            }

            
            /*--- Transition residual ---*/
            if (transition) {
              SPRINTF (trans_resid, ", %12.10f, %12.10f", log10(residual_transition[0]), log10(residual_transition[1]));
            }
            
            /*--- Free surface residual ---*/
            if (freesurface) {
              SPRINTF (levelset_resid, ", %12.10f", log10 (residual_levelset[0]));
            }
            
            /*--- Fluid structure residual ---*/
<<<<<<< HEAD
            if (fluid_structure) {
              if (nDim == 2) SPRINTF (levelset_resid, ", %12.10f, %12.10f, 0.0", log10 (residual_fea[0]), log10 (residual_fea[1]));
              else SPRINTF (levelset_resid, ", %12.10f, %12.10f, %12.10f", log10 (residual_fea[0]), log10 (residual_fea[1]), log10 (residual_fea[2]));
            }
=======
//            if (fluid_structure) {
//              if (nDim == 2) sprintf (levelset_resid, ", %12.10f, %12.10f, 0.0", log10 (residual_fea[0]), log10 (residual_fea[1]));
//              else sprintf (levelset_resid, ", %12.10f, %12.10f, %12.10f", log10 (residual_fea[0]), log10 (residual_fea[1]), log10 (residual_fea[2]));
//            }
>>>>>>> cca5334c
            
            if (adjoint) {
              
              /*--- Adjoint coefficients ---*/
              SPRINTF (adjoint_coeff, ", %12.10f, %12.10f, %12.10f, %12.10f, %12.10f, 0.0", Total_Sens_Geo, Total_Sens_Mach, Total_Sens_AoA, Total_Sens_Press, Total_Sens_Temp);
              
              /*--- Adjoint flow residuals ---*/
              if (nDim == 2) {
                if (compressible) SPRINTF (adj_flow_resid, ", %12.10f, %12.10f, %12.10f, %12.10f, 0.0", log10 (residual_adjflow[0]), log10 (residual_adjflow[1]), log10 (residual_adjflow[2]), log10 (residual_adjflow[3]) );
                if (incompressible || freesurface) SPRINTF (adj_flow_resid, ", %12.10f, %12.10f, %12.10f, 0.0, 0.0", log10 (residual_adjflow[0]), log10 (residual_adjflow[1]), log10 (residual_adjflow[2]) );
              }
              else {
                if (compressible) SPRINTF (adj_flow_resid, ", %12.10f, %12.10f, %12.10f, %12.10f, %12.10f", log10 (residual_adjflow[0]), log10 (residual_adjflow[1]), log10 (residual_adjflow[2]), log10 (residual_adjflow[3]), log10 (residual_adjflow[4]) );
                if (incompressible || freesurface) SPRINTF (adj_flow_resid, ", %12.10f, %12.10f, %12.10f, %12.10f, 0.0", log10 (residual_adjflow[0]), log10 (residual_adjflow[1]), log10 (residual_adjflow[2]), log10 (residual_adjflow[3]) );
              }
              
              /*--- Adjoint turbulent residuals ---*/
              if (turbulent)
                if (!config[val_iZone]->GetFrozen_Visc())
                  SPRINTF (adj_turb_resid, ", %12.10f", log10 (residual_adjturbulent[0]));
              
              /*--- Adjoint free surface residuals ---*/
              if (freesurface) SPRINTF (adj_levelset_resid, ", %12.10f", log10 (residual_adjlevelset[0]));
            }
            
            break;
            
          case TNE2_EULER :    case TNE2_NAVIER_STOKES:
          case ADJ_TNE2_EULER: case ADJ_TNE2_NAVIER_STOKES:
            
            /*--- Direct coefficients ---*/
            if (config[val_iZone]->GetKind_Solver() == TNE2_NAVIER_STOKES) {
              if (!(inv_design))
                SPRINTF (direct_coeff, ", %12.10f, %12.10f, %12.10f, %12.10f, %12.10f, %12.10f, %12.10f, %12.10f, %12.10f, %12.10f, %12.10f, %12.10f",
                         Total_CLift, Total_CDrag, Total_CSideForce, Total_CMx,
                         Total_CMy, Total_CMz, Total_CFx, Total_CFy, Total_CFz,
                         Total_CEff, Total_Heat, Total_MaxHeat);
              else
                SPRINTF (direct_coeff, ", %12.10f, %12.10f, %12.10f, %12.10f, %12.10f, %12.10f, %12.10f, %12.10f, %12.10f, %12.10f, %12.10f, %12.10f, %12.10f",
                         Total_CLift, Total_CDrag, Total_CSideForce, Total_CMx,
                         Total_CMy, Total_CMz, Total_CFx, Total_CFy, Total_CFz,
                         Total_CEff, Total_Heat, Total_MaxHeat, Total_HeatFluxDiff);
            }
            else
              SPRINTF (direct_coeff, ", %12.10f, %12.10f, %12.10f, %12.10f, %12.10f, %12.10f, %12.10f, %12.10f, %12.10f, %12.10f",
                       Total_CLift, Total_CDrag, Total_CSideForce, Total_CMx,
                       Total_CMy, Total_CMz, Total_CFx, Total_CFy, Total_CFz,
                       Total_CEff);
            
            /*--- Direct problem residual ---*/
            for (iVar = 0; iVar < nSpecies+nDim+2; iVar++) {
              SPRINTF (resid_aux, ", %12.10f", log10 (residual_TNE2[iVar]));
              if (iVar == 0) strcpy(flow_resid, resid_aux);
              else strcat(flow_resid, resid_aux);
            }
            
            if (adjoint) {
              
              /*--- Adjoint coefficients ---*/
              SPRINTF (adjoint_coeff, ", %12.10f, %12.10f, %12.10f, %12.10f, %12.10f, 0.0", Total_Sens_Geo, Total_Sens_Mach, Total_Sens_AoA, Total_Sens_Press, Total_Sens_Temp);
              
              /*--- Adjoint flow residuals ---*/
              for (iVar = 0; iVar < nSpecies+nDim+2; iVar++) {
                SPRINTF (resid_aux, ", %12.10f", log10 (residual_adjTNE2[iVar]));
                if (iVar == 0) strcpy(adj_flow_resid, resid_aux);
                else strcat(adj_flow_resid, resid_aux);
              }
            }
            
            break;
            
          case WAVE_EQUATION:
            
            SPRINTF (direct_coeff, ", %12.10f", Total_CWave);
            SPRINTF (wave_resid, ", %12.10f, %12.10f, %12.10f, %12.10f, %12.10f", log10 (residual_wave[0]), log10 (residual_wave[1]), dummy, dummy, dummy );
            
            break;
            
          case HEAT_EQUATION:
            
            SPRINTF (direct_coeff, ", %12.10f", Total_CHeat);
            SPRINTF (heat_resid, ", %12.10f, %12.10f, %12.10f, %12.10f, %12.10f", log10 (residual_heat[0]), dummy, dummy, dummy, dummy );
            
            break;
            
          case LINEAR_ELASTICITY:
            
            SPRINTF (direct_coeff, ", %12.10f", Total_CFEA);
            SPRINTF (fea_resid, ", %12.10f, %12.10f, %12.10f, %12.10f, %12.10f", log10 (residual_fea[0]), dummy, dummy, dummy, dummy );
            
            break;
            
        }
      }
      
      /*--- Write the screen header---*/
      if ((write_heads) && !(!DualTime_Iteration && Unsteady)) {
        
        if (!Unsteady) {
          switch (config[val_iZone]->GetKind_Solver()) {
            case EULER : case NAVIER_STOKES: case RANS:
            case ADJ_EULER : case ADJ_NAVIER_STOKES: case ADJ_RANS:
              
              cout << endl << "---------------------- Local Time Stepping Summary ----------------------" << endl;
              
              for (unsigned short iMesh = FinestMesh; iMesh <= config[val_iZone]->GetnMGLevels(); iMesh++)
                cout << "MG level: "<< iMesh << " -> Min. DT: " << solver_container[val_iZone][iMesh][FLOW_SOL]->GetMin_Delta_Time()<<
                ". Max. DT: " << solver_container[val_iZone][iMesh][FLOW_SOL]->GetMax_Delta_Time() <<
                ". CFL: " << config[val_iZone]->GetCFL(iMesh)  << "." << endl;
              
              cout << "-------------------------------------------------------------------------" << endl;

              if (direct_diff != NO_DERIVATIVE){
                cout << endl << "---------------------- Direct Differentiation Summary -------------------" << endl;
                cout << "Coefficients are differentiated with respect to ";
                switch (direct_diff) {
                  case D_MACH:
                    cout << "Mach number." << endl;
                    break;
                  case D_AOA:
                    cout << "AoA." << endl;
                    break;
                  case D_SIDESLIP:
                    cout << "AoS." << endl;
                    break;
                  case D_REYNOLDS:
                    cout << "Reynolds number." << endl;
                    break;
                  case D_TURB2LAM:
                    cout << "Turb/Lam ratio." << endl;
                    break;
                  case D_PRESSURE:
                    cout << "Freestream Pressure." << endl;
                    break;
                  case D_TEMPERATURE:
                    cout << "Freestream Temperature." << endl;
                    break;
                  case D_DENSITY:
                    cout << "Freestream Density." << endl;
                    break;
                  case D_VISCOSITY:
                    cout << "Freestream Viscosity." << endl;
                    break;
                  case D_DESIGN:
                    cout << "Design Variables." << endl;
                    break;
                  default:
                    break;
                  }

                cout << "    D_CLift(Total)" << "    D_CDrag(Total)" << "      D_CMz(Total)" <<"     D_CEff(Total)" << endl;
                cout.width(18); cout << D_Total_CLift;
                cout.width(18); cout << D_Total_CDrag;
                cout.width(18); cout << D_Total_CMz;
                cout.width(18); cout << D_Total_CEff;
                cout << endl << "-------------------------------------------------------------------------" << endl;
                cout << endl;
              }
              break;

            case TNE2_EULER: case TNE2_NAVIER_STOKES:
            case ADJ_TNE2_EULER: case ADJ_TNE2_NAVIER_STOKES:
              cout << endl << "Min Delta Time: " << solver_container[val_iZone][MESH_0][TNE2_SOL]->GetMin_Delta_Time()<< ". Max Delta Time: " << solver_container[val_iZone][MESH_0][TNE2_SOL]->GetMax_Delta_Time() << ".";
              break;
          }
        }
        else {
          if (flow) {
            cout << endl << "Min DT: " << solver_container[val_iZone][FinestMesh][FLOW_SOL]->GetMin_Delta_Time()<<
            ".Max DT: " << solver_container[val_iZone][FinestMesh][FLOW_SOL]->GetMax_Delta_Time() <<
            ".Dual Time step: " << config[val_iZone]->GetDelta_UnstTimeND() << ".";
          }
          else {
            cout << endl << "Dual Time step: " << config[val_iZone]->GetDelta_UnstTimeND() << ".";
          }
        }
        
        switch (config[val_iZone]->GetKind_Solver()) {
          case EULER :                  case NAVIER_STOKES:
            
            /*--- Visualize the maximum residual ---*/
            iPointMaxResid = solver_container[val_iZone][FinestMesh][FLOW_SOL]->GetPoint_Max(0);
            Coord = solver_container[val_iZone][FinestMesh][FLOW_SOL]->GetPoint_Max_Coord(0);
            
            cout << endl << "----------------------- Residual Evolution Summary ----------------------" << endl;

            cout << "log10[Maximum residual]: " << log10(solver_container[val_iZone][FinestMesh][FLOW_SOL]->GetRes_Max(0)) << "." << endl;
            
            if (config[val_iZone]->GetSystemMeasurements() == SI) {
              cout <<"Maximum residual point " << iPointMaxResid << ", located at (" << Coord[0] << ", " << Coord[1];
              if (nDim == 3) cout << ", " << Coord[2];
              cout <<   ")." << endl;
            }
            else {
              cout <<"Maximum residual point " << iPointMaxResid << ", located at (" << Coord[0]*12.0 << ", " << Coord[1]*12.0;
              if (nDim == 3) cout << ", " << Coord[2]*12.0;
              cout <<   ")." << endl;
            }
            
            /*--- Print out the number of non-physical points and reconstructions ---*/
            
            if (config[val_iZone]->GetNonphysical_Points() > 0)
              cout << "There are " << config[val_iZone]->GetNonphysical_Points() << " non-physical points in the solution." << endl;
            if (config[val_iZone]->GetNonphysical_Reconstr() > 0)
              cout << "There are " << config[val_iZone]->GetNonphysical_Reconstr() << " non-physical states in the upwind reconstruction." << endl;
            
            cout << "-------------------------------------------------------------------------" << endl;

            if (!Unsteady) cout << endl << " Iter" << "    Time(s)";
            else cout << endl << " IntIter" << " ExtIter";
            
//            if (!fluid_structure) {
              if (incompressible) cout << "   Res[Press]" << "     Res[Velx]" << "   CLift(Total)" << "   CDrag(Total)" << endl;
              else if (freesurface) cout << "   Res[Press]" << "     Res[Dist]" << "   CLift(Total)" << "     CLevelSet" << endl;
              else if (rotating_frame && nDim == 3) cout << "     Res[Rho]" << "     Res[RhoE]" << " CThrust(Total)" << " CTorque(Total)" << endl;
              else if (aeroelastic) cout << "     Res[Rho]" << "     Res[RhoE]" << "   CLift(Total)" << "   CDrag(Total)" << "         plunge" << "          pitch" << endl;
              else if (equiv_area) cout << "     Res[Rho]" << "   CLift(Total)" << "   CDrag(Total)" << "    CPress(N-F)" << endl;
              else cout << "     Res[Rho]" << "     Res[RhoE]" << "   CLift(Total)" << "   CDrag(Total)" << endl;
//            }
//            else if (fluid_structure) cout << "     Res[Rho]" << "   Res[Displx]" << "   CLift(Total)" << "   CDrag(Total)" << endl;
            
            break;
            
          case TNE2_EULER :  case TNE2_NAVIER_STOKES:
            
            /*--- Visualize the maximum residual ---*/
            iPointMaxResid = solver_container[val_iZone][FinestMesh][TNE2_SOL]->GetPoint_Max(0);
            Coord = solver_container[val_iZone][FinestMesh][TNE2_SOL]->GetPoint_Max_Coord(0);
            cout << endl << "log10[Maximum residual]: " << log10(solver_container[val_iZone][FinestMesh][TNE2_SOL]->GetRes_Max(0)) << "." << endl;
            if (config[val_iZone]->GetSystemMeasurements() == SI) {
              cout <<"Maximum residual point " << iPointMaxResid << ", located at (" << Coord[0] << ", " << Coord[1];
              if (nDim == 3) cout << ", " << Coord[2];
              cout <<   ")." << endl;
            }
            else {
              cout <<"Maximum residual point " << iPointMaxResid << ", located at (" << Coord[0]*12.0 << ", " << Coord[1]*12.0;
              if (nDim == 3) cout << ", " << Coord[2]*12.0;
              cout <<   ")." << endl;
            }
            
            if (!Unsteady) cout << endl << " Iter" << "    Time(s)";
            else cout << endl << " IntIter" << " ExtIter";
            
            cout << "     Res[Rho]" << "     Res[RhoE]" << "   Res[RhoEve]" << "   CDrag(Total)";
            if (config[val_iZone]->GetKind_Solver() == TNE2_NAVIER_STOKES)
              cout << "   HeatLoad(Total)" << endl;
            else cout << endl;
            break;
            
          case RANS :
            
            /*--- Visualize the maximum residual ---*/
            iPointMaxResid = solver_container[val_iZone][FinestMesh][FLOW_SOL]->GetPoint_Max(0);
            Coord = solver_container[val_iZone][FinestMesh][FLOW_SOL]->GetPoint_Max_Coord(0);
            
            cout << endl << "----------------------- Residual Evolution Summary ----------------------" << endl;

            cout << "log10[Maximum residual]: " << log10(solver_container[val_iZone][FinestMesh][FLOW_SOL]->GetRes_Max(0)) << "." << endl;
            if (config[val_iZone]->GetSystemMeasurements() == SI) {
              cout <<"Maximum residual point " << iPointMaxResid << ", located at (" << Coord[0] << ", " << Coord[1];
              if (nDim == 3) cout << ", " << Coord[2];
              cout <<   ")." << endl;
            }
            else {
              cout <<"Maximum residual point " << iPointMaxResid << ", located at (" << Coord[0]*12.0 << ", " << Coord[1]*12.0;
              if (nDim == 3) cout << ", " << Coord[2]*12.0;
              cout <<   ")." << endl;
            }
            cout <<"Maximum Omega " << solver_container[val_iZone][FinestMesh][FLOW_SOL]->GetOmega_Max() << ", maximum Strain Rate " << solver_container[val_iZone][FinestMesh][FLOW_SOL]->GetStrainMag_Max() << "." << endl;
            
            /*--- Print out the number of non-physical points and reconstructions ---*/
            if (config[val_iZone]->GetNonphysical_Points() > 0)
              cout << "There are " << config[val_iZone]->GetNonphysical_Points() << " non-physical points in the solution." << endl;
            if (config[val_iZone]->GetNonphysical_Reconstr() > 0)
              cout << "There are " << config[val_iZone]->GetNonphysical_Reconstr() << " non-physical states in the upwind reconstruction." << endl;
            
            cout << "-------------------------------------------------------------------------" << endl;

            if (!Unsteady) cout << endl << " Iter" << "    Time(s)";
            else cout << endl << " IntIter" << " ExtIter";
            if (incompressible || freesurface) cout << "   Res[Press]";
            else cout << "      Res[Rho]";//, cout << "     Res[RhoE]";
            
            switch (config[val_iZone]->GetKind_Turb_Model()) {
              case SA:	   cout << "       Res[nu]"; break;
              case SA_NEG: cout << "       Res[nu]"; break;
              case ML:	   cout << "       Res[nu]"; break;
              case SST:	   cout << "     Res[kine]" << "     Res[omega]"; break;
            }
            
            if (transition) { cout << "      Res[Int]" << "       Res[Re]"; }
            else if (rotating_frame && nDim == 3 ) cout << "   CThrust(Total)" << "   CTorque(Total)" << endl;
            else if (aeroelastic) cout << "   CLift(Total)" << "   CDrag(Total)" << "         plunge" << "          pitch" << endl;
            else if (equiv_area) cout << "   CLift(Total)" << "   CDrag(Total)" << "    CPress(N-F)" << endl;
            else cout << "   CLift(Total)"   << "   CDrag(Total)"   << endl;
            
            break;
            
          case WAVE_EQUATION :
            if (!Unsteady) cout << endl << " Iter" << "    Time(s)";
            else cout << endl << " IntIter" << "  ExtIter";
            
            cout << "      Res[Wave]" << "   CWave(Total)"<<  endl;
            break;
            
          case HEAT_EQUATION :
            if (!Unsteady) cout << endl << " Iter" << "    Time(s)";
            else cout << endl << " IntIter" << "  ExtIter";
            
            cout << "      Res[Heat]" << "   CHeat(Total)"<<  endl;
            break;
            
          case LINEAR_ELASTICITY :
            if (!Unsteady) cout << endl << " Iter" << "    Time(s)";
            else cout << endl << " IntIter" << "  ExtIter";
            
            if (nDim == 2) cout << "    Res[Displx]" << "    Res[Disply]" << "   CFEA(Total)"<<  endl;
            if (nDim == 3) cout << "    Res[Displx]" << "    Res[Disply]" << "    Res[Displz]" << "   CFEA(Total)"<<  endl;
            break;
            
          case ADJ_EULER :              case ADJ_NAVIER_STOKES :
          case DISC_ADJ_EULER:          case DISC_ADJ_NAVIER_STOKES:
            
            /*--- Visualize the maximum residual ---*/
            iPointMaxResid = solver_container[val_iZone][FinestMesh][ADJFLOW_SOL]->GetPoint_Max(0);
            Coord = solver_container[val_iZone][FinestMesh][ADJFLOW_SOL]->GetPoint_Max_Coord(0);
            cout << endl << "log10[Maximum residual]: " << log10(solver_container[val_iZone][FinestMesh][ADJFLOW_SOL]->GetRes_Max(0)) << "." << endl;
            if (config[val_iZone]->GetSystemMeasurements() == SI) {
              cout <<"Maximum residual point " << iPointMaxResid << ", located at (" << Coord[0] << ", " << Coord[1];
              if (nDim == 3) cout << ", " << Coord[2];
              cout <<   ")." << endl;
            }
            else {
              cout <<"Maximum residual point " << iPointMaxResid << ", located at (" << Coord[0]*12.0 << ", " << Coord[1]*12.0;
              if (nDim == 3) cout << ", " << Coord[2]*12.0;
              cout <<   ")." << endl;
            }
            
            /*--- Print out the number of non-physical points and reconstructions ---*/
            if (config[val_iZone]->GetNonphysical_Points() > 0)
              cout << "There are " << config[val_iZone]->GetNonphysical_Points() << " non-physical points in the solution." << endl;

            if (!Unsteady) cout << endl << " Iter" << "    Time(s)";
            else cout << endl << " IntIter" << "  ExtIter";
            
            if (incompressible || freesurface) cout << "   Res[Psi_Press]" << "   Res[Psi_Velx]";
            else cout << "   Res[Psi_Rho]" << "     Res[Psi_E]";
            cout << "      Sens_Geo" << "     Sens_Mach" << endl;
            
            if (freesurface) {
              cout << "   Res[Psi_Press]" << "   Res[Psi_Dist]" << "    Sens_Geo" << "   Sens_Mach" << endl;
            }
            break;
            
          case ADJ_RANS : case DISC_ADJ_RANS:
            
            /*--- Visualize the maximum residual ---*/
            iPointMaxResid = solver_container[val_iZone][FinestMesh][ADJFLOW_SOL]->GetPoint_Max(0);
            Coord = solver_container[val_iZone][FinestMesh][ADJFLOW_SOL]->GetPoint_Max_Coord(0);
            cout << endl << "log10[Maximum residual]: " << log10(solver_container[val_iZone][FinestMesh][ADJFLOW_SOL]->GetRes_Max(0)) << "." << endl;
            if (config[val_iZone]->GetSystemMeasurements() == SI) {
              cout <<"Maximum residual point " << iPointMaxResid << ", located at (" << Coord[0] << ", " << Coord[1];
              if (nDim == 3) cout << ", " << Coord[2];
              cout <<   ")." << endl;
            }
            else {
              cout <<"Maximum residual point " << iPointMaxResid << ", located at (" << Coord[0]*12.0 << ", " << Coord[1]*12.0;
              if (nDim == 3) cout << ", " << Coord[2]*12.0;
              cout <<   ")." << endl;
            }
            
            /*--- Print out the number of non-physical points and reconstructions ---*/
            if (config[val_iZone]->GetNonphysical_Points() > 0)
              cout << "There are " << config[val_iZone]->GetNonphysical_Points() << " non-physical points in the solution." << endl;

            if (!Unsteady) cout << endl << " Iter" << "    Time(s)";
            else cout << endl << " IntIter" << "  ExtIter";
            
            if (incompressible || freesurface) cout << "     Res[Psi_Press]";
            else cout << "     Res[Psi_Rho]";
            
            if (!config[val_iZone]->GetFrozen_Visc()) {
              cout << "      Res[Psi_nu]";
            }
            else {
              if (incompressible || freesurface) cout << "   Res[Psi_Velx]";
              else cout << "     Res[Psi_E]";
            }
            cout << "     Sens_Geo" << "    Sens_Mach" << endl;
            
            if (freesurface) {
              cout << "   Res[Psi_Press]" << "   Res[Psi_Dist]" << "    Sens_Geo" << "   Sens_Mach" << endl;
            }
            break;
            
          case ADJ_TNE2_EULER :              case ADJ_TNE2_NAVIER_STOKES :
            
            /*--- Visualize the maximum residual ---*/
            iPointMaxResid = solver_container[val_iZone][FinestMesh][ADJTNE2_SOL]->GetPoint_Max(0);
            Coord = solver_container[val_iZone][FinestMesh][ADJTNE2_SOL]->GetPoint_Max_Coord(0);
            cout << endl << "log10[Maximum residual]: " << log10(solver_container[val_iZone][FinestMesh][ADJTNE2_SOL]->GetRes_Max(0)) << "." << endl;
            if (config[val_iZone]->GetSystemMeasurements() == SI) {
              cout <<"Maximum residual point " << iPointMaxResid << ", located at (" << Coord[0] << ", " << Coord[1];
              if (nDim == 3) cout << ", " << Coord[2];
              cout <<   ")." << endl;
            }
            else {
              cout <<"Maximum residual point " << iPointMaxResid << ", located at (" << Coord[0]*12.0 << ", " << Coord[1]*12.0;
              if (nDim == 3) cout << ", " << Coord[2]*12.0;
              cout <<   ")." << endl;
            }
            
            if (!Unsteady) cout << endl << " Iter" << "    Time(s)";
            else cout << endl << " IntIter" << "  ExtIter";
            
            cout << "   Res[Psi_Rho]" << "     Res[Psi_E]" << "   Res[Psi_Eve]" << "     Sens_Geo" << "    Sens_Mach" << endl;
            
            break;
            
        }
        
      }
      
      /*--- Write the solution on the screen and history file ---*/
      cout.precision(6);
      cout.setf(ios::fixed, ios::floatfield);
      
      if (!Unsteady) {
        cout.width(5); cout << iExtIter;
        cout.width(11); cout << timeiter;
        
      } else {
        cout.width(8); cout << iIntIter;
        cout.width(8); cout << iExtIter;
      }
      
      switch (config[val_iZone]->GetKind_Solver()) {
        case EULER : case NAVIER_STOKES:
          
          if (!DualTime_Iteration) {
            if (compressible) ConvHist_file[0] << begin << direct_coeff << flow_resid;
            if (incompressible) ConvHist_file[0] << begin << direct_coeff << flow_resid;
            if (freesurface) ConvHist_file[0] << begin << direct_coeff << flow_resid << levelset_resid << end;
//            if (fluid_structure) ConvHist_file[0] << fea_resid;
            if (aeroelastic) ConvHist_file[0] << aeroelastic_coeff;
            if (output_per_surface) ConvHist_file[0] << monitoring_coeff;
            if (output_1d) ConvHist_file[0] << oneD_outputs;
            if (output_massflow) ConvHist_file[0] << massflow_outputs;
            if (direct_diff != NO_DERIVATIVE) ConvHist_file[0] << d_direct_coeff;
            ConvHist_file[0] << end;
            ConvHist_file[0].flush();
          }
          
          cout.precision(6);
          cout.setf(ios::fixed, ios::floatfield);
          cout.width(13); cout << log10(residual_flow[0]);
//          if (!fluid_structure && !equiv_area) {
          if (!equiv_area) {
            if (compressible) {
              if (nDim == 2 ) { cout.width(14); cout << log10(residual_flow[3]); }
              else { cout.width(14); cout << log10(residual_flow[4]); }
            }
            if (incompressible) { cout.width(14); cout << log10(residual_flow[1]); }
            if (freesurface) { cout.width(14); cout << log10(residual_levelset[0]); }
          }
//          else if (fluid_structure) { cout.width(14); cout << log10(residual_fea[0]); }
          
          if (rotating_frame && nDim == 3 ) {
            cout.setf(ios::scientific, ios::floatfield);
            cout.width(15); cout << Total_CT;
            cout.width(15); cout << Total_CQ;
            cout.unsetf(ios_base::floatfield);
          }
          else if (equiv_area) { cout.width(15); cout << min(10000.0, max(-10000.0, Total_CLift)); cout.width(15); cout << min(10000.0, max(-10000.0, Total_CDrag)); cout.width(15);
            cout.precision(4);
            cout.setf(ios::scientific, ios::floatfield);
            cout << Total_CNearFieldOF; }
          else if (freesurface) { cout.width(15); cout << Total_CLift; cout.width(15); cout << Total_CFreeSurface; }
          else { cout.width(15); cout << min(10000.0, max(-10000.0, Total_CLift)); cout.width(15); cout << min(10000.0, max(-10000.0, Total_CDrag));}
          if (aeroelastic) {
            cout.setf(ios::scientific, ios::floatfield);
            cout.width(15); cout << aeroelastic_plunge[0]; //Only output the first marker being monitored to the console.
            cout.width(15); cout << aeroelastic_pitch[0];
            cout.unsetf(ios_base::floatfield);
          }
          cout << endl;
          
          break;
          
        case RANS :
          
          if (!DualTime_Iteration) {
            ConvHist_file[0] << begin << direct_coeff << flow_resid << turb_resid;
            if (aeroelastic) ConvHist_file[0] << aeroelastic_coeff;
            if (output_per_surface) ConvHist_file[0] << monitoring_coeff;
            if (output_1d) ConvHist_file[0] << oneD_outputs;
            if (output_massflow) ConvHist_file[0] << massflow_outputs;
            if (direct_diff != NO_DERIVATIVE) ConvHist_file[0] << d_direct_coeff;
            ConvHist_file[0] << end;
            ConvHist_file[0].flush();
          }
          
          cout.precision(6);
          cout.setf(ios::fixed, ios::floatfield);
          
          if (incompressible || freesurface) cout.width(13);
         else  cout.width(14);
         cout << log10(residual_flow[0]);
//          else  cout.width(14),
//                 cout << log10(residual_flow[0]),
//                 cout.width(14);
//          if ( nDim==2 ) cout << log10(residual_flow[3]);
//          if ( nDim==3 ) cout << log10(residual_flow[4]);
          
          switch(nVar_Turb) {
            case 1: cout.width(14); cout << log10(residual_turbulent[0]); break;
            case 2: cout.width(14); cout << log10(residual_turbulent[0]);
              cout.width(15); cout << log10(residual_turbulent[1]); break;
          }
          
          if (transition) { cout.width(14); cout << log10(residual_transition[0]); cout.width(14); cout << log10(residual_transition[1]); }
          
          if (rotating_frame && nDim == 3 ) {
            cout.setf(ios::scientific, ios::floatfield);
            cout.width(15); cout << Total_CT; cout.width(15);
            cout << Total_CQ;
            cout.unsetf(ios_base::floatfield);
          }
          else if (equiv_area) { cout.width(15); cout << min(10000.0, max(-10000.0, Total_CLift)); cout.width(15); cout << min(10000.0, max(-10000.0, Total_CDrag)); cout.width(15);
            cout.precision(4);
            cout.setf(ios::scientific, ios::floatfield);
            cout << Total_CNearFieldOF; }
          else { cout.width(15); cout << min(10000.0, max(-10000.0, Total_CLift)); cout.width(15); cout << min(10000.0, max(-10000.0, Total_CDrag)); }
          
          if (aeroelastic) {
            cout.setf(ios::scientific, ios::floatfield);
            cout.width(15); cout << aeroelastic_plunge[0]; //Only output the first marker being monitored to the console.
            cout.width(15); cout << aeroelastic_pitch[0];
            cout.unsetf(ios_base::floatfield);
          }
          cout << endl;
          
          if (freesurface) {
            if (!DualTime_Iteration) {
              ConvHist_file[0] << begin << direct_coeff << flow_resid << levelset_resid << end;
              ConvHist_file[0].flush();
            }
            
            cout.precision(6);
            cout.setf(ios::fixed, ios::floatfield);
            cout.width(13); cout << log10(residual_flow[0]);
            cout.width(14); cout << log10(residual_levelset[0]);
            cout.width(15); cout << Total_CLift;
            cout.width(14); cout << Total_CFreeSurface;
            
            cout << endl;
          }
          
          break;
          
        case TNE2_EULER : case TNE2_NAVIER_STOKES:
          
          if (!DualTime_Iteration) {
            ConvHist_file[0] << begin << direct_coeff << flow_resid;
            ConvHist_file[0] << end;
            ConvHist_file[0].flush();
          }
          
          cout.precision(6);
          cout.setf(ios::fixed, ios::floatfield);
          cout.width(13); cout << log10(residual_TNE2[0]);
          cout.width(14); cout << log10(residual_TNE2[nSpecies+nDim]);
          cout.width(14); cout << log10(residual_TNE2[nSpecies+nDim+1]);
          cout.width(15); cout << Total_CDrag;
          if (config[val_iZone]->GetKind_Solver() == TNE2_NAVIER_STOKES) {
            cout.precision(1);
            cout.width(11); cout << Total_MaxHeat;
          }
          cout << endl;
          break;
          
        case WAVE_EQUATION:
          
          if (!DualTime_Iteration) {
            ConvHist_file[0] << begin << wave_coeff << wave_resid << end;
            ConvHist_file[0].flush();
          }
          
          cout.precision(6);
          cout.setf(ios::fixed, ios::floatfield);
          cout.width(14); cout << log10(residual_wave[0]);
          cout.width(14); cout << Total_CWave;
          cout << endl;
          break;
          
        case HEAT_EQUATION:
          
          if (!DualTime_Iteration) {
            ConvHist_file[0] << begin << heat_coeff << heat_resid << end;
            ConvHist_file[0].flush();
          }
          
          cout.precision(6);
          cout.setf(ios::fixed, ios::floatfield);
          cout.width(14); cout << log10(residual_heat[0]);
          cout.width(14); cout << Total_CHeat;
          cout << endl;
          break;
          
        case LINEAR_ELASTICITY:
          
          if (!DualTime_Iteration) {
            ConvHist_file[0] << begin << fea_coeff << fea_resid << end;
            ConvHist_file[0].flush();
          }
          
          cout.precision(6);
          cout.setf(ios::fixed, ios::floatfield);
          cout.width(15); cout << log10(residual_fea[0]);
          cout.width(15); cout << log10(residual_fea[1]);
          if (nDim == 3) { cout.width(15); cout << log10(residual_fea[2]); }
          cout.precision(4);
          cout.setf(ios::scientific, ios::floatfield);
          cout.width(14); cout << Total_CFEA;
          cout << endl;
          break;
          
        case ADJ_EULER :              case ADJ_NAVIER_STOKES :
        case DISC_ADJ_EULER:          case DISC_ADJ_NAVIER_STOKES:
          
          if (!DualTime_Iteration) {
            ConvHist_file[0] << begin << adjoint_coeff << adj_flow_resid << end;
            ConvHist_file[0].flush();
          }
          
          cout.precision(6);
          cout.setf(ios::fixed, ios::floatfield);
          if (compressible) {
            cout.width(15); cout << log10(residual_adjflow[0]);
            cout.width(15); cout << log10(residual_adjflow[nDim+1]);
          }
          if (incompressible || freesurface) {
            cout.width(17); cout << log10(residual_adjflow[0]);
            cout.width(16); cout << log10(residual_adjflow[1]);
          }
          cout.precision(4);
          cout.setf(ios::scientific, ios::floatfield);
          cout.width(14); cout << Total_Sens_Geo;
          cout.width(14); cout << Total_Sens_Mach;
          cout << endl;
          cout.unsetf(ios_base::floatfield);
          
          if (freesurface) {
            if (!DualTime_Iteration) {
              ConvHist_file[0] << begin << adjoint_coeff << adj_flow_resid << adj_levelset_resid << end;
              ConvHist_file[0].flush();
            }
            
            cout.precision(6);
            cout.setf(ios::fixed, ios::floatfield);
            cout.width(17); cout << log10(residual_adjflow[0]);
            cout.width(16); cout << log10(residual_adjlevelset[0]);
            cout.precision(3);
            cout.setf(ios::scientific, ios::floatfield);
            cout.width(12); cout << Total_Sens_Geo;
            cout.width(12); cout << Total_Sens_Mach;
            cout.unsetf(ios_base::floatfield);
            cout << endl;
          }
          
          break;
          
        case ADJ_RANS : case DISC_ADJ_RANS:
          
          if (!DualTime_Iteration) {
            ConvHist_file[0] << begin << adjoint_coeff << adj_flow_resid;
            if (!config[val_iZone]->GetFrozen_Visc())
              ConvHist_file[0] << adj_turb_resid;
            ConvHist_file[0] << end;
            ConvHist_file[0].flush();
          }
          
          cout.precision(6);
          cout.setf(ios::fixed, ios::floatfield);
          cout.width(17); cout << log10(residual_adjflow[0]);
          if (!config[val_iZone]->GetFrozen_Visc()) {
            cout.width(17); cout << log10(residual_adjturbulent[0]);
          }
          else {
            if (compressible) {
              if (geometry[val_iZone][FinestMesh]->GetnDim() == 2 ) { cout.width(15); cout << log10(residual_adjflow[3]); }
              else { cout.width(15); cout << log10(residual_adjflow[4]); }
            }
            if (incompressible || freesurface) {
              cout.width(15); cout << log10(residual_adjflow[1]);
            }
          }
          cout.precision(4);
          cout.setf(ios::scientific, ios::floatfield);
          cout.width(14); cout << Total_Sens_Geo;
          cout.width(14); cout << Total_Sens_Mach;
          cout << endl;
          cout.unsetf(ios_base::floatfield);
          if (freesurface) {
            if (!DualTime_Iteration) {
              ConvHist_file[0] << begin << adjoint_coeff << adj_flow_resid << adj_levelset_resid;
              ConvHist_file[0] << end;
              ConvHist_file[0].flush();
            }
            
            cout.precision(6);
            cout.setf(ios::fixed, ios::floatfield);
            cout.width(17); cout << log10(residual_adjflow[0]);
            cout.width(16); cout << log10(residual_adjlevelset[0]);
            
            cout.precision(4);
            cout.setf(ios::scientific, ios::floatfield);
            cout.width(12); cout << Total_Sens_Geo;
            cout.width(12); cout << Total_Sens_Mach;
            cout << endl;
            cout.unsetf(ios_base::floatfield);
          }
          
          break;
          
        case ADJ_TNE2_EULER :              case ADJ_TNE2_NAVIER_STOKES :
          
          if (!DualTime_Iteration) {
            ConvHist_file[0] << begin << adjoint_coeff << adj_flow_resid << end;
            ConvHist_file[0].flush();
          }
          
          cout.precision(6);
          cout.setf(ios::fixed, ios::floatfield);
          cout.width(15); cout << log10(residual_adjTNE2[0]);
          cout.width(15); cout << log10(residual_adjTNE2[nSpecies+nDim]);
          cout.width(15); cout << log10(residual_adjTNE2[nSpecies+nDim+1]);
          
          cout.precision(4);
          cout.setf(ios::scientific, ios::floatfield);
          cout.width(14); cout << Total_Sens_Geo;
          cout.width(14); cout << Total_Sens_Mach;
          cout << endl;
          cout.unsetf(ios_base::floatfield);
          
          break;
          
          
      }
      cout.unsetf(ios::fixed);
      
      delete [] residual_flow;
      delete [] residual_turbulent;
      delete [] residual_transition;
      delete [] residual_TNE2;
      delete [] residual_levelset;
      delete [] residual_wave;
      delete [] residual_fea;
      delete [] residual_heat;
      
      delete [] residual_adjflow;
      delete [] residual_adjturbulent;
      delete [] residual_adjTNE2;
      delete [] residual_adjlevelset;
      
      delete [] Surface_CLift;
      delete [] Surface_CDrag;
      delete [] Surface_CSideForce;
      delete [] Surface_CEff;
      delete [] Surface_CFx;
      delete [] Surface_CFy;
      delete [] Surface_CFz;
      delete [] Surface_CMx;
      delete [] Surface_CMy;
      delete [] Surface_CMz;
      delete [] aeroelastic_pitch;
      delete [] aeroelastic_plunge;
    }
  }
}

void COutput::SetCFL_Number(CSolver ****solver_container, CConfig **config, unsigned short val_iZone) {
  
  su2double CFLFactor = 1.0, power = 1.0, CFL = 0.0, CFLMin = 0.0, CFLMax = 0.0, Div = 1.0, Diff = 0.0, MGFactor[100];
  unsigned short iMesh;
  
  unsigned short FinestMesh = config[val_iZone]->GetFinestMesh();
  unsigned long ExtIter = config[val_iZone]->GetExtIter();

  RhoRes_New = solver_container[val_iZone][FinestMesh][FLOW_SOL]->GetRes_RMS(0);
  switch( config[val_iZone]->GetKind_Solver()){
    case ADJ_EULER : case ADJ_NAVIER_STOKES: case ADJ_RANS: case ADJ_TNE2_EULER: case ADJ_TNE2_NAVIER_STOKES:
      RhoRes_New = solver_container[val_iZone][FinestMesh][ADJFLOW_SOL]->GetRes_RMS(0);
      break;
  }

  if (RhoRes_New < EPS) RhoRes_New = EPS;
  if (RhoRes_Old < EPS) RhoRes_Old = RhoRes_New;
  
  Div = RhoRes_Old/RhoRes_New;
  Diff = RhoRes_New-RhoRes_Old;
  
  /*--- Compute MG factor ---*/
  
  MGFactor[MESH_0] = 1.0;
  for (iMesh = 1; iMesh <= config[val_iZone]->GetnMGLevels(); iMesh++) {
    MGFactor[iMesh] = MGFactor[iMesh-1] * config[val_iZone]->GetCFL(iMesh)/config[val_iZone]->GetCFL(iMesh-1);
  }
  
  if (Div < 1.0) power = config[val_iZone]->GetCFL_AdaptParam(0);
  else power = config[val_iZone]->GetCFL_AdaptParam(1);
  
  /*--- Detect a stall in the residual ---*/
  
  if ((fabs(Diff) <= RhoRes_New*1E-8) && (ExtIter != 0)) { Div = 0.1; power = config[val_iZone]->GetCFL_AdaptParam(1); }
  
  CFLMin = config[val_iZone]->GetCFL_AdaptParam(2);
  CFLMax = config[val_iZone]->GetCFL_AdaptParam(3);
  
  CFLFactor = pow(Div, power);
  
  for (iMesh = 0; iMesh <= config[val_iZone]->GetnMGLevels(); iMesh++) {
    CFL = config[val_iZone]->GetCFL(iMesh);
    CFL *= CFLFactor;
    
    if ((iMesh == MESH_0) && (CFL <= CFLMin)) {
      for (iMesh = 0; iMesh <= config[val_iZone]->GetnMGLevels(); iMesh++) {
        config[val_iZone]->SetCFL(iMesh, 1.001*CFLMin*MGFactor[iMesh]);
      }
      break;
    }
    if ((iMesh == MESH_0) && (CFL >= CFLMax)) {
      for (iMesh = 0; iMesh <= config[val_iZone]->GetnMGLevels(); iMesh++)
        config[val_iZone]->SetCFL(iMesh, 0.999*CFLMax*MGFactor[iMesh]);
      break;
    }
    
    config[val_iZone]->SetCFL(iMesh, CFL);
    
  }
  
  RhoRes_Old = solver_container[val_iZone][FinestMesh][FLOW_SOL]->GetRes_RMS(0);
  switch( config[val_iZone]->GetKind_Solver()){
      case ADJ_EULER : case ADJ_NAVIER_STOKES: case ADJ_RANS: case ADJ_TNE2_EULER: case ADJ_TNE2_NAVIER_STOKES:
        RhoRes_Old = solver_container[val_iZone][FinestMesh][ADJFLOW_SOL]->GetRes_RMS(0);
        break;
    }
  
}


void COutput::SetForces_Breakdown(CGeometry ***geometry,
                                  CSolver ****solver_container,
                                  CConfig **config,
                                  CIntegration ***integration,
                                  unsigned short val_iZone) {
  
  char cstr[200];
  unsigned short iMarker_Monitoring;
  ofstream Breakdown_file;
  
  int rank = MASTER_NODE;
  bool compressible       = (config[val_iZone]->GetKind_Regime() == COMPRESSIBLE);
  bool incompressible     = (config[val_iZone]->GetKind_Regime() == INCOMPRESSIBLE);
  bool freesurface        = (config[val_iZone]->GetKind_Regime() == FREESURFACE);
  bool unsteady           = (config[val_iZone]->GetUnsteady_Simulation() != NO);
  bool viscous            = config[val_iZone]->GetViscous();
  bool grid_movement      = config[val_iZone]->GetGrid_Movement();
  bool gravity            = config[val_iZone]->GetGravityForce();
  bool turbulent          = config[val_iZone]->GetKind_Solver() == RANS;

#ifdef HAVE_MPI
  MPI_Comm_rank(MPI_COMM_WORLD, &rank);
#endif
  
  unsigned short FinestMesh = config[val_iZone]->GetFinestMesh();
  unsigned short nDim = geometry[val_iZone][FinestMesh]->GetnDim();
  bool flow = ((config[val_iZone]->GetKind_Solver() == EULER) || (config[val_iZone]->GetKind_Solver() == NAVIER_STOKES) ||
               (config[val_iZone]->GetKind_Solver() == RANS));
  
  /*--- Output the mean flow solution using only the master node ---*/
  
  if ((rank == MASTER_NODE) && (flow)) {
    
    cout << "Writing the forces breakdown file." << endl;

    /*--- Initialize variables to store information from all domains (direct solution) ---*/
    
    su2double Total_CLift = 0.0, Total_CDrag = 0.0, Total_CSideForce = 0.0, Total_CMx = 0.0, Total_CMy = 0.0, Total_CMz = 0.0, Total_CEff = 0.0, Total_CFx = 0.0, Total_CFy = 0.0, Total_CFz = 0.0,
    Inv_CLift = 0.0, Inv_CDrag = 0.0, Inv_CSideForce = 0.0, Inv_CMx = 0.0, Inv_CMy = 0.0, Inv_CMz = 0.0, Inv_CEff = 0.0, Inv_CFx = 0.0, Inv_CFy = 0.0, Inv_CFz = 0.0,
    *Surface_CLift = NULL, *Surface_CDrag = NULL, *Surface_CSideForce = NULL, *Surface_CEff = NULL, *Surface_CFx = NULL, *Surface_CFy = NULL,  *Surface_CFz = NULL, *Surface_CMx = NULL, *Surface_CMy = NULL, *Surface_CMz = NULL,
    *Surface_CLift_Inv = NULL, *Surface_CDrag_Inv = NULL, *Surface_CSideForce_Inv = NULL, *Surface_CEff_Inv = NULL, *Surface_CFx_Inv = NULL, *Surface_CFy_Inv = NULL,  *Surface_CFz_Inv = NULL, *Surface_CMx_Inv = NULL, *Surface_CMy_Inv = NULL, *Surface_CMz_Inv = NULL;
    time_t now = time(0);
    string dt = ctime(&now); dt[24] = '.';

    /*--- Allocate memory for the coefficients being monitored ---*/
    
    Surface_CLift      = new su2double[config[ZONE_0]->GetnMarker_Monitoring()];
    Surface_CDrag      = new su2double[config[ZONE_0]->GetnMarker_Monitoring()];
    Surface_CSideForce = new su2double[config[ZONE_0]->GetnMarker_Monitoring()];
    Surface_CEff       = new su2double[config[ZONE_0]->GetnMarker_Monitoring()];
    Surface_CFx        = new su2double[config[ZONE_0]->GetnMarker_Monitoring()];
    Surface_CFy        = new su2double[config[ZONE_0]->GetnMarker_Monitoring()];
    Surface_CFz        = new su2double[config[ZONE_0]->GetnMarker_Monitoring()];
    Surface_CMx        = new su2double[config[ZONE_0]->GetnMarker_Monitoring()];
    Surface_CMy        = new su2double[config[ZONE_0]->GetnMarker_Monitoring()];
    Surface_CMz        = new su2double[config[ZONE_0]->GetnMarker_Monitoring()];
    
    Surface_CLift_Inv      = new su2double[config[ZONE_0]->GetnMarker_Monitoring()];
    Surface_CDrag_Inv      = new su2double[config[ZONE_0]->GetnMarker_Monitoring()];
    Surface_CSideForce_Inv = new su2double[config[ZONE_0]->GetnMarker_Monitoring()];
    Surface_CEff_Inv       = new su2double[config[ZONE_0]->GetnMarker_Monitoring()];
    Surface_CFx_Inv        = new su2double[config[ZONE_0]->GetnMarker_Monitoring()];
    Surface_CFy_Inv        = new su2double[config[ZONE_0]->GetnMarker_Monitoring()];
    Surface_CFz_Inv        = new su2double[config[ZONE_0]->GetnMarker_Monitoring()];
    Surface_CMx_Inv        = new su2double[config[ZONE_0]->GetnMarker_Monitoring()];
    Surface_CMy_Inv        = new su2double[config[ZONE_0]->GetnMarker_Monitoring()];
    Surface_CMz_Inv        = new su2double[config[ZONE_0]->GetnMarker_Monitoring()];

    /*--- Flow solution coefficients ---*/
    
    Total_CLift       = solver_container[val_iZone][FinestMesh][FLOW_SOL]->GetTotal_CLift();
    Total_CDrag       = solver_container[val_iZone][FinestMesh][FLOW_SOL]->GetTotal_CDrag();
    Total_CSideForce  = solver_container[val_iZone][FinestMesh][FLOW_SOL]->GetTotal_CSideForce();
    Total_CEff        = solver_container[val_iZone][FinestMesh][FLOW_SOL]->GetTotal_CEff();
    Total_CMx         = solver_container[val_iZone][FinestMesh][FLOW_SOL]->GetTotal_CMx();
    Total_CMy         = solver_container[val_iZone][FinestMesh][FLOW_SOL]->GetTotal_CMy();
    Total_CMz         = solver_container[val_iZone][FinestMesh][FLOW_SOL]->GetTotal_CMz();
    Total_CFx         = solver_container[val_iZone][FinestMesh][FLOW_SOL]->GetTotal_CFx();
    Total_CFy         = solver_container[val_iZone][FinestMesh][FLOW_SOL]->GetTotal_CFy();
    Total_CFz         = solver_container[val_iZone][FinestMesh][FLOW_SOL]->GetTotal_CFz();
    
    /*--- Flow inviscid solution coefficients ---*/
    
    Inv_CLift       = solver_container[val_iZone][FinestMesh][FLOW_SOL]->GetAllBound_CLift_Inv();
    Inv_CDrag       = solver_container[val_iZone][FinestMesh][FLOW_SOL]->GetAllBound_CDrag_Inv();
    Inv_CSideForce  = solver_container[val_iZone][FinestMesh][FLOW_SOL]->GetAllBound_CSideForce_Inv();
    Inv_CEff        = solver_container[val_iZone][FinestMesh][FLOW_SOL]->GetAllBound_CEff_Inv();
    Inv_CMx         = solver_container[val_iZone][FinestMesh][FLOW_SOL]->GetAllBound_CMx_Inv();
    Inv_CMy         = solver_container[val_iZone][FinestMesh][FLOW_SOL]->GetAllBound_CMy_Inv();
    Inv_CMz         = solver_container[val_iZone][FinestMesh][FLOW_SOL]->GetAllBound_CMz_Inv();
    Inv_CFx         = solver_container[val_iZone][FinestMesh][FLOW_SOL]->GetAllBound_CFx_Inv();
    Inv_CFy         = solver_container[val_iZone][FinestMesh][FLOW_SOL]->GetAllBound_CFy_Inv();
    Inv_CFz         = solver_container[val_iZone][FinestMesh][FLOW_SOL]->GetAllBound_CFz_Inv();
    
    /*--- Look over the markers being monitored and get the desired values ---*/
    
    for (iMarker_Monitoring = 0; iMarker_Monitoring < config[ZONE_0]->GetnMarker_Monitoring(); iMarker_Monitoring++) {
      Surface_CLift[iMarker_Monitoring]      = solver_container[val_iZone][FinestMesh][FLOW_SOL]->GetSurface_CLift(iMarker_Monitoring);
      Surface_CDrag[iMarker_Monitoring]      = solver_container[val_iZone][FinestMesh][FLOW_SOL]->GetSurface_CDrag(iMarker_Monitoring);
      Surface_CSideForce[iMarker_Monitoring] = solver_container[val_iZone][FinestMesh][FLOW_SOL]->GetSurface_CSideForce(iMarker_Monitoring);
      Surface_CEff[iMarker_Monitoring]       = solver_container[val_iZone][FinestMesh][FLOW_SOL]->GetSurface_CEff(iMarker_Monitoring);
      Surface_CFx[iMarker_Monitoring]        = solver_container[val_iZone][FinestMesh][FLOW_SOL]->GetSurface_CFx(iMarker_Monitoring);
      Surface_CFy[iMarker_Monitoring]        = solver_container[val_iZone][FinestMesh][FLOW_SOL]->GetSurface_CFy(iMarker_Monitoring);
      Surface_CFz[iMarker_Monitoring]        = solver_container[val_iZone][FinestMesh][FLOW_SOL]->GetSurface_CFz(iMarker_Monitoring);
      Surface_CMx[iMarker_Monitoring]        = solver_container[val_iZone][FinestMesh][FLOW_SOL]->GetSurface_CMx(iMarker_Monitoring);
      Surface_CMy[iMarker_Monitoring]        = solver_container[val_iZone][FinestMesh][FLOW_SOL]->GetSurface_CMy(iMarker_Monitoring);
      Surface_CMz[iMarker_Monitoring]        = solver_container[val_iZone][FinestMesh][FLOW_SOL]->GetSurface_CMz(iMarker_Monitoring);
      
      Surface_CLift_Inv[iMarker_Monitoring]      = solver_container[val_iZone][FinestMesh][FLOW_SOL]->GetSurface_CLift_Inv(iMarker_Monitoring);
      Surface_CDrag_Inv[iMarker_Monitoring]      = solver_container[val_iZone][FinestMesh][FLOW_SOL]->GetSurface_CDrag_Inv(iMarker_Monitoring);
      Surface_CSideForce_Inv[iMarker_Monitoring] = solver_container[val_iZone][FinestMesh][FLOW_SOL]->GetSurface_CSideForce_Inv(iMarker_Monitoring);
      Surface_CEff_Inv[iMarker_Monitoring]       = solver_container[val_iZone][FinestMesh][FLOW_SOL]->GetSurface_CEff_Inv(iMarker_Monitoring);
      Surface_CFx_Inv[iMarker_Monitoring]        = solver_container[val_iZone][FinestMesh][FLOW_SOL]->GetSurface_CFx_Inv(iMarker_Monitoring);
      Surface_CFy_Inv[iMarker_Monitoring]        = solver_container[val_iZone][FinestMesh][FLOW_SOL]->GetSurface_CFy_Inv(iMarker_Monitoring);
      Surface_CFz_Inv[iMarker_Monitoring]        = solver_container[val_iZone][FinestMesh][FLOW_SOL]->GetSurface_CFz_Inv(iMarker_Monitoring);
      Surface_CMx_Inv[iMarker_Monitoring]        = solver_container[val_iZone][FinestMesh][FLOW_SOL]->GetSurface_CMx_Inv(iMarker_Monitoring);
      Surface_CMy_Inv[iMarker_Monitoring]        = solver_container[val_iZone][FinestMesh][FLOW_SOL]->GetSurface_CMy_Inv(iMarker_Monitoring);
      Surface_CMz_Inv[iMarker_Monitoring]        = solver_container[val_iZone][FinestMesh][FLOW_SOL]->GetSurface_CMz_Inv(iMarker_Monitoring);
    }
    
    /*--- Write file name with extension ---*/
    
    string filename = config[val_iZone]->GetBreakdown_FileName();
    strcpy (cstr, filename.data());

    Breakdown_file.open(cstr, ios::out);
    
    Breakdown_file << endl <<"-------------------------------------------------------------------------" << endl;
    Breakdown_file <<"|    ___ _   _ ___                                                      |" << endl;
    Breakdown_file <<"|   / __| | | |_  )   Release 3.2.9   \"eagle\"                           |" << endl;
    Breakdown_file <<"|   \\__ \\ |_| |/ /                                                      |" << endl;
    Breakdown_file <<"|   |___/\\___//___|   Suite (Computational Fluid Dynamics Code)         |" << endl;
    Breakdown_file << "|                                                                       |" << endl;
    Breakdown_file << "|   Local date and time: " << dt << "                      |" << endl;
    Breakdown_file <<"-------------------------------------------------------------------------" << endl;
    Breakdown_file << "| SU2 Lead Dev.: Dr. Francisco Palacios (Francisco.D.Palacios@boeing.com).|" << endl;
    Breakdown_file << "|                Dr. Thomas D. Economon (economon@stanford.edu).        |" << endl;
    Breakdown_file <<"-------------------------------------------------------------------------" << endl;
    Breakdown_file << "| SU2 Developers:                                                       |" << endl;
    Breakdown_file << "| - Prof. Juan J. Alonso's group at Stanford University.                |" << endl;
    Breakdown_file << "| - Prof. Piero Colonna's group at Delft University of Technology.      |" << endl;
    Breakdown_file << "| - Prof. Nicolas R. Gauger's group at Kaiserslautern U. of Technology. |" << endl;
    Breakdown_file << "| - Prof. Alberto Guardone's group at Polytechnic University of Milan.  |" << endl;
    Breakdown_file << "| - Prof. Rafael Palacios' group at Imperial College London.            |" << endl;
    Breakdown_file <<"-------------------------------------------------------------------------" << endl;
    Breakdown_file << "| Copyright (C) 2012-2015 SU2, the open-source CFD code.                |" << endl;
    Breakdown_file << "|                                                                       |" << endl;
    Breakdown_file << "| SU2 is free software; you can redistribute it and/or                  |" << endl;
    Breakdown_file << "| modify it under the terms of the GNU Lesser General Public            |" << endl;
    Breakdown_file << "| License as published by the Free Software Foundation; either          |" << endl;
    Breakdown_file << "| version 2.1 of the License, or (at your option) any later version.    |" << endl;
    Breakdown_file << "|                                                                       |" << endl;
    Breakdown_file << "| SU2 is distributed in the hope that it will be useful,                |" << endl;
    Breakdown_file << "| but WITHOUT ANY WARRANTY; without even the implied warranty of        |" << endl;
    Breakdown_file << "| MERCHANTABILITY or FITNESS FOR A PARTICULAR PURPOSE. See the GNU      |" << endl;
    Breakdown_file << "| Lesser General Public License for more details.                       |" << endl;
    Breakdown_file << "|                                                                       |" << endl;
    Breakdown_file << "| You should have received a copy of the GNU Lesser General Public      |" << endl;
    Breakdown_file << "| License along with SU2. If not, see <http://www.gnu.org/licenses/>.   |" << endl;
    Breakdown_file <<"-------------------------------------------------------------------------" << endl;
    
    Breakdown_file.precision(6);
    
    Breakdown_file << endl << endl <<"Problem definition:" << endl << endl;
    
    if (compressible) {
      if (viscous) {
        Breakdown_file << "Viscous flow: Computing pressure using the ideal gas law" << endl;
        Breakdown_file << "based on the free-stream temperature and a density computed" << endl;
        Breakdown_file << "from the Reynolds number." << endl;
      } else {
        Breakdown_file << "Inviscid flow: Computing density based on free-stream" << endl;
        Breakdown_file << "temperature and pressure using the ideal gas law." << endl;
      }
    }
    
    if (grid_movement) Breakdown_file << "Force coefficients computed using MACH_MOTION." << endl;
    else Breakdown_file << "Force coefficients computed using free-stream values." << endl;
    
    if (incompressible || freesurface) {
      Breakdown_file << "Viscous and Inviscid flow: rho_ref, and vel_ref" << endl;
      Breakdown_file << "are based on the free-stream values, p_ref = rho_ref*vel_ref^2." << endl;
      Breakdown_file << "The free-stream value of the pressure is 0." << endl;
      Breakdown_file << "Mach number: "<< config[val_iZone]->GetMach() << ", computed using the Bulk modulus." << endl;
      Breakdown_file << "Angle of attack (deg): "<< config[val_iZone]->GetAoA() << ", computed using the the free-stream velocity." << endl;
      Breakdown_file << "Side slip angle (deg): "<< config[val_iZone]->GetAoS() << ", computed using the the free-stream velocity." << endl;
      if (viscous) Breakdown_file << "Reynolds number: " << config[val_iZone]->GetReynolds() << ", computed using free-stream values."<< endl;
      Breakdown_file << "Only dimensional computation, the grid should be dimensional." << endl;
    }
    
    Breakdown_file <<"-- Input conditions:"<< endl;
    
    if (compressible) {
      switch (config[val_iZone]->GetKind_FluidModel()) {
          
        case STANDARD_AIR:
          Breakdown_file << "Fluid Model: STANDARD_AIR "<< endl;
          Breakdown_file << "Specific gas constant: " << config[val_iZone]->GetGas_Constant();
          if (config[val_iZone]->GetSystemMeasurements() == SI) Breakdown_file << " N.m/kg.K." << endl;
          else if (config[val_iZone]->GetSystemMeasurements() == US) Breakdown_file << " lbf.ft/slug.R." << endl;
          Breakdown_file << "Specific gas constant (non-dim): " << config[val_iZone]->GetGas_ConstantND()<< endl;
          Breakdown_file << "Specific Heat Ratio: 1.4000 "<< endl;
          break;
          
        case IDEAL_GAS:
          Breakdown_file << "Fluid Model: IDEAL_GAS "<< endl;
          Breakdown_file << "Specific gas constant: " << config[val_iZone]->GetGas_Constant() << " N.m/kg.K." << endl;
          Breakdown_file << "Specific gas constant (non-dim): " << config[val_iZone]->GetGas_ConstantND()<< endl;
          Breakdown_file << "Specific Heat Ratio: "<< config[val_iZone]->GetGamma() << endl;
          break;
          
        case VW_GAS:
          Breakdown_file << "Fluid Model: Van der Waals "<< endl;
          Breakdown_file << "Specific gas constant: " << config[val_iZone]->GetGas_Constant() << " N.m/kg.K." << endl;
          Breakdown_file << "Specific gas constant (non-dim): " << config[val_iZone]->GetGas_ConstantND()<< endl;
          Breakdown_file << "Specific Heat Ratio: "<< config[val_iZone]->GetGamma() << endl;
          Breakdown_file << "Critical Pressure:   " << config[val_iZone]->GetPressure_Critical()  << " Pa." << endl;
          Breakdown_file << "Critical Temperature:  " << config[val_iZone]->GetTemperature_Critical() << " K." << endl;
          Breakdown_file << "Critical Pressure (non-dim):   " << config[val_iZone]->GetPressure_Critical() /config[val_iZone]->GetPressure_Ref() << endl;
          Breakdown_file << "Critical Temperature (non-dim) :  " << config[val_iZone]->GetTemperature_Critical() /config[val_iZone]->GetTemperature_Ref() << endl;
          break;
          
        case PR_GAS:
          Breakdown_file << "Fluid Model: Peng-Robinson "<< endl;
          Breakdown_file << "Specific gas constant: " << config[val_iZone]->GetGas_Constant() << " N.m/kg.K." << endl;
          Breakdown_file << "Specific gas constant(non-dim): " << config[val_iZone]->GetGas_ConstantND()<< endl;
          Breakdown_file << "Specific Heat Ratio: "<< config[val_iZone]->GetGamma() << endl;
          Breakdown_file << "Critical Pressure:   " << config[val_iZone]->GetPressure_Critical()  << " Pa." << endl;
          Breakdown_file << "Critical Temperature:  " << config[val_iZone]->GetTemperature_Critical() << " K." << endl;
          Breakdown_file << "Critical Pressure (non-dim):   " << config[val_iZone]->GetPressure_Critical() /config[val_iZone]->GetPressure_Ref() << endl;
          Breakdown_file << "Critical Temperature (non-dim) :  " << config[val_iZone]->GetTemperature_Critical() /config[val_iZone]->GetTemperature_Ref() << endl;
          break;
      }
      
      if (viscous) {
        
        switch (config[val_iZone]->GetKind_ViscosityModel()) {
            
          case CONSTANT_VISCOSITY:
            Breakdown_file << "Viscosity Model: CONSTANT_VISCOSITY  "<< endl;
            Breakdown_file << "Laminar Viscosity: " << config[val_iZone]->GetMu_ConstantND()*config[val_iZone]->GetViscosity_Ref();
            if (config[val_iZone]->GetSystemMeasurements() == SI) Breakdown_file << " N.s/m^2." << endl;
            else if (config[val_iZone]->GetSystemMeasurements() == US) Breakdown_file << " lbf.s/ft^2." << endl;
            Breakdown_file << "Laminar Viscosity (non-dim): " << config[val_iZone]->GetMu_ConstantND()<< endl;
            break;
            
          case SUTHERLAND:
            Breakdown_file << "Viscosity Model: SUTHERLAND "<< endl;
            Breakdown_file << "Ref. Laminar Viscosity: " << config[val_iZone]->GetMu_RefND()*config[val_iZone]->GetViscosity_Ref();
            if (config[val_iZone]->GetSystemMeasurements() == SI) Breakdown_file << " N.s/m^2." << endl;
            else if (config[val_iZone]->GetSystemMeasurements() == US) Breakdown_file << " lbf.s/ft^2." << endl;
            Breakdown_file << "Ref. Temperature: " << config[val_iZone]->GetMu_Temperature_RefND()*config[val_iZone]->GetTemperature_Ref();
            if (config[val_iZone]->GetSystemMeasurements() == SI) Breakdown_file << " K." << endl;
            else if (config[val_iZone]->GetSystemMeasurements() == US) Breakdown_file << " R." << endl;
            Breakdown_file << "Sutherland Constant: "<< config[val_iZone]->GetMu_SND()*config[val_iZone]->GetTemperature_Ref();
            if (config[val_iZone]->GetSystemMeasurements() == SI) Breakdown_file << " K." << endl;
            else if (config[val_iZone]->GetSystemMeasurements() == US) Breakdown_file << " R." << endl;
            Breakdown_file << "Laminar Viscosity (non-dim): " << config[val_iZone]->GetMu_ConstantND()<< endl;
            Breakdown_file << "Ref. Temperature (non-dim): " << config[val_iZone]->GetMu_Temperature_RefND()<< endl;
            Breakdown_file << "Sutherland constant (non-dim): "<< config[val_iZone]->GetMu_SND()<< endl;
            break;
            
        }
        switch (config[val_iZone]->GetKind_ConductivityModel()) {
            
          case CONSTANT_PRANDTL:
            Breakdown_file << "Conductivity Model: CONSTANT_PRANDTL  "<< endl;
            Breakdown_file << "Prandtl: " << config[val_iZone]->GetPrandtl_Lam()<< endl;
            break;
            
          case CONSTANT_CONDUCTIVITY:
            Breakdown_file << "Conductivity Model: CONSTANT_CONDUCTIVITY "<< endl;
            Breakdown_file << "Molecular Conductivity: " << config[val_iZone]->GetKt_ConstantND()*config[val_iZone]->GetConductivity_Ref()<< " W/m^2.K." << endl;
            Breakdown_file << "Molecular Conductivity (non-dim): " << config[val_iZone]->GetKt_ConstantND()<< endl;
            break;
            
        }
      }
    }
    
    if (incompressible || freesurface) {
      Breakdown_file << "Bulk modulus: " << config[val_iZone]->GetBulk_Modulus();
      if (config[val_iZone]->GetSystemMeasurements() == SI) Breakdown_file << " Pa." << endl;
      else if (config[val_iZone]->GetSystemMeasurements() == US) Breakdown_file << " psf." << endl;
      Breakdown_file << "Artificial compressibility factor: " << config[val_iZone]->GetArtComp_Factor();
      if (config[val_iZone]->GetSystemMeasurements() == SI) Breakdown_file << " Pa." << endl;
      else if (config[val_iZone]->GetSystemMeasurements() == US) Breakdown_file << " psf." << endl;
    }
    
    Breakdown_file << "Free-stream static pressure: " << config[val_iZone]->GetPressure_FreeStream();
    if (config[val_iZone]->GetSystemMeasurements() == SI) Breakdown_file << " Pa." << endl;
    else if (config[val_iZone]->GetSystemMeasurements() == US) Breakdown_file << " psf." << endl;
    
    Breakdown_file << "Free-stream total pressure: " << config[val_iZone]->GetPressure_FreeStream() * pow( 1.0+config[val_iZone]->GetMach()*config[val_iZone]->GetMach()*0.5*(config[val_iZone]->GetGamma()-1.0), config[val_iZone]->GetGamma()/(config[val_iZone]->GetGamma()-1.0) );
    if (config[val_iZone]->GetSystemMeasurements() == SI) Breakdown_file << " Pa." << endl;
    else if (config[val_iZone]->GetSystemMeasurements() == US) Breakdown_file << " psf." << endl;
    
    if (compressible) {
      Breakdown_file << "Free-stream temperature: " << config[val_iZone]->GetTemperature_FreeStream();
      if (config[val_iZone]->GetSystemMeasurements() == SI) Breakdown_file << " K." << endl;
      else if (config[val_iZone]->GetSystemMeasurements() == US) Breakdown_file << " R." << endl;
    }
    
    Breakdown_file << "Free-stream density: " << config[val_iZone]->GetDensity_FreeStream();
    if (config[val_iZone]->GetSystemMeasurements() == SI) Breakdown_file << " kg/m^3." << endl;
    else if (config[val_iZone]->GetSystemMeasurements() == US) Breakdown_file << " slug/ft^3." << endl;
    
    if (nDim == 2) {
      Breakdown_file << "Free-stream velocity: (" << config[val_iZone]->GetVelocity_FreeStream()[0] << ", ";
      Breakdown_file << config[val_iZone]->GetVelocity_FreeStream()[1] << ")";
    }
    if (nDim == 3) {
      Breakdown_file << "Free-stream velocity: (" << config[val_iZone]->GetVelocity_FreeStream()[0] << ", ";
      Breakdown_file << config[val_iZone]->GetVelocity_FreeStream()[1] << ", " << config[val_iZone]->GetVelocity_FreeStream()[2] << ")";
    }
    if (config[val_iZone]->GetSystemMeasurements() == SI) Breakdown_file << " m/s. ";
    else if (config[val_iZone]->GetSystemMeasurements() == US) Breakdown_file << " ft/s. ";
    
    Breakdown_file << "Magnitude: "	<< config[val_iZone]->GetModVel_FreeStream();
    if (config[val_iZone]->GetSystemMeasurements() == SI) Breakdown_file << " m/s." << endl;
    else if (config[val_iZone]->GetSystemMeasurements() == US) Breakdown_file << " ft/s." << endl;
    
    if (compressible) {
      Breakdown_file << "Free-stream total energy per unit mass: " << config[val_iZone]->GetEnergy_FreeStream();
      if (config[val_iZone]->GetSystemMeasurements() == SI) Breakdown_file << " m^2/s^2." << endl;
      else if (config[val_iZone]->GetSystemMeasurements() == US) Breakdown_file << " ft^2/s^2." << endl;
    }
    
    if (viscous) {
      Breakdown_file << "Free-stream viscosity: " << config[val_iZone]->GetViscosity_FreeStream();
      if (config[val_iZone]->GetSystemMeasurements() == SI) Breakdown_file << " N.s/m^2." << endl;
      else if (config[val_iZone]->GetSystemMeasurements() == US) Breakdown_file << " lbf.s/ft^2." << endl;
      if (turbulent) {
        Breakdown_file << "Free-stream turb. kinetic energy per unit mass: " << config[val_iZone]->GetTke_FreeStream();
        if (config[val_iZone]->GetSystemMeasurements() == SI) Breakdown_file << " m^2/s^2." << endl;
        else if (config[val_iZone]->GetSystemMeasurements() == US) Breakdown_file << " ft^2/s^2." << endl;
        Breakdown_file << "Free-stream specific dissipation: " << config[val_iZone]->GetOmega_FreeStream();
        if (config[val_iZone]->GetSystemMeasurements() == SI) Breakdown_file << " 1/s." << endl;
        else if (config[val_iZone]->GetSystemMeasurements() == US) Breakdown_file << " 1/s." << endl;
      }
    }
    
    if (unsteady) { Breakdown_file << "Total time: " << config[val_iZone]->GetTotal_UnstTime() << " s. Time step: " << config[val_iZone]->GetDelta_UnstTime() << " s." << endl; }
    
    /*--- Print out reference values. ---*/
    
    Breakdown_file <<"-- Reference values:"<< endl;
    
    if (compressible) {
      Breakdown_file << "Reference specific gas constant: " << config[val_iZone]->GetGas_Constant_Ref();
      if (config[val_iZone]->GetSystemMeasurements() == SI) Breakdown_file << " N.m/kg.K." << endl;
      else if (config[val_iZone]->GetSystemMeasurements() == US) Breakdown_file << " lbf.ft/slug.R." << endl;
    }
    
    Breakdown_file << "Reference pressure: " << config[val_iZone]->GetPressure_Ref();
    if (config[val_iZone]->GetSystemMeasurements() == SI) Breakdown_file << " Pa." << endl;
    else if (config[val_iZone]->GetSystemMeasurements() == US) Breakdown_file << " psf." << endl;
    
    if (compressible) {
      Breakdown_file << "Reference temperature: " << config[val_iZone]->GetTemperature_Ref();
      if (config[val_iZone]->GetSystemMeasurements() == SI) Breakdown_file << " K." << endl;
      else if (config[val_iZone]->GetSystemMeasurements() == US) Breakdown_file << " R." << endl;
    }
    
    Breakdown_file << "Reference density: " << config[val_iZone]->GetDensity_Ref();
    if (config[val_iZone]->GetSystemMeasurements() == SI) Breakdown_file << " kg/m^3." << endl;
    else if (config[val_iZone]->GetSystemMeasurements() == US) Breakdown_file << " slug/ft^3." << endl;
    
    Breakdown_file << "Reference velocity: " << config[val_iZone]->GetVelocity_Ref();
    if (config[val_iZone]->GetSystemMeasurements() == SI) Breakdown_file << " m/s." << endl;
    else if (config[val_iZone]->GetSystemMeasurements() == US) Breakdown_file << " ft/s." << endl;
    
    if (compressible) {
      Breakdown_file << "Reference energy per unit mass: " << config[val_iZone]->GetEnergy_Ref();
      if (config[val_iZone]->GetSystemMeasurements() == SI) Breakdown_file << " m^2/s^2." << endl;
      else if (config[val_iZone]->GetSystemMeasurements() == US) Breakdown_file << " ft^2/s^2." << endl;
    }
    
    if (incompressible || freesurface) {
      Breakdown_file << "Reference length: " << config[val_iZone]->GetLength_Ref();
      if (config[val_iZone]->GetSystemMeasurements() == SI) Breakdown_file << " m." << endl;
      else if (config[val_iZone]->GetSystemMeasurements() == US) Breakdown_file << " in." << endl;
    }
    
    if (viscous) {
      Breakdown_file << "Reference viscosity: " << config[val_iZone]->GetViscosity_Ref();
      if (config[val_iZone]->GetSystemMeasurements() == SI) Breakdown_file << " N.s/m^2." << endl;
      else if (config[val_iZone]->GetSystemMeasurements() == US) Breakdown_file << " lbf.s/ft^2." << endl;
      Breakdown_file << "Reference conductivity: " << config[val_iZone]->GetConductivity_Ref();
      if (config[val_iZone]->GetSystemMeasurements() == SI) Breakdown_file << " W/m^2.K." << endl;
      else if (config[val_iZone]->GetSystemMeasurements() == US) Breakdown_file << " lbf/ft.s.R." << endl;
    }
    
    
    if (unsteady) Breakdown_file << "Reference time: " << config[val_iZone]->GetTime_Ref() <<" s." << endl;
    
    /*--- Print out resulting non-dim values here. ---*/
    
    Breakdown_file << "-- Resulting non-dimensional state:" << endl;
    Breakdown_file << "Mach number (non-dim): " << config[val_iZone]->GetMach() << endl;
    if (viscous) {
      Breakdown_file << "Reynolds number (non-dim): " << config[val_iZone]->GetReynolds() <<". Re length: " << config[val_iZone]->GetLength_Reynolds();
      if (config[val_iZone]->GetSystemMeasurements() == SI) Breakdown_file << " m." << endl;
      else if (config[val_iZone]->GetSystemMeasurements() == US) Breakdown_file << " ft." << endl;
    }
    if (gravity) {
      Breakdown_file << "Froude number (non-dim): " << config[val_iZone]->GetFroude() << endl;
      Breakdown_file << "Lenght of the baseline wave (non-dim): " << 2.0*PI_NUMBER*config[val_iZone]->GetFroude()*config[val_iZone]->GetFroude() << endl;
    }
    
    if (compressible) {
      Breakdown_file << "Specific gas constant (non-dim): " << config[val_iZone]->GetGas_ConstantND() << endl;
      Breakdown_file << "Free-stream temperature (non-dim): " << config[val_iZone]->GetTemperature_FreeStreamND() << endl;
    }
    
    Breakdown_file << "Free-stream pressure (non-dim): " << config[val_iZone]->GetPressure_FreeStreamND() << endl;
    
    Breakdown_file << "Free-stream density (non-dim): " << config[val_iZone]->GetDensity_FreeStreamND() << endl;
    
    if (nDim == 2) {
      Breakdown_file << "Free-stream velocity (non-dim): (" << config[val_iZone]->GetVelocity_FreeStreamND()[0] << ", ";
      Breakdown_file << config[val_iZone]->GetVelocity_FreeStreamND()[1] << "). ";
    } else {
      Breakdown_file << "Free-stream velocity (non-dim): (" << config[val_iZone]->GetVelocity_FreeStreamND()[0] << ", ";
      Breakdown_file << config[val_iZone]->GetVelocity_FreeStreamND()[1] << ", " << config[val_iZone]->GetVelocity_FreeStreamND()[2] << "). ";
    }
    Breakdown_file << "Magnitude: "	 << config[val_iZone]->GetModVel_FreeStreamND() << endl;
    
    if (compressible)
      Breakdown_file << "Free-stream total energy per unit mass (non-dim): " << config[val_iZone]->GetEnergy_FreeStreamND() << endl;
    
    if (viscous) {
      Breakdown_file << "Free-stream viscosity (non-dim): " << config[val_iZone]->GetViscosity_FreeStreamND() << endl;
      if (turbulent) {
        Breakdown_file << "Free-stream turb. kinetic energy (non-dim): " << config[val_iZone]->GetTke_FreeStreamND() << endl;
        Breakdown_file << "Free-stream specific dissipation (non-dim): " << config[val_iZone]->GetOmega_FreeStreamND() << endl;
      }
    }
    
    if (unsteady) {
      Breakdown_file << "Total time (non-dim): " << config[val_iZone]->GetTotal_UnstTimeND() << endl;
      Breakdown_file << "Time step (non-dim): " << config[val_iZone]->GetDelta_UnstTimeND() << endl;
    }
    
    Breakdown_file << endl << endl <<"Forces breakdown:" << endl << endl;
    
    Breakdown_file << "Total CL:    ";
    Breakdown_file.width(11); Breakdown_file << Total_CLift;
    Breakdown_file << " | Pressure Component (";
    Breakdown_file.width(5); Breakdown_file << SU2_TYPE::Int((Inv_CLift*100.0)/(Total_CLift+EPS));
    Breakdown_file << "%): ";
    Breakdown_file.width(11); Breakdown_file << Inv_CLift;
    Breakdown_file << " | Friction Component (";
    Breakdown_file.width(5); Breakdown_file << SU2_TYPE::Int(100.0-(Inv_CLift*100.0)/(Total_CLift+EPS));
    Breakdown_file << "%): ";
    Breakdown_file.width(11); Breakdown_file << Total_CLift-Inv_CLift << endl;
    
    Breakdown_file << "Total CD:    ";
    Breakdown_file.width(11); Breakdown_file << Total_CDrag;
    Breakdown_file << " | Pressure Component (";
    Breakdown_file.width(5); Breakdown_file << SU2_TYPE::Int((Inv_CDrag*100.0)/(Total_CDrag+EPS)) << "%): ";;
    Breakdown_file.width(11); Breakdown_file << Inv_CDrag;
    Breakdown_file << " | Friction Component (";
    Breakdown_file.width(5); Breakdown_file << SU2_TYPE::Int(100.0-(Inv_CDrag*100.0)/(Total_CDrag+EPS));
    Breakdown_file << "%): ";
    Breakdown_file.width(11); Breakdown_file << Total_CDrag-Inv_CDrag << endl;
    
    if (nDim == 3) {
      Breakdown_file << "Total CSF:   ";
      Breakdown_file.width(11); Breakdown_file << Total_CSideForce;
      Breakdown_file << " | Pressure Component (";
      Breakdown_file.width(5); Breakdown_file << SU2_TYPE::Int((Inv_CSideForce*100.0)/(Total_CSideForce+EPS));
      Breakdown_file << "%): ";
      Breakdown_file.width(11); Breakdown_file << Inv_CSideForce;
      Breakdown_file << " | Friction Component (";
      Breakdown_file.width(5); Breakdown_file << SU2_TYPE::Int(100.0-(Inv_CSideForce*100.0)/(Total_CSideForce+EPS));
      Breakdown_file << "%): ";
      Breakdown_file.width(11); Breakdown_file << Total_CSideForce-Inv_CSideForce << endl;
    }

    Breakdown_file << "Total CL/CD: ";
    Breakdown_file.width(11); Breakdown_file << Total_CEff;
    Breakdown_file << " | Pressure Component (";
    Breakdown_file.width(5); Breakdown_file << SU2_TYPE::Int((Inv_CEff*100.0)/(Total_CEff+EPS));
    Breakdown_file << "%): ";
    Breakdown_file.width(11); Breakdown_file << Inv_CEff;
    Breakdown_file << " | Friction Component (";
    Breakdown_file.width(5); Breakdown_file << SU2_TYPE::Int(100.0-(Inv_CEff*100.0)/(Total_CEff+EPS));
    Breakdown_file << "%): ";
    Breakdown_file.width(11); Breakdown_file << Total_CEff-Inv_CEff << endl;

    if (nDim == 3) {
      Breakdown_file << "Total CMx:   ";
      Breakdown_file.width(11); Breakdown_file << Total_CMx;
      Breakdown_file << " | Pressure Component (";
      Breakdown_file.width(5); Breakdown_file << SU2_TYPE::Int((Inv_CMx*100.0)/(Total_CMx+EPS));
      Breakdown_file << "%): ";
      Breakdown_file.width(11); Breakdown_file << Inv_CMx;
      Breakdown_file << " | Friction Component (";
      Breakdown_file.width(5); Breakdown_file << SU2_TYPE::Int(100.0-(Inv_CMx*100.0)/(Total_CMx+EPS));
      Breakdown_file << "%): ";
      Breakdown_file.width(11); Breakdown_file << Total_CMx-Inv_CMx << endl;
      
      Breakdown_file << "Total CMy:   ";
      Breakdown_file.width(11); Breakdown_file << Total_CMy;
      Breakdown_file << " | Pressure Component (";
      Breakdown_file.width(5); Breakdown_file << SU2_TYPE::Int((Inv_CMy*100.0)/(Total_CMy+EPS));
      Breakdown_file << "%): ";
      Breakdown_file.width(11); Breakdown_file << Inv_CMy;
      Breakdown_file << " | Friction Component (";
      Breakdown_file.width(5); Breakdown_file << SU2_TYPE::Int(100.0-(Inv_CMy*100.0)/(Total_CMy+EPS));
      Breakdown_file << "%): ";
      Breakdown_file.width(11); Breakdown_file << Total_CMy-Inv_CMy << endl;
    }

    Breakdown_file << "Total CMz:   ";
    Breakdown_file.width(11); Breakdown_file << Total_CMz;
    Breakdown_file << " | Pressure Component (";
    Breakdown_file.width(5); Breakdown_file << SU2_TYPE::Int((Inv_CMz*100.0)/(Total_CMz+EPS));
    Breakdown_file << "%): ";
    Breakdown_file.width(11); Breakdown_file << Inv_CMz;
    Breakdown_file << " | Friction Component (";
    Breakdown_file.width(5); Breakdown_file << SU2_TYPE::Int(100.0-(Inv_CMz*100.0)/(Total_CMz+EPS));
    Breakdown_file << "%): ";
    Breakdown_file.width(11); Breakdown_file << Total_CMz-Inv_CMz << endl;

    Breakdown_file << "Total CFx:   ";
    Breakdown_file.width(11); Breakdown_file << Total_CFx;
    Breakdown_file << " | Pressure Component (";
    Breakdown_file.width(5); Breakdown_file << SU2_TYPE::Int((Inv_CFx*100.0)/(Total_CFx+EPS));
    Breakdown_file << "%): ";
    Breakdown_file.width(11); Breakdown_file << Inv_CFx;
    Breakdown_file << " | Friction Component (";
    Breakdown_file.width(5); Breakdown_file << SU2_TYPE::Int(100.0-(Inv_CFx*100.0)/(Total_CFx+EPS));
    Breakdown_file << "%): ";
    Breakdown_file.width(11); Breakdown_file << Total_CFx-Inv_CFx << endl;

    Breakdown_file << "Total CFy:   ";
    Breakdown_file.width(11); Breakdown_file << Total_CFy;
    Breakdown_file << " | Pressure Component (";
    Breakdown_file.width(5); Breakdown_file << SU2_TYPE::Int((Inv_CFy*100.0)/(Total_CFy+EPS));
    Breakdown_file << "%): ";
    Breakdown_file.width(11); Breakdown_file << Inv_CFy;
    Breakdown_file << " | Friction Component (";
    Breakdown_file.width(5); Breakdown_file << SU2_TYPE::Int(100.0-(Inv_CFy*100.0)/(Total_CFy+EPS));
    Breakdown_file << "%): ";
    Breakdown_file.width(11); Breakdown_file << Total_CFy-Inv_CFy << endl;

    if (nDim == 3) {
      Breakdown_file << "Total CFz:   ";
      Breakdown_file.width(11); Breakdown_file << Total_CFz;
      Breakdown_file << " | Pressure Component (";
      Breakdown_file.width(5); Breakdown_file << SU2_TYPE::Int((Inv_CFz*100.0)/(Total_CFz+EPS));
      Breakdown_file << "%): ";
      Breakdown_file.width(11); Breakdown_file << Inv_CFz;
      Breakdown_file << " | Friction Component (";
      Breakdown_file.width(5); Breakdown_file << SU2_TYPE::Int(100.0-(Inv_CFz*100.0)/(Total_CFz+EPS));
      Breakdown_file << "%): ";
      Breakdown_file.width(11); Breakdown_file << Total_CFz-Inv_CFz << endl;
    }
    
    Breakdown_file << endl << endl;

    for (iMarker_Monitoring = 0; iMarker_Monitoring < config[val_iZone]->GetnMarker_Monitoring(); iMarker_Monitoring++) {
      
      Breakdown_file << "Surface name: " << config[val_iZone]->GetMarker_Monitoring(iMarker_Monitoring) << endl << endl;
      
      Breakdown_file << "Total CL    (";
      Breakdown_file.width(5); Breakdown_file << SU2_TYPE::Int((Surface_CLift[iMarker_Monitoring]*100.0)/(Total_CLift+EPS));
      Breakdown_file << "%): ";
      Breakdown_file.width(11); Breakdown_file << Surface_CLift[iMarker_Monitoring];
      Breakdown_file << " | Pressure Component (";
      Breakdown_file.width(5); Breakdown_file << SU2_TYPE::Int((Surface_CLift_Inv[iMarker_Monitoring]*100.0)/(Surface_CLift[iMarker_Monitoring]+EPS));
      Breakdown_file << "%): ";
      Breakdown_file.width(11); Breakdown_file << Surface_CLift_Inv[iMarker_Monitoring];
      Breakdown_file << " | Friction Component (";
      Breakdown_file.width(5); Breakdown_file << SU2_TYPE::Int(100.0-(Surface_CLift_Inv[iMarker_Monitoring]*100.0)/(Surface_CLift[iMarker_Monitoring]+EPS));
      Breakdown_file << "%): ";
      Breakdown_file.width(11); Breakdown_file << Surface_CLift[iMarker_Monitoring]-Surface_CLift_Inv[iMarker_Monitoring] << endl;

      Breakdown_file << "Total CD    (";
      Breakdown_file.width(5); Breakdown_file << SU2_TYPE::Int((Surface_CDrag[iMarker_Monitoring]*100.0)/(Total_CDrag+EPS));
      Breakdown_file << "%): ";
      Breakdown_file.width(11); Breakdown_file << Surface_CDrag[iMarker_Monitoring];
      Breakdown_file << " | Pressure Component (";
      Breakdown_file.width(5); Breakdown_file << SU2_TYPE::Int((Surface_CDrag_Inv[iMarker_Monitoring]*100.0)/(Surface_CDrag[iMarker_Monitoring]+EPS));
      Breakdown_file << "%): ";
      Breakdown_file.width(11); Breakdown_file << Surface_CDrag_Inv[iMarker_Monitoring];
      Breakdown_file << " | Friction Component (";
      Breakdown_file.width(5); Breakdown_file << SU2_TYPE::Int(100.0-(Surface_CDrag_Inv[iMarker_Monitoring]*100.0)/(Surface_CDrag[iMarker_Monitoring]+EPS));
      Breakdown_file << "%): ";
      Breakdown_file.width(11); Breakdown_file << Surface_CDrag[iMarker_Monitoring]-Surface_CDrag_Inv[iMarker_Monitoring] << endl;
      
      if (nDim == 3) {
        Breakdown_file << "Total CSF   (";
        Breakdown_file.width(5); Breakdown_file << SU2_TYPE::Int((Surface_CSideForce[iMarker_Monitoring]*100.0)/(Total_CSideForce+EPS));
        Breakdown_file << "%): ";
        Breakdown_file.width(11); Breakdown_file << Surface_CSideForce[iMarker_Monitoring];
        Breakdown_file << " | Pressure Component (";
        Breakdown_file.width(5); Breakdown_file << SU2_TYPE::Int((Surface_CSideForce_Inv[iMarker_Monitoring]*100.0)/(Surface_CSideForce[iMarker_Monitoring]+EPS));
        Breakdown_file << "%): ";
        Breakdown_file.width(11); Breakdown_file << Surface_CSideForce_Inv[iMarker_Monitoring];
        Breakdown_file << " | Friction Component (";
        Breakdown_file.width(5); Breakdown_file << SU2_TYPE::Int(100.0-(Surface_CSideForce_Inv[iMarker_Monitoring]*100.0)/(Surface_CSideForce[iMarker_Monitoring]+EPS));
        Breakdown_file << "%): ";
        Breakdown_file.width(11); Breakdown_file << Surface_CSideForce[iMarker_Monitoring]-Surface_CSideForce_Inv[iMarker_Monitoring] << endl;
      }
      
      Breakdown_file << "Total CL/CD (";
      Breakdown_file.width(5); Breakdown_file << SU2_TYPE::Int((Surface_CEff[iMarker_Monitoring]*100.0)/(Total_CEff+EPS));
      Breakdown_file << "%): ";
      Breakdown_file.width(11); Breakdown_file << Surface_CEff[iMarker_Monitoring];
      Breakdown_file << " | Pressure Component (";
      Breakdown_file.width(5); Breakdown_file << SU2_TYPE::Int((Surface_CEff_Inv[iMarker_Monitoring]*100.0)/(Surface_CEff[iMarker_Monitoring]+EPS));
      Breakdown_file << "%): ";
      Breakdown_file.width(11); Breakdown_file << Surface_CEff_Inv[iMarker_Monitoring];
      Breakdown_file << " | Friction Component (";
      Breakdown_file.width(5); Breakdown_file << SU2_TYPE::Int(100.0-(Surface_CEff_Inv[iMarker_Monitoring]*100.0)/(Surface_CEff[iMarker_Monitoring]+EPS));
      Breakdown_file << "%): ";

      Breakdown_file.width(11); Breakdown_file << Surface_CEff[iMarker_Monitoring]-Surface_CEff_Inv[iMarker_Monitoring] << endl;
      
      if (nDim == 3) {
        
        Breakdown_file << "Total CMx   (";
        Breakdown_file.width(5); Breakdown_file << SU2_TYPE::Int((Surface_CMx[iMarker_Monitoring]*100.0)/(Total_CMx+EPS));
        Breakdown_file << "%): ";
        Breakdown_file.width(11); Breakdown_file << Surface_CMx[iMarker_Monitoring];
        Breakdown_file << " | Pressure Component (";
        Breakdown_file.width(5); Breakdown_file << SU2_TYPE::Int((Surface_CMx_Inv[iMarker_Monitoring]*100.0)/(Surface_CMx[iMarker_Monitoring]+EPS));
        Breakdown_file << "%): ";
        Breakdown_file.width(11); Breakdown_file << Surface_CMx_Inv[iMarker_Monitoring];
        Breakdown_file << " | Friction Component (";
        Breakdown_file.width(5); Breakdown_file << SU2_TYPE::Int(100.0-(Surface_CMx_Inv[iMarker_Monitoring]*100.0)/(Surface_CMx[iMarker_Monitoring]+EPS));
        Breakdown_file << "%): ";
        Breakdown_file.width(11); Breakdown_file << Surface_CMx[iMarker_Monitoring]-Surface_CMx_Inv[iMarker_Monitoring] << endl;
        
        Breakdown_file << "Total CMy   (";
        Breakdown_file.width(5); Breakdown_file << SU2_TYPE::Int((Surface_CMy[iMarker_Monitoring]*100.0)/(Total_CMy+EPS));
        Breakdown_file << "%): ";
        Breakdown_file.width(11); Breakdown_file << Surface_CMy[iMarker_Monitoring];
        Breakdown_file << " | Pressure Component (";
        Breakdown_file.width(5); Breakdown_file << SU2_TYPE::Int((Surface_CMy_Inv[iMarker_Monitoring]*100.0)/(Surface_CMy[iMarker_Monitoring]+EPS));
        Breakdown_file << "%): ";
        Breakdown_file.width(11); Breakdown_file << Surface_CMy_Inv[iMarker_Monitoring];
        Breakdown_file << " | Friction Component (";
        Breakdown_file.width(5); Breakdown_file << SU2_TYPE::Int(100.0-(Surface_CMy_Inv[iMarker_Monitoring]*100.0)/(Surface_CMy[iMarker_Monitoring]+EPS));
        Breakdown_file << "%): ";
        Breakdown_file.width(11); Breakdown_file << Surface_CMy[iMarker_Monitoring]-Surface_CMy_Inv[iMarker_Monitoring] << endl;
      }
      
      Breakdown_file << "Total CMz   (";
      Breakdown_file.width(5); Breakdown_file << SU2_TYPE::Int((Surface_CMz[iMarker_Monitoring]*100.0)/(Total_CMz+EPS));
      Breakdown_file << "%): ";
      Breakdown_file.width(11); Breakdown_file << Surface_CMz[iMarker_Monitoring];
      Breakdown_file << " | Pressure Component (";
      Breakdown_file.width(5); Breakdown_file << SU2_TYPE::Int((Surface_CMz_Inv[iMarker_Monitoring]*100.0)/(Surface_CMz[iMarker_Monitoring]+EPS));
      Breakdown_file << "%): ";
      Breakdown_file.width(11); Breakdown_file << Surface_CMz_Inv[iMarker_Monitoring];
      Breakdown_file << " | Friction Component (";
      Breakdown_file.width(5); Breakdown_file << SU2_TYPE::Int(100.0-(Surface_CMz_Inv[iMarker_Monitoring]*100.0)/(Surface_CMz[iMarker_Monitoring]+EPS));
      Breakdown_file << "%): ";
      Breakdown_file.width(11); Breakdown_file << Surface_CMz[iMarker_Monitoring]-Surface_CMz_Inv[iMarker_Monitoring] << endl;
      
      Breakdown_file << "Total CFx   (";
      Breakdown_file.width(5); Breakdown_file << SU2_TYPE::Int((Surface_CFx[iMarker_Monitoring]*100.0)/(Total_CFx+EPS));
      Breakdown_file << "%): ";
      Breakdown_file.width(11); Breakdown_file << Surface_CFx[iMarker_Monitoring];
      Breakdown_file << " | Pressure Component (";
      Breakdown_file.width(5); Breakdown_file << SU2_TYPE::Int((Surface_CFx_Inv[iMarker_Monitoring]*100.0)/(Surface_CFx[iMarker_Monitoring]+EPS));
      Breakdown_file << "%): ";
      Breakdown_file.width(11); Breakdown_file << Surface_CFx_Inv[iMarker_Monitoring];
      Breakdown_file << " | Friction Component (";
      Breakdown_file.width(5); Breakdown_file << SU2_TYPE::Int(100.0-(Surface_CFx_Inv[iMarker_Monitoring]*100.0)/(Surface_CFx[iMarker_Monitoring]+EPS));
      Breakdown_file << "%): ";
      Breakdown_file.width(11); Breakdown_file << Surface_CFx[iMarker_Monitoring]-Surface_CFx_Inv[iMarker_Monitoring] << endl;
      
      Breakdown_file << "Total CFy   (";
      Breakdown_file.width(5); Breakdown_file << SU2_TYPE::Int((Surface_CFy[iMarker_Monitoring]*100.0)/(Total_CFy+EPS));
      Breakdown_file << "%): ";
      Breakdown_file.width(11); Breakdown_file << Surface_CFy[iMarker_Monitoring];
      Breakdown_file << " | Pressure Component (";
      Breakdown_file.width(5); Breakdown_file << SU2_TYPE::Int((Surface_CFy_Inv[iMarker_Monitoring]*100.0)/(Surface_CFy[iMarker_Monitoring]+EPS));
      Breakdown_file << "%): ";
      Breakdown_file.width(11); Breakdown_file << Surface_CFy_Inv[iMarker_Monitoring];
      Breakdown_file << " | Friction Component (";
      Breakdown_file.width(5); Breakdown_file << SU2_TYPE::Int(100.0-(Surface_CFy_Inv[iMarker_Monitoring]*100.0)/(Surface_CFy[iMarker_Monitoring]+EPS));
      Breakdown_file << "%): ";
      Breakdown_file.width(11); Breakdown_file << Surface_CFy[iMarker_Monitoring]-Surface_CFy_Inv[iMarker_Monitoring] << endl;
      
      if (nDim == 3) {
        Breakdown_file << "Total CFz   (";
        Breakdown_file.width(5); Breakdown_file << SU2_TYPE::Int((Surface_CFz[iMarker_Monitoring]*100.0)/(Total_CFz+EPS));
        Breakdown_file << "%): ";
        Breakdown_file.width(11); Breakdown_file << Surface_CFz[iMarker_Monitoring];
        Breakdown_file << " | Pressure Component (";
        Breakdown_file.width(5); Breakdown_file << SU2_TYPE::Int((Surface_CFz_Inv[iMarker_Monitoring]*100.0)/(Surface_CFz[iMarker_Monitoring]+EPS));
        Breakdown_file << "%): ";
        Breakdown_file.width(11); Breakdown_file << Surface_CFz_Inv[iMarker_Monitoring];
        Breakdown_file << " | Friction Component (";
        Breakdown_file.width(5); Breakdown_file << SU2_TYPE::Int(100.0-(Surface_CFz_Inv[iMarker_Monitoring]*100.0)/(Surface_CFz[iMarker_Monitoring]+EPS));
        Breakdown_file << "%): ";
        Breakdown_file.width(11); Breakdown_file << Surface_CFz[iMarker_Monitoring]-Surface_CFz_Inv[iMarker_Monitoring] << endl;
      }
      
      Breakdown_file << endl;

    }
    
    delete [] Surface_CLift;
    delete [] Surface_CDrag;
    delete [] Surface_CSideForce;
    delete [] Surface_CEff;
    delete [] Surface_CFx;
    delete [] Surface_CFy;
    delete [] Surface_CFz;
    delete [] Surface_CMx;
    delete [] Surface_CMy;
    delete [] Surface_CMz;
    
    delete [] Surface_CLift_Inv;
    delete [] Surface_CDrag_Inv;
    delete [] Surface_CSideForce_Inv;
    delete [] Surface_CEff_Inv;
    delete [] Surface_CFx_Inv;
    delete [] Surface_CFy_Inv;
    delete [] Surface_CFz_Inv;
    delete [] Surface_CMx_Inv;
    delete [] Surface_CMy_Inv;
    delete [] Surface_CMz_Inv;
    
    Breakdown_file.close();
    
  }
  
}

void COutput::SetResult_Files(CSolver ****solver_container, CGeometry ***geometry, CConfig **config,
                              unsigned long iExtIter, unsigned short val_nZone) {
  
  int rank = MASTER_NODE;
  
#ifdef HAVE_MPI
  int size;
  MPI_Comm_rank(MPI_COMM_WORLD, &rank);
#endif
  
  unsigned short iZone;
  
  for (iZone = 0; iZone < val_nZone; iZone++) {
    
    /*--- Flags identifying the types of files to be written. ---*/
    
    bool Wrt_Vol = config[iZone]->GetWrt_Vol_Sol();
    bool Wrt_Srf = config[iZone]->GetWrt_Srf_Sol();
    
#ifdef HAVE_MPI
    /*--- Do not merge the volume solutions if we are running in parallel.
     Force the use of SU2_SOL to merge the volume sols in this case. ---*/
    
    MPI_Comm_size(MPI_COMM_WORLD, &size);
    if (size > SINGLE_NODE) {
      Wrt_Vol = false;
      Wrt_Srf = false;
    }
#endif
    
    bool Wrt_Csv = config[iZone]->GetWrt_Csv_Sol();
    
    if (rank == MASTER_NODE) cout << endl << "Writing comma-separated values (CSV) surface files." << endl;

    switch (config[iZone]->GetKind_Solver()) {
        
      case EULER : case NAVIER_STOKES : case RANS :
        
        if (Wrt_Csv) SetSurfaceCSV_Flow(config[iZone], geometry[iZone][MESH_0], solver_container[iZone][MESH_0][FLOW_SOL], iExtIter, iZone);
        break;
        
      case TNE2_EULER : case TNE2_NAVIER_STOKES :
        
        if (Wrt_Csv) SetSurfaceCSV_Flow(config[iZone], geometry[iZone][MESH_0], solver_container[iZone][MESH_0][TNE2_SOL], iExtIter, iZone);
        break;
        
      case ADJ_EULER : case ADJ_NAVIER_STOKES : case ADJ_RANS : case DISC_ADJ_EULER: case DISC_ADJ_NAVIER_STOKES: case DISC_ADJ_RANS:
        if (Wrt_Csv) SetSurfaceCSV_Adjoint(config[iZone], geometry[iZone][MESH_0], solver_container[iZone][MESH_0][ADJFLOW_SOL], solver_container[iZone][MESH_0][FLOW_SOL], iExtIter, iZone);
        break;
        
      case ADJ_TNE2_EULER : case ADJ_TNE2_NAVIER_STOKES :
        if (Wrt_Csv) SetSurfaceCSV_Adjoint(config[iZone], geometry[iZone][MESH_0], solver_container[iZone][MESH_0][ADJTNE2_SOL], solver_container[iZone][MESH_0][TNE2_SOL], iExtIter, iZone);
        break;
        
      case LIN_EULER : case LIN_NAVIER_STOKES :
        if (Wrt_Csv) SetSurfaceCSV_Linearized(config[iZone], geometry[iZone][MESH_0], solver_container[iZone][MESH_0][LINFLOW_SOL], config[iZone]->GetSurfLinCoeff_FileName(), iExtIter);
        break;
    }
    
    /*--- Get the file output format ---*/
    
    unsigned short FileFormat = config[iZone]->GetOutput_FileFormat();
    
    /*--- Merge the node coordinates and connectivity, if necessary. This
     is only performed if a volume solution file is requested, and it
     is active by default. ---*/
    
    if (Wrt_Vol || Wrt_Srf) {
      if (rank == MASTER_NODE) cout << "Merging connectivities in the Master node." << endl;
      MergeConnectivity(config[iZone], geometry[iZone][MESH_0], iZone);
    }
    
    /*--- Merge coordinates of all grid nodes (excluding ghost points).
     The grid coordinates are always merged and included first in the
     restart files. ---*/
    
    if (rank == MASTER_NODE) cout << "Merging coordinates in the Master node." << endl;
    MergeCoordinates(config[iZone], geometry[iZone][MESH_0]);

    if ((rank == MASTER_NODE) && (Wrt_Vol || Wrt_Srf)) {
      if (FileFormat == TECPLOT_BINARY) {
        if (rank == MASTER_NODE) cout << "Writing Tecplot binary volume and surface mesh files." << endl;
        SetTecplotBinary_DomainMesh(config[iZone], geometry[iZone][MESH_0], iZone);
        SetTecplotBinary_SurfaceMesh(config[iZone], geometry[iZone][MESH_0], iZone);
        if (!wrote_base_file)
          DeallocateConnectivity(config[iZone], geometry[iZone][MESH_0], false);
        if (!wrote_surf_file)
          DeallocateConnectivity(config[iZone], geometry[iZone][MESH_0], wrote_surf_file);
      }
    }
    
    /*--- Merge the solution data needed for volume solutions and restarts ---*/
    
    if (rank == MASTER_NODE) cout << "Merging solution in the Master node." << endl;
    MergeSolution(config[iZone], geometry[iZone][MESH_0], solver_container[iZone][MESH_0], iZone);
    
    /*--- Write restart, or Tecplot files using the merged data.
     This data lives only on the master, and these routines are currently
     executed by the master proc alone (as if in serial). ---*/
    
    if (rank == MASTER_NODE) {
      
      /*--- Write a native restart file ---*/
      
      if (rank == MASTER_NODE) cout << "Writing SU2 native restart file." << endl;
      SetRestart(config[iZone], geometry[iZone][MESH_0], solver_container[iZone][MESH_0] , iZone);
      
      if (Wrt_Vol) {
        
        switch (FileFormat) {
            
          case TECPLOT:
            
            /*--- Write a Tecplot ASCII file ---*/
            
            if (rank == MASTER_NODE) cout << "Writing Tecplot ASCII file volume solution file." << endl;
            SetTecplotASCII(config[iZone], geometry[iZone][MESH_0], solver_container[iZone][MESH_0], iZone, val_nZone, false);
            DeallocateConnectivity(config[iZone], geometry[iZone][MESH_0], false);
            break;
            
          case FIELDVIEW:
            
            /*--- Write a FieldView ASCII file ---*/
            
            if (rank == MASTER_NODE) cout << "Writing FieldView ASCII file volume solution file." << endl;
            SetFieldViewASCII(config[iZone], geometry[iZone][MESH_0], iZone, val_nZone);
            DeallocateConnectivity(config[iZone], geometry[iZone][MESH_0], false);
            break;
            
          case TECPLOT_BINARY:
            
            /*--- Write a Tecplot binary solution file ---*/
            
            if (rank == MASTER_NODE) cout << "Writing Tecplot binary volume solution file." << endl;
            SetTecplotBinary_DomainSolution(config[iZone], geometry[iZone][MESH_0], iZone);
            break;
            
          case FIELDVIEW_BINARY:
            
            /*--- Write a FieldView binary file ---*/
            
            if (rank == MASTER_NODE) cout << "Writing FieldView binary file volume solution file." << endl;
            SetFieldViewBinary(config[iZone], geometry[iZone][MESH_0], iZone, val_nZone);
            DeallocateConnectivity(config[iZone], geometry[iZone][MESH_0], false);
            break;

          case PARAVIEW:
            
            /*--- Write a Paraview ASCII file ---*/
            
            if (rank == MASTER_NODE) cout << "Writing Paraview ASCII volume solution file." << endl;
            SetParaview_ASCII(config[iZone], geometry[iZone][MESH_0], iZone, val_nZone, false);
            DeallocateConnectivity(config[iZone], geometry[iZone][MESH_0], false);
            break;
            
          default:
            break;
        }
        
      }
      
      if (Wrt_Srf) {
        
        switch (FileFormat) {
            
          case TECPLOT:
            
            /*--- Write a Tecplot ASCII file ---*/
            
            if (rank == MASTER_NODE) cout << "Writing Tecplot ASCII surface solution file." << endl;
            SetTecplotASCII(config[iZone], geometry[iZone][MESH_0], solver_container[iZone][MESH_0] , iZone, val_nZone, true);
            DeallocateConnectivity(config[iZone], geometry[iZone][MESH_0], true);
            break;
            
          case TECPLOT_BINARY:
            
            /*--- Write a Tecplot binary solution file ---*/
            
            if (rank == MASTER_NODE) cout << "Writing Tecplot binary surface solution file." << endl;
            SetTecplotBinary_SurfaceSolution(config[iZone], geometry[iZone][MESH_0], iZone);
            break;
            
          case PARAVIEW:
            
            /*--- Write a Paraview ASCII file ---*/
            
            if (rank == MASTER_NODE) cout << "Writing Paraview ASCII surface solution file." << endl;
            SetParaview_ASCII(config[iZone], geometry[iZone][MESH_0], iZone, val_nZone, true);
            DeallocateConnectivity(config[iZone], geometry[iZone][MESH_0], true);
            break;
            
          default:
            break;
        }
        
      }
      
      /*--- Release memory needed for merging the solution data. ---*/
      
      DeallocateCoordinates(config[iZone], geometry[iZone][MESH_0]);
      DeallocateSolution(config[iZone], geometry[iZone][MESH_0]);
      
    }
    
    /*--- Final broadcast (informing other procs that the base output
     file was written). ---*/
    
#ifdef HAVE_MPI
    SU2_MPI::Bcast(&wrote_base_file, 1, MPI_UNSIGNED_SHORT, MASTER_NODE, MPI_COMM_WORLD);
    SU2_MPI::Bcast(&wrote_surf_file, 1, MPI_UNSIGNED_SHORT, MASTER_NODE, MPI_COMM_WORLD);
#endif
    
  }
}

void COutput::SetBaselineResult_Files(CSolver **solver, CGeometry **geometry, CConfig **config,
                                      unsigned long iExtIter, unsigned short val_nZone) {

  int rank = MASTER_NODE;
  int size = SINGLE_NODE;
  
#ifdef HAVE_MPI
  MPI_Comm_rank(MPI_COMM_WORLD, &rank);
  MPI_Comm_size(MPI_COMM_WORLD, &size);
#endif
  
  unsigned short iZone;
  
  for (iZone = 0; iZone < val_nZone; iZone++) {
    
    /*--- Flags identifying the types of files to be written. ---*/
    
    bool Low_MemoryOutput = config[iZone]->GetLow_MemoryOutput();
    bool Wrt_Vol = config[iZone]->GetWrt_Vol_Sol();
    bool Wrt_Srf = config[iZone]->GetWrt_Srf_Sol();
    
    /*--- Get the file output format ---*/
    
    unsigned short FileFormat = config[iZone]->GetOutput_FileFormat();
    
    /*--- Merge the node coordinates and connectivity if necessary. This
     is only performed if a volume solution file is requested, and it
     is active by default. ---*/
    
    if ((Wrt_Vol || Wrt_Srf) && (!Low_MemoryOutput)) {
      if (rank == MASTER_NODE) cout << "Merging connectivities in the Master node." << endl;
      MergeConnectivity(config[iZone], geometry[iZone], iZone);
    }
    
    /*--- Merge the solution data needed for volume solutions and restarts ---*/
    
    if ((Wrt_Vol || Wrt_Srf) && (!Low_MemoryOutput)) {
      if (rank == MASTER_NODE) cout << "Merging solution in the Master node." << endl;
      MergeBaselineSolution(config[iZone], geometry[iZone], solver[iZone], iZone);
    }
    
    /*--- Write restart, Tecplot or Paraview files using the merged data.
     This data lives only on the master, and these routines are currently
     executed by the master proc alone (as if in serial). ---*/
    
    if (!Low_MemoryOutput) {
      
      if (rank == MASTER_NODE) {
        
        if (Wrt_Vol) {
          
          switch (FileFormat) {
              
            case TECPLOT:
              
              /*--- Write a Tecplot ASCII file ---*/
              
              if (rank == MASTER_NODE) cout << "Writing Tecplot ASCII file (volume grid)." << endl;
              SetTecplotASCII(config[iZone], geometry[iZone], solver, iZone, val_nZone, false);
              DeallocateConnectivity(config[iZone], geometry[iZone], false);
              break;
              
            case FIELDVIEW:
              
              /*--- Write a FieldView ASCII file ---*/
              
              if (rank == MASTER_NODE) cout << "Writing FieldView ASCII file (volume grid)." << endl;
              SetFieldViewASCII(config[iZone], geometry[iZone], iZone, val_nZone);
              DeallocateConnectivity(config[iZone], geometry[iZone], false);
              break;
              
            case TECPLOT_BINARY:
              
              /*--- Write a Tecplot binary solution file ---*/
              
              if (rank == MASTER_NODE) cout << "Writing Tecplot Binary file (volume grid)." << endl;
              SetTecplotBinary_DomainMesh(config[iZone], geometry[iZone], iZone);
              SetTecplotBinary_DomainSolution(config[iZone], geometry[iZone], iZone);
              break;
              
            case FIELDVIEW_BINARY:
              
              /*--- Write a binary binary file ---*/
              
              if (rank == MASTER_NODE) cout << "Writing FieldView ASCII file (volume grid)." << endl;
              SetFieldViewBinary(config[iZone], geometry[iZone], iZone, val_nZone);
              DeallocateConnectivity(config[iZone], geometry[iZone], false);
              break;

            case PARAVIEW:
              
              /*--- Write a Paraview ASCII file ---*/
              
              if (rank == MASTER_NODE) cout << "Writing Paraview ASCII file (volume grid)." << endl;
              SetParaview_ASCII(config[iZone], geometry[iZone], iZone, val_nZone, false);
              DeallocateConnectivity(config[iZone], geometry[iZone], false);
              break;
              
            default:
              break;
          }
          
        }
        
        if (Wrt_Srf) {
                    
          switch (FileFormat) {
              
            case TECPLOT:
              
              /*--- Write a Tecplot ASCII file ---*/
              
              if (rank == MASTER_NODE) cout << "Writing Tecplot ASCII file (surface grid)." << endl;
              SetTecplotASCII(config[iZone], geometry[iZone], solver, iZone, val_nZone, true);
              DeallocateConnectivity(config[iZone], geometry[iZone], true);
              break;
              
            case TECPLOT_BINARY:
              
              /*--- Write a Tecplot binary solution file ---*/
              
              if (rank == MASTER_NODE) cout << "Writing Tecplot Binary file (surface grid)." << endl;
              SetTecplotBinary_SurfaceMesh(config[iZone], geometry[iZone], iZone);
              SetTecplotBinary_SurfaceSolution(config[iZone], geometry[iZone], iZone);
              break;
              
            case PARAVIEW:
              
              /*--- Write a Paraview ASCII file ---*/
              
              if (rank == MASTER_NODE) cout << "Writing Paraview ASCII file (surface grid)." << endl;
              SetParaview_ASCII(config[iZone], geometry[iZone], iZone, val_nZone, true);
              DeallocateConnectivity(config[iZone], geometry[iZone], true);
              break;
              
            default:
              break;
          }
        }
        
        if (FileFormat == TECPLOT_BINARY) {
          if (!wrote_base_file)
            DeallocateConnectivity(config[iZone], geometry[iZone], false);
          if (!wrote_surf_file)
            DeallocateConnectivity(config[iZone], geometry[iZone], wrote_surf_file);
        }
        
        if (Wrt_Vol || Wrt_Srf)
          DeallocateSolution(config[iZone], geometry[iZone]);
      }
      
    }
  
    else {
      
      if (Wrt_Vol) {
        
        if (rank == MASTER_NODE) cout << "Writing Tecplot ASCII file (volume grid)." << endl;
        char buffer_char[50], out_file[MAX_STRING_SIZE];
        
        string filename;
        if (!config[iZone]->GetAdjoint()) filename = config[iZone]->GetFlow_FileName();
        else filename = config[iZone]->GetAdj_FileName();

        if (size > 1) {
          SPRINTF (buffer_char, "_%d", SU2_TYPE::Int(rank+1));
          filename = filename + buffer_char;
        }
        
        SPRINTF (buffer_char, ".dat");
        strcpy(out_file, filename.c_str()); strcat(out_file, buffer_char);
        SetTecplotASCII_LowMemory(config[iZone], geometry[iZone], solver, out_file, false);
      }
      
      if (Wrt_Srf) {
        
        if (rank == MASTER_NODE) cout << "Writing Tecplot ASCII file (surface grid)." << endl;
        char buffer_char[50], out_file[MAX_STRING_SIZE];
        
        string filename;
        if (!config[iZone]->GetAdjoint()) filename = config[iZone]->GetSurfFlowCoeff_FileName();
        else filename = config[iZone]->GetSurfAdjCoeff_FileName();

        if (size > 1) {
          SPRINTF (buffer_char, "_%d", SU2_TYPE::Int(rank+1));
          filename = filename + buffer_char;
        }
        
        SPRINTF (buffer_char, ".dat");
        strcpy(out_file, filename.c_str()); strcat(out_file, buffer_char);
        SetTecplotASCII_LowMemory(config[iZone], geometry[iZone], solver, out_file, true);
      }

    }
    
    /*--- Final broadcast (informing other procs that the base output
     file was written). ---*/
    
#ifdef HAVE_MPI
    SU2_MPI::Bcast(&wrote_base_file, 1, MPI_UNSIGNED_SHORT, MASTER_NODE, MPI_COMM_WORLD);
#endif
    
  }
}

void COutput::SetMesh_Files(CGeometry **geometry, CConfig **config, unsigned short val_nZone, bool new_file, bool su2_file) {
  
  int rank = MASTER_NODE;
#ifdef HAVE_MPI
  MPI_Comm_rank(MPI_COMM_WORLD, &rank);
#endif
  
  unsigned short iZone;
  
  for (iZone = 0; iZone < val_nZone; iZone++) {
    
    /*--- Flags identifying the types of files to be written. ---*/
    
    bool Wrt_Vol = config[iZone]->GetWrt_Vol_Sol() && config[iZone]->GetVisualize_Deformation();
    bool Wrt_Srf = config[iZone]->GetWrt_Srf_Sol() && config[iZone]->GetVisualize_Deformation();;
    
    /*--- Merge the node coordinates and connectivity if necessary. This
     is only performed if a volume solution file is requested, and it
     is active by default. ---*/
    
    if (rank == MASTER_NODE) cout <<"Merging grid connectivity." << endl;
    MergeConnectivity(config[iZone], geometry[iZone], iZone);
    
    /*--- Merge coordinates of all grid nodes (excluding ghost points).
     The grid coordinates are always merged and included first in the
     restart files. ---*/
    
    if (rank == MASTER_NODE) cout <<"Merging grid coordinates." << endl;
    MergeCoordinates(config[iZone], geometry[iZone]);
    
    /*--- Write restart, Tecplot or Paraview files using the merged data.
     This data lives only on the master, and these routines are currently
     executed by the master proc alone (as if in serial). ---*/
    
    if (rank == MASTER_NODE) {
      
      if (Wrt_Vol) {
        
        if (rank == MASTER_NODE) cout <<"Writing volume mesh file." << endl;
        
        /*--- Write a Tecplot ASCII file ---*/
        if (config[iZone]->GetOutput_FileFormat()==PARAVIEW) SetParaview_MeshASCII(config[iZone], geometry[iZone], iZone,  val_nZone, false,new_file);
        else SetTecplotASCII_Mesh(config[iZone], geometry[iZone], false, new_file);
        
      }
      
      if (Wrt_Srf) {
        
        if (rank == MASTER_NODE) cout <<"Writing surface mesh file." << endl;
        
        /*--- Write a Tecplot ASCII file ---*/
        if (config[iZone]->GetOutput_FileFormat()==PARAVIEW) SetParaview_MeshASCII(config[iZone], geometry[iZone], iZone,  val_nZone, true,new_file);
        else SetTecplotASCII_Mesh(config[iZone], geometry[iZone], true, new_file);
        

      }

      if (rank == MASTER_NODE) cout <<"Writing .su2 file." << endl;
      
      /*--- Write a .su2 ASCII file ---*/
      
      if (su2_file) SetSU2_MeshASCII(config[iZone], geometry[iZone]);
      
      /*--- Deallocate connectivity ---*/

      DeallocateConnectivity(config[iZone], geometry[iZone], true);
      
    }
    
    /*--- Final broadcast (informing other procs that the base output
     file was written). ---*/
    
#ifdef HAVE_MPI
    SU2_MPI::Bcast(&wrote_base_file, 1, MPI_UNSIGNED_SHORT, MASTER_NODE, MPI_COMM_WORLD);
#endif
    
  }
}

void COutput::SetMassFlowRate(CSolver *solver_container, CGeometry *geometry, CConfig *config) {
  unsigned short iDim, iMarker_monitor, iMarker;
  unsigned long iVertex, iPoint;
  su2double Vector[3], Total_Mdot=0.0;
  unsigned short nDim = geometry->GetnDim();

  for (iMarker = 0; iMarker< config->GetnMarker_Monitoring(); iMarker++) {
    iMarker_monitor = config->GetMarker_All_Monitoring(iMarker);

    for (iVertex = 0; iVertex < geometry->nVertex[ iMarker_monitor ]; iVertex++) {
      iPoint = geometry->vertex[iMarker_monitor][iVertex]->GetNode();

      if (geometry->node[iPoint]->GetDomain()) {
        geometry->vertex[iMarker_monitor][iVertex]->GetNormal(Vector);
        for (iDim = 0; iDim < nDim; iDim++) {
          Total_Mdot += Vector[iDim]*(solver_container->node[iPoint]->GetSolution(iDim+1));
        }
      }
    }
  }

#ifdef HAVE_MPI
  /*--- Add AllBound information using all the nodes ---*/
  su2double My_Total_Mdot    = Total_Mdot;    Total_Mdot = 0.0;
  SU2_MPI::Allreduce(&My_Total_Mdot, &Total_Mdot, 1, MPI_DOUBLE, MPI_SUM, MPI_COMM_WORLD);
#endif
  /*--- Set the output: reusing same variable from OneDimensionalOutput code ---*/
  solver_container->SetOneD_MassFlowRate(Total_Mdot);
}

void COutput::OneDimensionalOutput(CSolver *solver_container, CGeometry *geometry, CConfig *config) {
  
  unsigned long iVertex, iPoint;
  unsigned short iDim, iMarker, Out1D;
  su2double *Normal = NULL, Area = 0.0, OverArea = 0.0, UnitaryNormal[3],
  Stag_Pressure, Mach, Temperature, Pressure = 0.0, Density = 0.0, Velocity2, Enthalpy, RhoU, U,// local values at each node (Velocity2 = V^2). U = normal velocity
  SumPressure = 0.0, SumStagPressure = 0.0, SumArea = 0.0, SumMach = 0.0, SumTemperature = 0.0, SumForUref = 0.0, SumRhoU = 0.0, SumEnthalpy = 0.0,// sum of (local value ) * (dA) (integral)
  AveragePressure = 0.0, AverageMach = 0.0, AverageTemperature = 0.0, MassFlowRate = 0.0, // Area Averaged value ( sum / A )
  VelocityRef = 0.0, EnthalpyRef = 0.0, DensityRef = 0.0, PressureRef = 0.0; // Flux conserved values. TemperatureRef follows ideal gas
  
  bool compressible = (config->GetKind_Regime() == COMPRESSIBLE);
  bool incompressible = (config->GetKind_Regime() == INCOMPRESSIBLE);
  bool freesurface = (config->GetKind_Regime() == FREESURFACE);
  su2double Gamma = config->GetGamma();
  unsigned short nDim = geometry->GetnDim();
  
  
  /*--- Loop over the markers ---*/
  
  for (iMarker = 0; iMarker < config->GetnMarker_All(); iMarker++) {
    
    Out1D = config->GetMarker_All_Out_1D(iMarker);
    
    /*--- Loop over the vertices to compute the output ---*/
    
    
    if (Out1D == YES) {
      
      for (iVertex = 0; iVertex < geometry->GetnVertex(iMarker); iVertex++) {
        
        iPoint = geometry->vertex[iMarker][iVertex]->GetNode();
        
        /*--- Find the normal direction ---*/
        
        if (geometry->node[iPoint]->GetDomain()) {
          
          
          /*--- Compute area, and unitary normal ---*/
          Normal = geometry->vertex[iMarker][iVertex]->GetNormal();
          Area = 0.0; for (iDim = 0; iDim < nDim; iDim++) Area += Normal[iDim]*Normal[iDim]; Area = sqrt(Area);
          for (iDim = 0; iDim < nDim; iDim++) UnitaryNormal[iDim] = -Normal[iDim]/Area;
          
          if (compressible) {
            Pressure = solver_container->node[iPoint]->GetPressure();
            Density = solver_container->node[iPoint]->GetDensity();
          }
          if (incompressible || freesurface) {
            Pressure = solver_container->node[iPoint]->GetPressureInc();
            Density = solver_container->node[iPoint]->GetDensityInc();
          }
          
          /*-- Find velocity normal to the marked surface/opening --*/
          
          U = 0.0;
          for (iDim = 0; iDim < geometry->GetnDim(); iDim++) {
            U += UnitaryNormal[iDim]*solver_container->node[iPoint]->GetVelocity(iDim);
          }
          
          Enthalpy = solver_container->node[iPoint]->GetEnthalpy();
          Velocity2 = solver_container->node[iPoint]->GetVelocity2();
          Temperature = solver_container->node[iPoint]->GetTemperature();
          
          Mach = (sqrt(Velocity2))/ solver_container->node[iPoint]->GetSoundSpeed();
          Stag_Pressure = Pressure*pow((1.0+((Gamma-1.0)/2.0)*pow(Mach, 2.0)),(Gamma/(Gamma-1.0)));
          
          RhoU = U*Density;
          SumStagPressure += Stag_Pressure * Area;
          SumArea += Area;
          SumMach += Mach*Area;
          SumPressure += Pressure * Area;
          SumTemperature += Temperature*Area;
          SumRhoU += RhoU*Area;
          SumForUref+=RhoU*U*U*Area;
          SumEnthalpy+=RhoU*Enthalpy*Area;
          
        }
      }
      
      if (SumRhoU != 0.0) { // To avoid division by 0
        
        OverArea = 1.0/SumArea;
        AveragePressure += abs(SumStagPressure*OverArea);
        AverageMach += abs(SumMach*OverArea);
        AverageTemperature += abs(SumTemperature*OverArea);
        MassFlowRate += SumRhoU;
        PressureRef += abs(SumPressure*OverArea);
        VelocityRef += abs(sqrt(abs(SumForUref/SumRhoU)));
        EnthalpyRef +=abs(SumEnthalpy/SumRhoU);
        DensityRef +=abs(PressureRef*Gamma/(Gamma-1)/(EnthalpyRef-0.5*VelocityRef*VelocityRef));
        
      }
      
    }
    
  }
  
#ifdef HAVE_MPI
  
  /*--- Add AllBound information using all the nodes ---*/
  
  su2double My_AveragePressure     = AveragePressure;    AveragePressure = 0.0;
  su2double My_AverageMach         = AverageMach;        AverageMach = 0.0;
  su2double My_AverageTemperature  = AverageTemperature; AverageTemperature = 0.0;
  su2double My_MassFlowRate        = MassFlowRate;       MassFlowRate = 0.0;
  su2double My_PressureRef         = PressureRef;        PressureRef = 0.0;
  su2double My_VelocityRef         = VelocityRef;        VelocityRef = 0.0;
  su2double My_EnthalpyRef         = EnthalpyRef;        EnthalpyRef = 0.0;
  su2double My_DensityRef          = DensityRef;         DensityRef = 0.0;
  
  SU2_MPI::Allreduce(&My_AveragePressure, &AveragePressure, 1, MPI_DOUBLE, MPI_SUM, MPI_COMM_WORLD);
  SU2_MPI::Allreduce(&My_AverageMach, &AverageMach, 1, MPI_DOUBLE, MPI_SUM, MPI_COMM_WORLD);
  SU2_MPI::Allreduce(&My_AverageTemperature, &AverageTemperature, 1, MPI_DOUBLE, MPI_SUM, MPI_COMM_WORLD);
  SU2_MPI::Allreduce(&My_MassFlowRate, &MassFlowRate, 1, MPI_DOUBLE, MPI_SUM, MPI_COMM_WORLD);
  SU2_MPI::Allreduce(&My_PressureRef, &PressureRef, 1, MPI_DOUBLE, MPI_SUM, MPI_COMM_WORLD);
  SU2_MPI::Allreduce(&My_VelocityRef, &VelocityRef, 1, MPI_DOUBLE, MPI_SUM, MPI_COMM_WORLD);
  SU2_MPI::Allreduce(&My_EnthalpyRef , &EnthalpyRef , 1, MPI_DOUBLE, MPI_SUM, MPI_COMM_WORLD);
  SU2_MPI::Allreduce(&My_DensityRef , &DensityRef , 1, MPI_DOUBLE, MPI_SUM, MPI_COMM_WORLD);
  
#endif
  
  /*--- Set the 1D output ---*/
  
  solver_container->SetOneD_TotalPress(AveragePressure);
  solver_container->SetOneD_Mach(AverageMach);
  solver_container->SetOneD_Temp(AverageTemperature);
  solver_container->SetOneD_MassFlowRate(MassFlowRate);
  
  solver_container->SetOneD_FluxAvgPress(PressureRef);
  solver_container->SetOneD_FluxAvgDensity(DensityRef);
  solver_container->SetOneD_FluxAvgVelocity(VelocityRef);
  solver_container->SetOneD_FluxAvgEntalpy(EnthalpyRef);
  
}

void COutput::SetForceSections(CSolver *solver_container, CGeometry *geometry, CConfig *config, unsigned long iExtIter) {
  
  short iSection, nSection;
  unsigned long iVertex, iPoint;
  su2double *Plane_P0, *Plane_Normal, MinPlane, MaxPlane, *CPressure, MinXCoord, MaxXCoord, Force[3], ForceInviscid[3],
  MomentInviscid[3] = {0.0,0.0,0.0}, MomentDist[3] = {0.0,0.0,0.0}, RefDensity, RefPressure, RefAreaCoeff, *Velocity_Inf, Gas_Constant, Mach2Vel, Mach_Motion, Gamma, RefVel2 = 0.0, factor, NDPressure, *Origin, RefLengthMoment, Alpha, Beta, CDrag_Inv, CLift_Inv, CMy_Inv;
  vector<su2double> Xcoord_Airfoil, Ycoord_Airfoil, Zcoord_Airfoil, Pressure_Airfoil;
  string Marker_Tag, Slice_Filename, Slice_Ext;
  ofstream Cp_File;
  unsigned short iDim;
  
  bool grid_movement = config->GetGrid_Movement();
  bool compressible = (config->GetKind_Regime() == COMPRESSIBLE);
  bool incompressible = (config->GetKind_Regime() == INCOMPRESSIBLE);
  bool freesurface = (config->GetKind_Regime() == FREESURFACE);
  
  Plane_P0 = new su2double [3];
  Plane_Normal = new su2double [3];
  CPressure = new su2double[geometry->GetnPoint()];
  
  /*--- Compute some reference quantities and necessary values ---*/
  RefDensity = solver_container->GetDensity_Inf();
  RefPressure = solver_container->GetPressure_Inf();
  RefAreaCoeff = config->GetRefAreaCoeff();
  Velocity_Inf = solver_container->GetVelocity_Inf();
  Gamma = config->GetGamma();
  Origin = config->GetRefOriginMoment(0);
  RefLengthMoment  = config->GetRefLengthMoment();
  Alpha            = config->GetAoA()*PI_NUMBER/180.0;
  Beta             = config->GetAoS()*PI_NUMBER/180.0;
  
  if (grid_movement) {
    Gas_Constant = config->GetGas_ConstantND();
    Mach2Vel = sqrt(Gamma*Gas_Constant*config->GetTemperature_FreeStreamND());
    Mach_Motion = config->GetMach_Motion();
    RefVel2 = (Mach_Motion*Mach2Vel)*(Mach_Motion*Mach2Vel);
  }
  else {
    RefVel2 = 0.0;
    for (iDim = 0; iDim < geometry->GetnDim(); iDim++)
      RefVel2  += Velocity_Inf[iDim]*Velocity_Inf[iDim];
  }
  factor = 1.0 / (0.5*RefDensity*RefAreaCoeff*RefVel2);
  
  int rank = MASTER_NODE;
#ifdef HAVE_MPI
  MPI_Comm_rank(MPI_COMM_WORLD, &rank);
#endif
  
  if (geometry->GetnDim() == 3) {
    
    /*--- Copy the pressure to an auxiliar structure ---*/
    
    for (iPoint = 0; iPoint < geometry->GetnPoint(); iPoint++) {
      if (compressible) {
        CPressure[iPoint] = (solver_container->node[iPoint]->GetPressure() - RefPressure)*factor*RefAreaCoeff;
      }
      if (incompressible || freesurface) {
        CPressure[iPoint] = (solver_container->node[iPoint]->GetPressureInc() - RefPressure)*factor*RefAreaCoeff;
      }
    }
    
    nSection = config->GetnSections();
    
    for (iSection = 0; iSection < nSection; iSection++) {
      
      /*--- Read the values from the config file ---*/
      
      MinPlane = config->GetSection_Location(0); MaxPlane = config->GetSection_Location(1);
      MinXCoord = -1E6; MaxXCoord = 1E6;
      
      Plane_Normal[0] = 0.0;    Plane_P0[0] = 0.0;
      Plane_Normal[1] = 0.0;    Plane_P0[1] = 0.0;
      Plane_Normal[2] = 0.0;    Plane_P0[2] = 0.0;
      
      Plane_Normal[config->GetAxis_Orientation()] = 1.0;
      Plane_P0[config->GetAxis_Orientation()] = MinPlane + iSection*(MaxPlane - MinPlane)/su2double(nSection-1);
      
      /*--- Compute the airfoil sections (note that we feed in the Cp) ---*/
      
      geometry->ComputeAirfoil_Section(Plane_P0, Plane_Normal,
                                       MinXCoord, MaxXCoord, CPressure,
                                       Xcoord_Airfoil, Ycoord_Airfoil,
                                       Zcoord_Airfoil, Pressure_Airfoil, true,
                                       config);
      
      if ((rank == MASTER_NODE) && (Xcoord_Airfoil.size() == 0)) {
        cout << "Please check the config file, the section "<< iSection+1 <<" has not been detected." << endl;
      }
      
      /*--- Output the pressure on each section (tecplot format) ---*/
      
      if ((rank == MASTER_NODE) && (Xcoord_Airfoil.size() != 0)) {
        
        /*--- Write Cp at each section ---*/
        
        ofstream Cp_File;
        if (iSection == 0) {
          Cp_File.open("cp_sections.dat", ios::out);
          Cp_File << "TITLE = \"Airfoil sections\"" << endl;
          Cp_File << "VARIABLES = \"X\",\"Y\",\"Z\",\"Cp\"" << endl;
        }
        else Cp_File.open("cp_sections.dat", ios::app);
        
        Cp_File << "ZONE T=\"SECTION_"<< (iSection+1) << "\", NODES= "<< Xcoord_Airfoil.size() << ", ELEMENTS= " << Xcoord_Airfoil.size()-1 << ", DATAPACKING= POINT, ZONETYPE= FELINESEG" << endl;
        
        /*--- Coordinates and pressure value ---*/
        
        if (config->GetSystemMeasurements() == SI) {
          for (iVertex = 0; iVertex < Xcoord_Airfoil.size(); iVertex++) {
            Cp_File << Xcoord_Airfoil[iVertex] <<" "<< Ycoord_Airfoil[iVertex] <<" "<< Zcoord_Airfoil[iVertex] <<" "<< Pressure_Airfoil[iVertex] <<  endl;
          }
        }
        if (config->GetSystemMeasurements() == US) {
          for (iVertex = 0; iVertex < Xcoord_Airfoil.size(); iVertex++) {
            Cp_File << Xcoord_Airfoil[iVertex]*12.0 <<" "<< Ycoord_Airfoil[iVertex]*12.0 <<" "<< Zcoord_Airfoil[iVertex]*12.0 <<" "<< Pressure_Airfoil[iVertex] <<  endl;
          }
        }
        
        /*--- Basic conectivity ---*/
        
        for (iVertex = 1; iVertex < Xcoord_Airfoil.size(); iVertex++) {
          Cp_File << iVertex << "\t" << iVertex+1 << "\n";
        }
        
        Cp_File.close();
        
        
        /*--- Compute load distribution ---*/
        
        ForceInviscid[0] = 0.0; ForceInviscid[1] = 0.0; ForceInviscid[2] = 0.0; MomentInviscid[1] = 0.0;
        
        for (iVertex = 0; iVertex < Xcoord_Airfoil.size()-1; iVertex++) {
          
          NDPressure = 0.5*(Pressure_Airfoil[iVertex]+Pressure_Airfoil[iVertex+1]);
          
          Force[0] = -(Zcoord_Airfoil[iVertex+1] - Zcoord_Airfoil[iVertex])*NDPressure;
          Force[1] = 0.0;
          Force[2] = (Xcoord_Airfoil[iVertex+1] - Xcoord_Airfoil[iVertex])*NDPressure;
          
          ForceInviscid[0] += Force[0];
          ForceInviscid[1] += Force[1];
          ForceInviscid[2] += Force[2];
          
          MomentDist[0] = 0.5*(Xcoord_Airfoil[iVertex] + Xcoord_Airfoil[iVertex+1]) - Origin[0];
          MomentDist[1] = 0.5*(Ycoord_Airfoil[iVertex] + Ycoord_Airfoil[iVertex+1]) - Origin[1];
          MomentDist[2] = 0.5*(Zcoord_Airfoil[iVertex] + Zcoord_Airfoil[iVertex+1]) - Origin[3];
          
          MomentInviscid[1] += (Force[0]*MomentDist[2]-Force[2]*MomentDist[0])/RefLengthMoment;
          
        }
        
        CLift_Inv = fabs( -ForceInviscid[0]*sin(Alpha) + ForceInviscid[2]*cos(Alpha));
        CDrag_Inv = fabs( ForceInviscid[0]*cos(Alpha)*cos(Beta) + ForceInviscid[1]*sin(Beta) + ForceInviscid[2]*sin(Alpha)*cos(Beta));
        CMy_Inv = MomentInviscid[1];
        
        
        /*--- Write load distribution ---*/
        
        ofstream Load_File;
        if (iSection == 0) {
          Load_File.open("load_distribution.dat", ios::out);
          Load_File << "TITLE = \"Load distribution\"" << endl;
          Load_File << "VARIABLES = \"Y\",\"C<sub>L</sub>\",\"C<sub>D</sub>\",\"C<supb>My</sub>\"" << endl;
          Load_File << "ZONE T=\"Wing load distribution\", NODES= "<< nSection << ", ELEMENTS= " << nSection-1 << ", DATAPACKING= POINT, ZONETYPE= FELINESEG" << endl;
        }
        else Load_File.open("load_distribution.dat", ios::app);
        
        /*--- Coordinates and pressure value ---*/
        
        Load_File << Ycoord_Airfoil[0] <<" "<< CLift_Inv <<" "<< CDrag_Inv  <<" "<< CMy_Inv << endl;
        
        /*--- Basic conectivity ---*/
        
        if (iSection == nSection-1) {
          for (iSection = 1; iSection < nSection; iSection++) {
            Load_File << iSection << "\t" << iSection+1 << "\n";
          }
        }
        
        Load_File.close();
        
        
      }
      
    }
    
    
  }
  
  /*--- Delete dynamically allocated memory ---*/
  
  delete [] Plane_P0;
  delete [] Plane_Normal;
  delete [] CPressure;
  
}

void COutput::SetCp_InverseDesign(CSolver *solver_container, CGeometry *geometry, CConfig *config, unsigned long iExtIter) {
  
  unsigned short iMarker, icommas, Boundary, iDim;
  unsigned long iVertex, iPoint, (*Point2Vertex)[2], nPointLocal = 0, nPointGlobal = 0;
  su2double XCoord, YCoord, ZCoord, Pressure, PressureCoeff = 0, Cp, CpTarget, *Normal = NULL, Area, PressDiff;
  bool *PointInDomain;
  string text_line, surfCp_filename;
  ifstream Surface_file;
  char buffer[50], cstr[200];
  
  
  nPointLocal = geometry->GetnPoint();
#ifdef HAVE_MPI
  SU2_MPI::Allreduce(&nPointLocal, &nPointGlobal, 1, MPI_UNSIGNED_LONG, MPI_SUM, MPI_COMM_WORLD);
#else
  nPointGlobal = nPointLocal;
#endif
  
  Point2Vertex = new unsigned long[nPointGlobal][2];
  PointInDomain = new bool[nPointGlobal];
  
  for (iPoint = 0; iPoint < nPointGlobal; iPoint ++)
    PointInDomain[iPoint] = false;
  
  for (iMarker = 0; iMarker < config->GetnMarker_All(); iMarker++) {
    Boundary   = config->GetMarker_All_KindBC(iMarker);
    
    if ((Boundary == EULER_WALL             ) ||
        (Boundary == HEAT_FLUX              ) ||
        (Boundary == HEAT_FLUX_CATALYTIC    ) ||
        (Boundary == HEAT_FLUX_NONCATALYTIC ) ||
        (Boundary == ISOTHERMAL             ) ||
        (Boundary == ISOTHERMAL_CATALYTIC   ) ||
        (Boundary == ISOTHERMAL_NONCATALYTIC) ||
        (Boundary == NEARFIELD_BOUNDARY)) {
      for (iVertex = 0; iVertex < geometry->GetnVertex(iMarker); iVertex++) {
        
        /*--- The Pressure file uses the global numbering ---*/
        
#ifndef HAVE_MPI
        iPoint = geometry->vertex[iMarker][iVertex]->GetNode();
#else
        iPoint = geometry->node[geometry->vertex[iMarker][iVertex]->GetNode()]->GetGlobalIndex();
#endif
        
        if (geometry->vertex[iMarker][iVertex]->GetNode() < geometry->GetnPointDomain()) {
          Point2Vertex[iPoint][0] = iMarker;
          Point2Vertex[iPoint][1] = iVertex;
          PointInDomain[iPoint] = true;
          solver_container->SetCPressureTarget(iMarker, iVertex, 0.0);
        }
        
      }
    }
  }
  
  /*--- Prepare to read the surface pressure files (CSV) ---*/
  
  surfCp_filename = "TargetCp";
  strcpy (cstr, surfCp_filename.c_str());
  
  /*--- Write file name with extension if unsteady or steady ---*/
  
  if ((config->GetUnsteady_Simulation() && config->GetWrt_Unsteady()) ||
      (config->GetUnsteady_Simulation() == TIME_SPECTRAL)) {
    if ((SU2_TYPE::Int(iExtIter) >= 0)    && (SU2_TYPE::Int(iExtIter) < 10))    SPRINTF (buffer, "_0000%d.dat", SU2_TYPE::Int(iExtIter));
    if ((SU2_TYPE::Int(iExtIter) >= 10)   && (SU2_TYPE::Int(iExtIter) < 100))   SPRINTF (buffer, "_000%d.dat",  SU2_TYPE::Int(iExtIter));
    if ((SU2_TYPE::Int(iExtIter) >= 100)  && (SU2_TYPE::Int(iExtIter) < 1000))  SPRINTF (buffer, "_00%d.dat",   SU2_TYPE::Int(iExtIter));
    if ((SU2_TYPE::Int(iExtIter) >= 1000) && (SU2_TYPE::Int(iExtIter) < 10000)) SPRINTF (buffer, "_0%d.dat",    SU2_TYPE::Int(iExtIter));
    if (SU2_TYPE::Int(iExtIter) >= 10000) SPRINTF (buffer, "_%d.dat", SU2_TYPE::Int(iExtIter));
  }
  else
    SPRINTF (buffer, ".dat");
  
  strcat (cstr, buffer);
  
  /*--- Read the surface pressure file ---*/
  
  string::size_type position;
  
  Surface_file.open(cstr, ios::in);
  
  if (!(Surface_file.fail())) {
    
    getline(Surface_file, text_line);
    
    while (getline(Surface_file, text_line)) {
      for (icommas = 0; icommas < 50; icommas++) {
        position = text_line.find( ",", 0 );
        if (position!=string::npos) text_line.erase (position,1);
      }
      stringstream  point_line(text_line);
      
      if (geometry->GetnDim() == 2) point_line >> iPoint >> XCoord >> YCoord >> Pressure >> PressureCoeff;
      if (geometry->GetnDim() == 3) point_line >> iPoint >> XCoord >> YCoord >> ZCoord >> Pressure >> PressureCoeff;
      
      if (PointInDomain[iPoint]) {
        
        /*--- Find the vertex for the Point and Marker ---*/
        
        iMarker = Point2Vertex[iPoint][0];
        iVertex = Point2Vertex[iPoint][1];
        
        solver_container->SetCPressureTarget(iMarker, iVertex, PressureCoeff);
        
      }
      
    }
    
    Surface_file.close();
    
  }
  
  /*--- Compute the pressure difference ---*/
  
  PressDiff = 0.0;
  for (iMarker = 0; iMarker < config->GetnMarker_All(); iMarker++) {
    Boundary   = config->GetMarker_All_KindBC(iMarker);
    
    if ((Boundary == EULER_WALL             ) ||
        (Boundary == HEAT_FLUX              ) ||
        (Boundary == HEAT_FLUX_CATALYTIC    ) ||
        (Boundary == HEAT_FLUX_NONCATALYTIC ) ||
        (Boundary == ISOTHERMAL             ) ||
        (Boundary == ISOTHERMAL_CATALYTIC   ) ||
        (Boundary == ISOTHERMAL_NONCATALYTIC) ||
        (Boundary == NEARFIELD_BOUNDARY)) {
      for (iVertex = 0; iVertex < geometry->GetnVertex(iMarker); iVertex++) {
        
        Normal = geometry->vertex[iMarker][iVertex]->GetNormal();
        
        Cp = solver_container->GetCPressure(iMarker, iVertex);
        CpTarget = solver_container->GetCPressureTarget(iMarker, iVertex);
        
        Area = 0.0;
        for (iDim = 0; iDim < geometry->GetnDim(); iDim++)
          Area += Normal[iDim]*Normal[iDim];
        Area = sqrt(Area);
        
        PressDiff += Area * (CpTarget - Cp) * (CpTarget - Cp);
      }
      
    }
  }
  
#ifdef HAVE_MPI
  su2double MyPressDiff = PressDiff;   PressDiff = 0.0;
  SU2_MPI::Allreduce(&MyPressDiff, &PressDiff, 1, MPI_DOUBLE, MPI_SUM, MPI_COMM_WORLD);
#endif
  
  /*--- Update the total Cp difference coeffient ---*/
  
  solver_container->SetTotal_CpDiff(PressDiff);
  
  delete[] Point2Vertex;
  
}

void COutput::SetHeat_InverseDesign(CSolver *solver_container, CGeometry *geometry, CConfig *config, unsigned long iExtIter) {
  
  unsigned short iMarker, icommas, Boundary, iDim;
  unsigned long iVertex, iPoint, (*Point2Vertex)[2], nPointLocal = 0, nPointGlobal = 0;
  su2double XCoord, YCoord, ZCoord, PressureCoeff, HeatFlux = 0.0, HeatFluxDiff, HeatFluxTarget, *Normal = NULL, Area,
  Pressure, Cf;
  bool *PointInDomain;
  string text_line, surfHeatFlux_filename;
  ifstream Surface_file;
  char buffer[50], cstr[200];
  
  
  nPointLocal = geometry->GetnPoint();
#ifdef HAVE_MPI
  SU2_MPI::Allreduce(&nPointLocal, &nPointGlobal, 1, MPI_UNSIGNED_LONG, MPI_SUM, MPI_COMM_WORLD);
#else
  nPointGlobal = nPointLocal;
#endif
  
  Point2Vertex = new unsigned long[nPointGlobal][2];
  PointInDomain = new bool[nPointGlobal];
  
  for (iPoint = 0; iPoint < nPointGlobal; iPoint ++)
    PointInDomain[iPoint] = false;
  
  for (iMarker = 0; iMarker < config->GetnMarker_All(); iMarker++) {
    Boundary   = config->GetMarker_All_KindBC(iMarker);
    
    if ((Boundary == EULER_WALL             ) ||
        (Boundary == HEAT_FLUX              ) ||
        (Boundary == HEAT_FLUX_CATALYTIC    ) ||
        (Boundary == HEAT_FLUX_NONCATALYTIC ) ||
        (Boundary == ISOTHERMAL             ) ||
        (Boundary == ISOTHERMAL_CATALYTIC   ) ||
        (Boundary == ISOTHERMAL_NONCATALYTIC) ||
        (Boundary == NEARFIELD_BOUNDARY)) {
      for (iVertex = 0; iVertex < geometry->GetnVertex(iMarker); iVertex++) {
        
        /*--- The Pressure file uses the global numbering ---*/
        
#ifndef HAVE_MPI
        iPoint = geometry->vertex[iMarker][iVertex]->GetNode();
#else
        iPoint = geometry->node[geometry->vertex[iMarker][iVertex]->GetNode()]->GetGlobalIndex();
#endif
        
        if (geometry->vertex[iMarker][iVertex]->GetNode() < geometry->GetnPointDomain()) {
          Point2Vertex[iPoint][0] = iMarker;
          Point2Vertex[iPoint][1] = iVertex;
          PointInDomain[iPoint] = true;
          solver_container->SetHeatFluxTarget(iMarker, iVertex, 0.0);
        }
      }
    }
  }
  
  /*--- Prepare to read the surface pressure files (CSV) ---*/
  
  surfHeatFlux_filename = "TargetHeatFlux";
  strcpy (cstr, surfHeatFlux_filename.c_str());
  
  /*--- Write file name with extension if unsteady or steady ---*/
  
  if ((config->GetUnsteady_Simulation() && config->GetWrt_Unsteady()) ||
      (config->GetUnsteady_Simulation() == TIME_SPECTRAL)) {
    if ((SU2_TYPE::Int(iExtIter) >= 0)    && (SU2_TYPE::Int(iExtIter) < 10))    SPRINTF (buffer, "_0000%d.dat", SU2_TYPE::Int(iExtIter));
    if ((SU2_TYPE::Int(iExtIter) >= 10)   && (SU2_TYPE::Int(iExtIter) < 100))   SPRINTF (buffer, "_000%d.dat",  SU2_TYPE::Int(iExtIter));
    if ((SU2_TYPE::Int(iExtIter) >= 100)  && (SU2_TYPE::Int(iExtIter) < 1000))  SPRINTF (buffer, "_00%d.dat",   SU2_TYPE::Int(iExtIter));
    if ((SU2_TYPE::Int(iExtIter) >= 1000) && (SU2_TYPE::Int(iExtIter) < 10000)) SPRINTF (buffer, "_0%d.dat",    SU2_TYPE::Int(iExtIter));
    if (SU2_TYPE::Int(iExtIter) >= 10000) SPRINTF (buffer, "_%d.dat", SU2_TYPE::Int(iExtIter));
  }
  else
    SPRINTF (buffer, ".dat");
  
  strcat (cstr, buffer);
  
  /*--- Read the surface pressure file ---*/
  
  string::size_type position;
  
  Surface_file.open(cstr, ios::in);
  
  if (!(Surface_file.fail())) {
    
    getline(Surface_file, text_line);
    
    while (getline(Surface_file, text_line)) {
      for (icommas = 0; icommas < 50; icommas++) {
        position = text_line.find( ",", 0 );
        if (position!=string::npos) text_line.erase (position,1);
      }
      stringstream  point_line(text_line);
      
      if (geometry->GetnDim() == 2) point_line >> iPoint >> XCoord >> YCoord >> Pressure >> PressureCoeff >> Cf >> HeatFlux;
      if (geometry->GetnDim() == 3) point_line >> iPoint >> XCoord >> YCoord >> ZCoord >> Pressure >> PressureCoeff >> Cf >> HeatFlux;
      
      if (PointInDomain[iPoint]) {
        
        /*--- Find the vertex for the Point and Marker ---*/
        
        iMarker = Point2Vertex[iPoint][0];
        iVertex = Point2Vertex[iPoint][1];
        
        solver_container->SetHeatFluxTarget(iMarker, iVertex, HeatFlux);
        
      }
      
    }
    
    Surface_file.close();
  }
  
  /*--- Compute the pressure difference ---*/
  
  HeatFluxDiff = 0.0;
  for (iMarker = 0; iMarker < config->GetnMarker_All(); iMarker++) {
    Boundary   = config->GetMarker_All_KindBC(iMarker);
    
    if ((Boundary == EULER_WALL             ) ||
        (Boundary == HEAT_FLUX              ) ||
        (Boundary == HEAT_FLUX_CATALYTIC    ) ||
        (Boundary == HEAT_FLUX_NONCATALYTIC ) ||
        (Boundary == ISOTHERMAL             ) ||
        (Boundary == ISOTHERMAL_CATALYTIC   ) ||
        (Boundary == ISOTHERMAL_NONCATALYTIC) ||
        (Boundary == NEARFIELD_BOUNDARY)) {
      for (iVertex = 0; iVertex < geometry->GetnVertex(iMarker); iVertex++) {
        
        Normal = geometry->vertex[iMarker][iVertex]->GetNormal();
        
        HeatFlux = solver_container->GetHeatFlux(iMarker, iVertex);
        HeatFluxTarget = solver_container->GetHeatFluxTarget(iMarker, iVertex);
        
        Area = 0.0;
        for (iDim = 0; iDim < geometry->GetnDim(); iDim++)
          Area += Normal[iDim]*Normal[iDim];
        Area = sqrt(Area);
        
        HeatFluxDiff += Area * (HeatFluxTarget - HeatFlux) * (HeatFluxTarget - HeatFlux);
        
      }
      
    }
  }
  
#ifdef HAVE_MPI
  su2double MyHeatFluxDiff = HeatFluxDiff;   HeatFluxDiff = 0.0;
  SU2_MPI::Allreduce(&MyHeatFluxDiff, &HeatFluxDiff, 1, MPI_DOUBLE, MPI_SUM, MPI_COMM_WORLD);
#endif
  
  /*--- Update the total HeatFlux difference coeffient ---*/
  
  solver_container->SetTotal_HeatFluxDiff(HeatFluxDiff);
  
  delete[] Point2Vertex;
  
}

void COutput::SetEquivalentArea(CSolver *solver_container, CGeometry *geometry, CConfig *config, unsigned long iExtIter) {
  
  ofstream EquivArea_file, FuncGrad_file;
  unsigned short iMarker = 0, iDim;
  short *AzimuthalAngle = NULL;
  su2double Gamma, auxXCoord, auxYCoord, auxZCoord, InverseDesign = 0.0, DeltaX, Coord_i, Coord_j, jp1Coord, *Coord = NULL, MeanFuntion,
  *Face_Normal = NULL, auxArea, auxPress, Mach, Beta, R_Plane, Pressure_Inf,
  ModVelocity_Inf, Velocity_Inf[3], factor, *Xcoord = NULL, *Ycoord = NULL, *Zcoord = NULL,
  *Pressure = NULL, *FaceArea = NULL, *EquivArea = NULL, *TargetArea = NULL, *NearFieldWeight = NULL,
  *Weight = NULL, jFunction, jp1Function;
  unsigned long jVertex, iVertex, iPoint, nVertex_NearField = 0, auxPoint,
  *IdPoint = NULL, *IdDomain = NULL, auxDomain;
  unsigned short iPhiAngle;
  ofstream NearFieldEA_file; ifstream TargetEA_file;
  
  su2double XCoordBegin_OF = config->GetEA_IntLimit(0);
  su2double XCoordEnd_OF = config->GetEA_IntLimit(1);
  
  unsigned short nDim = geometry->GetnDim();
  su2double AoA = -(config->GetAoA()*PI_NUMBER/180.0);
  su2double EAScaleFactor = config->GetEA_ScaleFactor(); // The EA Obj. Func. should be ~ force based Obj. Func.
  
  int rank = MESH_0;
  
  Mach  = config->GetMach();
  Gamma = config->GetGamma();
  Beta = sqrt(Mach*Mach-1.0);
  R_Plane = fabs(config->GetEA_IntLimit(2));
  Pressure_Inf = config->GetPressure_FreeStreamND();
  Velocity_Inf[0] = config->GetVelocity_FreeStreamND()[0];
  Velocity_Inf[1] = config->GetVelocity_FreeStreamND()[1];
  Velocity_Inf[2] = config->GetVelocity_FreeStreamND()[2];
  ModVelocity_Inf = 0;
  for (iDim = 0; iDim < 3; iDim++)
    ModVelocity_Inf += Velocity_Inf[iDim] * Velocity_Inf[iDim];
  
  factor = 4.0*sqrt(2.0*Beta*R_Plane) / (Gamma*Pressure_Inf*Mach*Mach);
  
#ifndef HAVE_MPI
  
  /*--- Compute the total number of points on the near-field ---*/
  
  nVertex_NearField = 0;
  for (iMarker = 0; iMarker < config->GetnMarker_All(); iMarker++)
    if (config->GetMarker_All_KindBC(iMarker) == NEARFIELD_BOUNDARY)
      for (iVertex = 0; iVertex < geometry->GetnVertex(iMarker); iVertex++) {
        iPoint = geometry->vertex[iMarker][iVertex]->GetNode();
        Face_Normal = geometry->vertex[iMarker][iVertex]->GetNormal();
        Coord = geometry->node[iPoint]->GetCoord();
        
        /*--- Using Face_Normal(z), and Coord(z) we identify only a surface,
         note that there are 2 NEARFIELD_BOUNDARY surfaces ---*/
        
        if ((Face_Normal[nDim-1] > 0.0) && (Coord[nDim-1] < 0.0)) nVertex_NearField ++;
      }
  
  /*--- Create an array with all the coordinates, points, pressures, face area,
   equivalent area, and nearfield weight ---*/
  
  Xcoord = new su2double[nVertex_NearField];
  Ycoord = new su2double[nVertex_NearField];
  Zcoord = new su2double[nVertex_NearField];
  AzimuthalAngle = new short[nVertex_NearField];
  IdPoint = new unsigned long[nVertex_NearField];
  IdDomain = new unsigned long[nVertex_NearField];
  Pressure = new su2double[nVertex_NearField];
  FaceArea = new su2double[nVertex_NearField];
  EquivArea = new su2double[nVertex_NearField];
  TargetArea = new su2double[nVertex_NearField];
  NearFieldWeight = new su2double[nVertex_NearField];
  Weight = new su2double[nVertex_NearField];
  
  /*--- Copy the boundary information to an array ---*/
  
  nVertex_NearField = 0;
  for (iMarker = 0; iMarker < config->GetnMarker_All(); iMarker++)
    if (config->GetMarker_All_KindBC(iMarker) == NEARFIELD_BOUNDARY)
      for (iVertex = 0; iVertex < geometry->GetnVertex(iMarker); iVertex++) {
        iPoint = geometry->vertex[iMarker][iVertex]->GetNode();
        Face_Normal = geometry->vertex[iMarker][iVertex]->GetNormal();
        Coord = geometry->node[iPoint]->GetCoord();
        
        if ((Face_Normal[nDim-1] > 0.0) && (Coord[nDim-1] < 0.0)) {
          
          IdPoint[nVertex_NearField] = iPoint;
          Xcoord[nVertex_NearField] = geometry->node[iPoint]->GetCoord(0);
          Ycoord[nVertex_NearField] = geometry->node[iPoint]->GetCoord(1);
          
          if (nDim ==2) {
            AzimuthalAngle[nVertex_NearField] = 0;
          }
          
          if (nDim == 3) {
            Zcoord[nVertex_NearField] = geometry->node[iPoint]->GetCoord(2);
            
            /*--- Rotate the nearfield cylinder (AoA) only 3D ---*/
            
            su2double YcoordRot = Ycoord[nVertex_NearField];
            su2double ZcoordRot = Xcoord[nVertex_NearField]*sin(AoA) + Zcoord[nVertex_NearField]*cos(AoA);
            
            /*--- Compute the Azimuthal angle (resolution of degress in the Azimuthal angle)---*/
            
            su2double AngleDouble; short AngleInt;
            AngleDouble = fabs(atan(-YcoordRot/ZcoordRot)*180.0/PI_NUMBER);
            
            /*--- Fix an azimuthal line due to misalignments of the near-field ---*/
            
            su2double FixAzimuthalLine = config->GetFixAzimuthalLine();
            
            if ((AngleDouble >= FixAzimuthalLine - 0.1) && (AngleDouble <= FixAzimuthalLine + 0.1)) AngleDouble = FixAzimuthalLine - 0.1;
            
            AngleInt = SU2_TYPE::Short(floor(AngleDouble + 0.5));
            if (AngleInt >= 0) AzimuthalAngle[nVertex_NearField] = AngleInt;
            else AzimuthalAngle[nVertex_NearField] = 180 + AngleInt;
          }
          
          if (AzimuthalAngle[nVertex_NearField] <= 60) {
            Pressure[nVertex_NearField] = solver_container->node[iPoint]->GetPressure();
            FaceArea[nVertex_NearField] = fabs(Face_Normal[nDim-1]);
            nVertex_NearField ++;
          }
          
        }
      }
  
#else
  
  int nProcessor;
  MPI_Comm_size(MPI_COMM_WORLD, &nProcessor);
  MPI_Comm_rank(MPI_COMM_WORLD, &rank);
  
  unsigned long nLocalVertex_NearField = 0, MaxLocalVertex_NearField = 0;
  int iProcessor;
  
  unsigned long *Buffer_Receive_nVertex = NULL;
  if (rank == MASTER_NODE) {
    Buffer_Receive_nVertex = new unsigned long [nProcessor];
  }
  
  /*--- Compute the total number of points of the near-field ghost nodes ---*/
  
  nLocalVertex_NearField = 0;
  for (iMarker = 0; iMarker < config->GetnMarker_All(); iMarker++)
    if (config->GetMarker_All_KindBC(iMarker) == NEARFIELD_BOUNDARY)
      for (iVertex = 0; iVertex < geometry->GetnVertex(iMarker); iVertex++) {
        iPoint = geometry->vertex[iMarker][iVertex]->GetNode();
        Face_Normal = geometry->vertex[iMarker][iVertex]->GetNormal();
        Coord = geometry->node[iPoint]->GetCoord();
        
        if (geometry->node[iPoint]->GetDomain())
          if ((Face_Normal[nDim-1] > 0.0) && (Coord[nDim-1] < 0.0))
            nLocalVertex_NearField ++;
      }
  
  unsigned long *Buffer_Send_nVertex = new unsigned long [1];
  Buffer_Send_nVertex[0] = nLocalVertex_NearField;
  
  /*--- Send Near-Field vertex information --*/
  
  SU2_MPI::Allreduce(&nLocalVertex_NearField, &nVertex_NearField, 1, MPI_UNSIGNED_LONG, MPI_SUM, MPI_COMM_WORLD);
  SU2_MPI::Allreduce(&nLocalVertex_NearField, &MaxLocalVertex_NearField, 1, MPI_UNSIGNED_LONG, MPI_MAX, MPI_COMM_WORLD);
  SU2_MPI::Gather(Buffer_Send_nVertex, 1, MPI_UNSIGNED_LONG, Buffer_Receive_nVertex, 1, MPI_UNSIGNED_LONG, MASTER_NODE, MPI_COMM_WORLD);
  delete [] Buffer_Send_nVertex;

  su2double *Buffer_Send_Xcoord = new su2double[MaxLocalVertex_NearField];
  su2double *Buffer_Send_Ycoord = new su2double[MaxLocalVertex_NearField];
  su2double *Buffer_Send_Zcoord = new su2double[MaxLocalVertex_NearField];
  unsigned long *Buffer_Send_IdPoint = new unsigned long [MaxLocalVertex_NearField];
  su2double *Buffer_Send_Pressure = new su2double [MaxLocalVertex_NearField];
  su2double *Buffer_Send_FaceArea = new su2double[MaxLocalVertex_NearField];
  
  su2double *Buffer_Receive_Xcoord = NULL;
  su2double *Buffer_Receive_Ycoord = NULL;
  su2double *Buffer_Receive_Zcoord = NULL;
  unsigned long *Buffer_Receive_IdPoint = NULL;
  su2double *Buffer_Receive_Pressure = NULL;
  su2double *Buffer_Receive_FaceArea = NULL;
  
  if (rank == MASTER_NODE) {
    Buffer_Receive_Xcoord = new su2double[nProcessor*MaxLocalVertex_NearField];
    Buffer_Receive_Ycoord = new su2double[nProcessor*MaxLocalVertex_NearField];
    Buffer_Receive_Zcoord = new su2double[nProcessor*MaxLocalVertex_NearField];
    Buffer_Receive_IdPoint = new unsigned long[nProcessor*MaxLocalVertex_NearField];
    Buffer_Receive_Pressure = new su2double[nProcessor*MaxLocalVertex_NearField];
    Buffer_Receive_FaceArea = new su2double[nProcessor*MaxLocalVertex_NearField];
  }
  
  unsigned long nBuffer_Xcoord = MaxLocalVertex_NearField;
  unsigned long nBuffer_Ycoord = MaxLocalVertex_NearField;
  unsigned long nBuffer_Zcoord = MaxLocalVertex_NearField;
  unsigned long nBuffer_IdPoint = MaxLocalVertex_NearField;
  unsigned long nBuffer_Pressure = MaxLocalVertex_NearField;
  unsigned long nBuffer_FaceArea = MaxLocalVertex_NearField;
  
  for (iVertex = 0; iVertex < MaxLocalVertex_NearField; iVertex++) {
    Buffer_Send_IdPoint[iVertex] = 0; Buffer_Send_Pressure[iVertex] = 0.0;
    Buffer_Send_FaceArea[iVertex] = 0.0; Buffer_Send_Xcoord[iVertex] = 0.0;
    Buffer_Send_Ycoord[iVertex] = 0.0; Buffer_Send_Zcoord[iVertex] = 0.0;
  }
  
  /*--- Copy coordinates, index points, and pressures to the auxiliar vector --*/
  
  nLocalVertex_NearField = 0;
  for (iMarker = 0; iMarker < config->GetnMarker_All(); iMarker++)
    if (config->GetMarker_All_KindBC(iMarker) == NEARFIELD_BOUNDARY)
      for (iVertex = 0; iVertex < geometry->GetnVertex(iMarker); iVertex++) {
        iPoint = geometry->vertex[iMarker][iVertex]->GetNode();
        Face_Normal = geometry->vertex[iMarker][iVertex]->GetNormal();
        Coord = geometry->node[iPoint]->GetCoord();
        
        if (geometry->node[iPoint]->GetDomain())
          if ((Face_Normal[nDim-1] > 0.0) && (Coord[nDim-1] < 0.0)) {
            Buffer_Send_IdPoint[nLocalVertex_NearField] = iPoint;
            Buffer_Send_Xcoord[nLocalVertex_NearField] = geometry->node[iPoint]->GetCoord(0);
            Buffer_Send_Ycoord[nLocalVertex_NearField] = geometry->node[iPoint]->GetCoord(1);
            Buffer_Send_Zcoord[nLocalVertex_NearField] = geometry->node[iPoint]->GetCoord(2);
            Buffer_Send_Pressure[nLocalVertex_NearField] = solver_container->node[iPoint]->GetPressure();
            Buffer_Send_FaceArea[nLocalVertex_NearField] = fabs(Face_Normal[nDim-1]);
            nLocalVertex_NearField++;
          }
      }
  
  /*--- Send all the information --*/
  
  SU2_MPI::Gather(Buffer_Send_Xcoord, nBuffer_Xcoord, MPI_DOUBLE, Buffer_Receive_Xcoord, nBuffer_Xcoord, MPI_DOUBLE, MASTER_NODE, MPI_COMM_WORLD);
  SU2_MPI::Gather(Buffer_Send_Ycoord, nBuffer_Ycoord, MPI_DOUBLE, Buffer_Receive_Ycoord, nBuffer_Ycoord, MPI_DOUBLE, MASTER_NODE, MPI_COMM_WORLD);
  SU2_MPI::Gather(Buffer_Send_Zcoord, nBuffer_Zcoord, MPI_DOUBLE, Buffer_Receive_Zcoord, nBuffer_Zcoord, MPI_DOUBLE, MASTER_NODE, MPI_COMM_WORLD);
  SU2_MPI::Gather(Buffer_Send_IdPoint, nBuffer_IdPoint, MPI_UNSIGNED_LONG, Buffer_Receive_IdPoint, nBuffer_IdPoint, MPI_UNSIGNED_LONG, MASTER_NODE, MPI_COMM_WORLD);
  SU2_MPI::Gather(Buffer_Send_Pressure, nBuffer_Pressure, MPI_DOUBLE, Buffer_Receive_Pressure, nBuffer_Pressure, MPI_DOUBLE, MASTER_NODE, MPI_COMM_WORLD);
  SU2_MPI::Gather(Buffer_Send_FaceArea, nBuffer_FaceArea, MPI_DOUBLE, Buffer_Receive_FaceArea, nBuffer_FaceArea, MPI_DOUBLE, MASTER_NODE, MPI_COMM_WORLD);
  delete [] Buffer_Send_Xcoord;
  delete [] Buffer_Send_Ycoord;
  delete [] Buffer_Send_Zcoord;
  delete [] Buffer_Send_IdPoint;
  delete [] Buffer_Send_Pressure;
  delete [] Buffer_Send_FaceArea;

  if (rank == MASTER_NODE) {
    
    Xcoord = new su2double[nVertex_NearField];
    Ycoord = new su2double[nVertex_NearField];
    Zcoord = new su2double[nVertex_NearField];
    AzimuthalAngle = new short[nVertex_NearField];
    IdPoint = new unsigned long[nVertex_NearField];
    IdDomain = new unsigned long[nVertex_NearField];
    Pressure = new su2double[nVertex_NearField];
    FaceArea = new su2double[nVertex_NearField];
    EquivArea = new su2double[nVertex_NearField];
    TargetArea = new su2double[nVertex_NearField];
    NearFieldWeight = new su2double[nVertex_NearField];
    Weight = new su2double[nVertex_NearField];
    
    nVertex_NearField = 0;
    for (iProcessor = 0; iProcessor < nProcessor; iProcessor++)
      for (iVertex = 0; iVertex < Buffer_Receive_nVertex[iProcessor]; iVertex++) {
        Xcoord[nVertex_NearField] = Buffer_Receive_Xcoord[iProcessor*MaxLocalVertex_NearField+iVertex];
        Ycoord[nVertex_NearField] = Buffer_Receive_Ycoord[iProcessor*MaxLocalVertex_NearField+iVertex];
        
        if (nDim == 2) {
          AzimuthalAngle[nVertex_NearField] = 0;
        }
        
        if (nDim == 3) {
          Zcoord[nVertex_NearField] = Buffer_Receive_Zcoord[iProcessor*MaxLocalVertex_NearField+iVertex];
          
          /*--- Rotate the nearfield cylinder  ---*/
          
          su2double YcoordRot = Ycoord[nVertex_NearField];
          su2double ZcoordRot = Xcoord[nVertex_NearField]*sin(AoA) + Zcoord[nVertex_NearField]*cos(AoA);
          
          /*--- Compute the Azimuthal angle ---*/
          
          su2double AngleDouble; short AngleInt;
          AngleDouble = fabs(atan(-YcoordRot/ZcoordRot)*180.0/PI_NUMBER);
          
          /*--- Fix an azimuthal line due to misalignments of the near-field ---*/
          
          su2double FixAzimuthalLine = config->GetFixAzimuthalLine();
          
          if ((AngleDouble >= FixAzimuthalLine - 0.1) && (AngleDouble <= FixAzimuthalLine + 0.1))
            AngleDouble = FixAzimuthalLine - 0.1;
          
          AngleInt = SU2_TYPE::Short(floor(AngleDouble + 0.5));
          
          if (AngleInt >= 0) AzimuthalAngle[nVertex_NearField] = AngleInt;
          else AzimuthalAngle[nVertex_NearField] = 180 + AngleInt;
        }
        
        if (AzimuthalAngle[nVertex_NearField] <= 60) {
          IdPoint[nVertex_NearField] = Buffer_Receive_IdPoint[iProcessor*MaxLocalVertex_NearField+iVertex];
          Pressure[nVertex_NearField] = Buffer_Receive_Pressure[iProcessor*MaxLocalVertex_NearField+iVertex];
          FaceArea[nVertex_NearField] = Buffer_Receive_FaceArea[iProcessor*MaxLocalVertex_NearField+iVertex];
          IdDomain[nVertex_NearField] = iProcessor;
          nVertex_NearField++;
        }
        
      }
    
    delete [] Buffer_Receive_nVertex;
    
    delete [] Buffer_Receive_Xcoord;
    delete [] Buffer_Receive_Ycoord;
    delete [] Buffer_Receive_Zcoord;
    delete [] Buffer_Receive_IdPoint;
    delete [] Buffer_Receive_Pressure;
    delete [] Buffer_Receive_FaceArea;
    
  }
  
#endif
  
  if (rank == MASTER_NODE) {
    
    vector<short> PhiAngleList;
    vector<short>::iterator IterPhiAngleList;
    
    for (iVertex = 0; iVertex < nVertex_NearField; iVertex++)
      PhiAngleList.push_back(AzimuthalAngle[iVertex]);
    
    sort( PhiAngleList.begin(), PhiAngleList.end());
    IterPhiAngleList = unique( PhiAngleList.begin(), PhiAngleList.end());
    PhiAngleList.resize( IterPhiAngleList - PhiAngleList.begin() );
    
    /*--- Create vectors and distribute the values among the different PhiAngle queues ---*/
    
    vector<vector<su2double> > Xcoord_PhiAngle; Xcoord_PhiAngle.resize(PhiAngleList.size());
    vector<vector<su2double> > Ycoord_PhiAngle; Ycoord_PhiAngle.resize(PhiAngleList.size());
    vector<vector<su2double> > Zcoord_PhiAngle; Zcoord_PhiAngle.resize(PhiAngleList.size());
    vector<vector<unsigned long> > IdPoint_PhiAngle; IdPoint_PhiAngle.resize(PhiAngleList.size());
    vector<vector<unsigned long> > IdDomain_PhiAngle; IdDomain_PhiAngle.resize(PhiAngleList.size());
    vector<vector<su2double> > Pressure_PhiAngle; Pressure_PhiAngle.resize(PhiAngleList.size());
    vector<vector<su2double> > FaceArea_PhiAngle; FaceArea_PhiAngle.resize(PhiAngleList.size());
    vector<vector<su2double> > EquivArea_PhiAngle; EquivArea_PhiAngle.resize(PhiAngleList.size());
    vector<vector<su2double> > TargetArea_PhiAngle; TargetArea_PhiAngle.resize(PhiAngleList.size());
    vector<vector<su2double> > NearFieldWeight_PhiAngle; NearFieldWeight_PhiAngle.resize(PhiAngleList.size());
    vector<vector<su2double> > Weight_PhiAngle; Weight_PhiAngle.resize(PhiAngleList.size());
    
    /*--- Distribute the values among the different PhiAngles ---*/
    
    for (iVertex = 0; iVertex < nVertex_NearField; iVertex++)
      for (iPhiAngle = 0; iPhiAngle < PhiAngleList.size(); iPhiAngle++)
        if (AzimuthalAngle[iVertex] == PhiAngleList[iPhiAngle]) {
          Xcoord_PhiAngle[iPhiAngle].push_back(Xcoord[iVertex]);
          Ycoord_PhiAngle[iPhiAngle].push_back(Ycoord[iVertex]);
          Zcoord_PhiAngle[iPhiAngle].push_back(Zcoord[iVertex]);
          IdPoint_PhiAngle[iPhiAngle].push_back(IdPoint[iVertex]);
          IdDomain_PhiAngle[iPhiAngle].push_back(IdDomain[iVertex]);
          Pressure_PhiAngle[iPhiAngle].push_back(Pressure[iVertex]);
          FaceArea_PhiAngle[iPhiAngle].push_back(FaceArea[iVertex]);
          EquivArea_PhiAngle[iPhiAngle].push_back(EquivArea[iVertex]);
          TargetArea_PhiAngle[iPhiAngle].push_back(TargetArea[iVertex]);
          NearFieldWeight_PhiAngle[iPhiAngle].push_back(NearFieldWeight[iVertex]);
          Weight_PhiAngle[iPhiAngle].push_back(Weight[iVertex]);
        }
    
    /*--- Order the arrays (x Coordinate, Pressure, Point, and Domain) ---*/
    
    for (iPhiAngle = 0; iPhiAngle < PhiAngleList.size(); iPhiAngle++)
      for (iVertex = 0; iVertex < Xcoord_PhiAngle[iPhiAngle].size(); iVertex++)
        for (jVertex = 0; jVertex < Xcoord_PhiAngle[iPhiAngle].size() - 1 - iVertex; jVertex++)
          if (Xcoord_PhiAngle[iPhiAngle][jVertex] > Xcoord_PhiAngle[iPhiAngle][jVertex+1]) {
            auxXCoord = Xcoord_PhiAngle[iPhiAngle][jVertex]; Xcoord_PhiAngle[iPhiAngle][jVertex] = Xcoord_PhiAngle[iPhiAngle][jVertex+1]; Xcoord_PhiAngle[iPhiAngle][jVertex+1] = auxXCoord;
            auxYCoord = Ycoord_PhiAngle[iPhiAngle][jVertex]; Ycoord_PhiAngle[iPhiAngle][jVertex] = Ycoord_PhiAngle[iPhiAngle][jVertex+1]; Ycoord_PhiAngle[iPhiAngle][jVertex+1] = auxYCoord;
            auxZCoord = Zcoord_PhiAngle[iPhiAngle][jVertex]; Zcoord_PhiAngle[iPhiAngle][jVertex] = Zcoord_PhiAngle[iPhiAngle][jVertex+1]; Zcoord_PhiAngle[iPhiAngle][jVertex+1] = auxZCoord;
            auxPress = Pressure_PhiAngle[iPhiAngle][jVertex]; Pressure_PhiAngle[iPhiAngle][jVertex] = Pressure_PhiAngle[iPhiAngle][jVertex+1]; Pressure_PhiAngle[iPhiAngle][jVertex+1] = auxPress;
            auxArea = FaceArea_PhiAngle[iPhiAngle][jVertex]; FaceArea_PhiAngle[iPhiAngle][jVertex] = FaceArea_PhiAngle[iPhiAngle][jVertex+1]; FaceArea_PhiAngle[iPhiAngle][jVertex+1] = auxArea;
            auxPoint = IdPoint_PhiAngle[iPhiAngle][jVertex]; IdPoint_PhiAngle[iPhiAngle][jVertex] = IdPoint_PhiAngle[iPhiAngle][jVertex+1]; IdPoint_PhiAngle[iPhiAngle][jVertex+1] = auxPoint;
            auxDomain = IdDomain_PhiAngle[iPhiAngle][jVertex]; IdDomain_PhiAngle[iPhiAngle][jVertex] = IdDomain_PhiAngle[iPhiAngle][jVertex+1]; IdDomain_PhiAngle[iPhiAngle][jVertex+1] = auxDomain;
          }
    
    
    /*--- Check that all the azimuth lists have the same size ---*/
    
    unsigned short nVertex = Xcoord_PhiAngle[0].size();
    for (iPhiAngle = 0; iPhiAngle < PhiAngleList.size(); iPhiAngle++) {
      unsigned short nVertex_aux = Xcoord_PhiAngle[iPhiAngle].size();
      if (nVertex_aux != nVertex) cout <<"Be careful!!! one azimuth list is shorter than the other"<< endl;
      nVertex = min(nVertex, nVertex_aux);
    }
    
    /*--- Compute equivalent area distribution at each azimuth angle ---*/
    
    for (iPhiAngle = 0; iPhiAngle < PhiAngleList.size(); iPhiAngle++) {
      EquivArea_PhiAngle[iPhiAngle][0] = 0.0;
      for (iVertex = 1; iVertex < EquivArea_PhiAngle[iPhiAngle].size(); iVertex++) {
        EquivArea_PhiAngle[iPhiAngle][iVertex] = 0.0;
        
        Coord_i = Xcoord_PhiAngle[iPhiAngle][iVertex]*cos(AoA) - Zcoord_PhiAngle[iPhiAngle][iVertex]*sin(AoA);
        
        for (jVertex = 0; jVertex < iVertex-1; jVertex++) {
          
          Coord_j = Xcoord_PhiAngle[iPhiAngle][jVertex]*cos(AoA) - Zcoord_PhiAngle[iPhiAngle][jVertex]*sin(AoA);
          jp1Coord = Xcoord_PhiAngle[iPhiAngle][jVertex+1]*cos(AoA) - Zcoord_PhiAngle[iPhiAngle][jVertex+1]*sin(AoA);
          
          jFunction = factor*(Pressure_PhiAngle[iPhiAngle][jVertex] - Pressure_Inf)*sqrt(Coord_i-Coord_j);
          jp1Function = factor*(Pressure_PhiAngle[iPhiAngle][jVertex+1] - Pressure_Inf)*sqrt(Coord_i-jp1Coord);
          
          DeltaX = (jp1Coord-Coord_j);
          MeanFuntion = 0.5*(jp1Function + jFunction);
          EquivArea_PhiAngle[iPhiAngle][iVertex] += DeltaX * MeanFuntion;
        }
      }
    }
    
    /*--- Create a file with the equivalent area distribution at each azimuthal angle ---*/
    
    NearFieldEA_file.precision(15);
    NearFieldEA_file.open("Equivalent_Area.dat", ios::out);
    NearFieldEA_file << "TITLE = \"Equivalent Area evaluation at each azimuthal angle\"" << endl;
    
    if (config->GetSystemMeasurements() == US)
      NearFieldEA_file << "VARIABLES = \"Height (in) at r="<< R_Plane*12.0 << " in. (cyl. coord. system)\"";
    else
      NearFieldEA_file << "VARIABLES = \"Height (m) at r="<< R_Plane << " m. (cylindrical coordinate system)\"";
    
    for (iPhiAngle = 0; iPhiAngle < PhiAngleList.size(); iPhiAngle++) {
      if (config->GetSystemMeasurements() == US)
        NearFieldEA_file << ", \"Equivalent Area (ft<sup>2</sup>), <greek>F</greek>= " << PhiAngleList[iPhiAngle] << " deg.\"";
      else
        NearFieldEA_file << ", \"Equivalent Area (m<sup>2</sup>), <greek>F</greek>= " << PhiAngleList[iPhiAngle] << " deg.\"";
    }
    
    NearFieldEA_file << endl;
    for (iVertex = 0; iVertex < EquivArea_PhiAngle[0].size(); iVertex++) {
      
      su2double XcoordRot = Xcoord_PhiAngle[0][iVertex]*cos(AoA) - Zcoord_PhiAngle[0][iVertex]*sin(AoA);
      su2double XcoordRot_init = Xcoord_PhiAngle[0][0]*cos(AoA) - Zcoord_PhiAngle[0][0]*sin(AoA);
      
      if (config->GetSystemMeasurements() == US)
        NearFieldEA_file << scientific << (XcoordRot - XcoordRot_init) * 12.0;
      else
        NearFieldEA_file << scientific << (XcoordRot - XcoordRot_init);
      
      for (iPhiAngle = 0; iPhiAngle < PhiAngleList.size(); iPhiAngle++) {
        NearFieldEA_file << scientific << ", " << EquivArea_PhiAngle[iPhiAngle][iVertex];
      }
      
      NearFieldEA_file << endl;
      
    }
    NearFieldEA_file.close();
    
    /*--- Read target equivalent area from the configuration file,
     this first implementation requires a complete table (same as the original
     EA table). so... no interpolation. ---*/
    
    vector<vector<su2double> > TargetArea_PhiAngle_Trans;
    TargetEA_file.open("TargetEA.dat", ios::in);
    
    if (TargetEA_file.fail()) {
      if (iExtIter == 0) { cout << "There is no Target Equivalent Area file (TargetEA.dat)!!"<< endl;
        cout << "Using default parameters (Target Equiv Area = 0.0)" << endl;
      }
      /*--- Set the table to 0 ---*/
      for (iPhiAngle = 0; iPhiAngle < PhiAngleList.size(); iPhiAngle++)
        for (iVertex = 0; iVertex < TargetArea_PhiAngle[iPhiAngle].size(); iVertex++)
          TargetArea_PhiAngle[iPhiAngle][iVertex] = 0.0;
    }
    else {
      
      /*--- skip header lines ---*/
      
      string line;
      getline(TargetEA_file, line);
      getline(TargetEA_file, line);
      
      while (TargetEA_file) {
        
        string line;
        getline(TargetEA_file, line);
        istringstream is(line);
        vector<su2double> row;
        unsigned short iter = 0;
        
        while (is.good()) {
          string token;
          getline(is, token,',');
          
          istringstream js(token);
          
          su2double data;
          js >> data;
          
          /*--- The first element in the table is the coordinate (in or m)---*/
          
          if (iter != 0) row.push_back(data);
          iter++;
          
        }
        TargetArea_PhiAngle_Trans.push_back(row);
      }
      
      for (iPhiAngle = 0; iPhiAngle < PhiAngleList.size(); iPhiAngle++)
        for (iVertex = 0; iVertex < EquivArea_PhiAngle[iPhiAngle].size(); iVertex++)
          TargetArea_PhiAngle[iPhiAngle][iVertex] = TargetArea_PhiAngle_Trans[iVertex][iPhiAngle];
      
    }
    
    /*--- Divide by the number of Phi angles in the nearfield ---*/
    
    su2double PhiFactor = 1.0/su2double(PhiAngleList.size());
    
    /*--- Evaluate the objective function ---*/
    
    InverseDesign = 0;
    for (iPhiAngle = 0; iPhiAngle < PhiAngleList.size(); iPhiAngle++)
      for (iVertex = 0; iVertex < EquivArea_PhiAngle[iPhiAngle].size(); iVertex++) {
        Weight_PhiAngle[iPhiAngle][iVertex] = 1.0;
        Coord_i = Xcoord_PhiAngle[iPhiAngle][iVertex];
        
        su2double Difference = EquivArea_PhiAngle[iPhiAngle][iVertex]-TargetArea_PhiAngle[iPhiAngle][iVertex];
        su2double percentage = fabs(Difference)*100/fabs(TargetArea_PhiAngle[iPhiAngle][iVertex]);
        
        if ((percentage < 0.1) || (Coord_i < XCoordBegin_OF) || (Coord_i > XCoordEnd_OF)) Difference = 0.0;
        
        InverseDesign += EAScaleFactor*PhiFactor*Weight_PhiAngle[iPhiAngle][iVertex]*Difference*Difference;
        
      }
    
    /*--- Evaluate the weight of the nearfield pressure (adjoint input) ---*/
    
    for (iPhiAngle = 0; iPhiAngle < PhiAngleList.size(); iPhiAngle++)
      for (iVertex = 0; iVertex < EquivArea_PhiAngle[iPhiAngle].size(); iVertex++) {
        Coord_i = Xcoord_PhiAngle[iPhiAngle][iVertex];
        NearFieldWeight_PhiAngle[iPhiAngle][iVertex] = 0.0;
        for (jVertex = iVertex; jVertex < EquivArea_PhiAngle[iPhiAngle].size(); jVertex++) {
          Coord_j = Xcoord_PhiAngle[iPhiAngle][jVertex];
          Weight_PhiAngle[iPhiAngle][iVertex] = 1.0;
          
          su2double Difference = EquivArea_PhiAngle[iPhiAngle][jVertex]-TargetArea_PhiAngle[iPhiAngle][jVertex];
          su2double percentage = fabs(Difference)*100/fabs(TargetArea_PhiAngle[iPhiAngle][jVertex]);
          
          if ((percentage < 0.1) || (Coord_j < XCoordBegin_OF) || (Coord_j > XCoordEnd_OF)) Difference = 0.0;
          
          NearFieldWeight_PhiAngle[iPhiAngle][iVertex] += EAScaleFactor*PhiFactor*Weight_PhiAngle[iPhiAngle][iVertex]*2.0*Difference*factor*sqrt(Coord_j-Coord_i);
        }
      }
    
    /*--- Write the Nearfield pressure at each Azimuthal PhiAngle ---*/
    
    EquivArea_file.precision(15);
    EquivArea_file.open("nearfield_flow.dat", ios::out);
    EquivArea_file << "TITLE = \"Equivalent Area evaluation at each azimuthal angle\"" << endl;
    
    if (config->GetSystemMeasurements() == US)
      EquivArea_file << "VARIABLES = \"Height (in) at r="<< R_Plane*12.0 << " in. (cyl. coord. system)\",\"Equivalent Area (ft<sup>2</sup>)\",\"Target Equivalent Area (ft<sup>2</sup>)\",\"Cp\"" << endl;
    else
      EquivArea_file << "VARIABLES = \"Height (m) at r="<< R_Plane << " m. (cylindrical coordinate system)\",\"Equivalent Area (m<sup>2</sup>)\",\"Target Equivalent Area (m<sup>2</sup>)\",\"Cp\"" << endl;
    
    for (iPhiAngle = 0; iPhiAngle < PhiAngleList.size(); iPhiAngle++) {
      EquivArea_file << fixed << "ZONE T= \"<greek>F</greek>=" << PhiAngleList[iPhiAngle] << " deg.\"" << endl;
      for (iVertex = 0; iVertex < Xcoord_PhiAngle[iPhiAngle].size(); iVertex++) {
        
        su2double XcoordRot = Xcoord_PhiAngle[0][iVertex]*cos(AoA) - Zcoord_PhiAngle[0][iVertex]*sin(AoA);
        su2double XcoordRot_init = Xcoord_PhiAngle[0][0]*cos(AoA) - Zcoord_PhiAngle[0][0]*sin(AoA);
        
        if (config->GetSystemMeasurements() == US)
          EquivArea_file << scientific << (XcoordRot - XcoordRot_init) * 12.0;
        else
          EquivArea_file << scientific << (XcoordRot - XcoordRot_init);
        
        EquivArea_file << scientific << ", " << EquivArea_PhiAngle[iPhiAngle][iVertex]
        << ", " << TargetArea_PhiAngle[iPhiAngle][iVertex] << ", " << (Pressure_PhiAngle[iPhiAngle][iVertex]-Pressure_Inf)/Pressure_Inf << endl;
      }
    }
    
    EquivArea_file.close();
    
    /*--- Write Weight file for adjoint computation ---*/
    
    FuncGrad_file.precision(15);
    FuncGrad_file.open("WeightNF.dat", ios::out);
    
    FuncGrad_file << scientific << "-1.0";
    for (iPhiAngle = 0; iPhiAngle < PhiAngleList.size(); iPhiAngle++)
      FuncGrad_file << scientific << "\t" << PhiAngleList[iPhiAngle];
    FuncGrad_file << endl;
    
    for (iVertex = 0; iVertex < NearFieldWeight_PhiAngle[0].size(); iVertex++) {
      su2double XcoordRot = Xcoord_PhiAngle[0][iVertex]*cos(AoA) - Zcoord_PhiAngle[0][iVertex]*sin(AoA);
      FuncGrad_file << scientific << XcoordRot;
      for (iPhiAngle = 0; iPhiAngle < PhiAngleList.size(); iPhiAngle++)
        FuncGrad_file << scientific << "\t" << NearFieldWeight_PhiAngle[iPhiAngle][iVertex];
      FuncGrad_file << endl;
    }
    FuncGrad_file.close();
    
    /*--- Delete structures ---*/
    
    delete [] Xcoord; delete [] Ycoord; delete [] Zcoord;
    delete [] AzimuthalAngle; delete [] IdPoint; delete [] IdDomain;
    delete [] Pressure; delete [] FaceArea;
    delete [] EquivArea; delete [] TargetArea;
    delete [] NearFieldWeight; delete [] Weight;
    
  }
  
#ifndef HAVE_MPI
  
  /*--- Store the value of the NearField coefficient ---*/
  
  solver_container->SetTotal_CEquivArea(InverseDesign);
  
#else
  
  /*--- Send the value of the NearField coefficient to all the processors ---*/
  
  SU2_MPI::Bcast(&InverseDesign, 1, MPI_DOUBLE, MASTER_NODE, MPI_COMM_WORLD);
  
  /*--- Store the value of the NearField coefficient ---*/
  
  solver_container->SetTotal_CEquivArea(InverseDesign);
  
#endif
  
}

<|MERGE_RESOLUTION|>--- conflicted
+++ resolved
@@ -3233,7 +3233,6 @@
       }
     }
 
-<<<<<<< HEAD
     if ((Kind_Solver == DISC_ADJ_EULER)    ||
         (Kind_Solver == DISC_ADJ_NAVIER_STOKES) ||
         (Kind_Solver == DISC_ADJ_RANS)) {
@@ -3289,14 +3288,18 @@
 
           /*--- Adjust jPoint to index of next proc's data in the buffers. ---*/
 
-=======
+          jPoint = (iProcessor+1)*nBuffer_Scalar;
+        }
+      }
+    }
+
     /*--- Communicate the Linear elasticity stresses (2D) ---*/
 
     if (Kind_Solver == LINEAR_ELASTICITY) {
       
       /*--- Loop over this partition to collect the current variable ---*/
       
-      jPoint = 0; double **Stress;
+      jPoint = 0; su2double **Stress;
       for (iPoint = 0; iPoint < geometry->GetnPoint(); iPoint++) {
         
         /*--- Check for halos & write only if requested ---*/
@@ -3319,9 +3322,9 @@
       /*--- Gather the data on the master node. ---*/
       
 #ifdef HAVE_MPI
-      MPI_Gather(Buffer_Send_Var, nBuffer_Scalar, MPI_DOUBLE, Buffer_Recv_Var, nBuffer_Scalar, MPI_DOUBLE, MASTER_NODE, MPI_COMM_WORLD);
-      MPI_Gather(Buffer_Send_Res, nBuffer_Scalar, MPI_DOUBLE, Buffer_Recv_Res, nBuffer_Scalar, MPI_DOUBLE, MASTER_NODE, MPI_COMM_WORLD);
-      MPI_Gather(Buffer_Send_Vol, nBuffer_Scalar, MPI_DOUBLE, Buffer_Recv_Vol, nBuffer_Scalar, MPI_DOUBLE, MASTER_NODE, MPI_COMM_WORLD);
+      SU2_MPI::Gather(Buffer_Send_Var, nBuffer_Scalar, MPI_DOUBLE, Buffer_Recv_Var, nBuffer_Scalar, MPI_DOUBLE, MASTER_NODE, MPI_COMM_WORLD);
+      SU2_MPI::Gather(Buffer_Send_Res, nBuffer_Scalar, MPI_DOUBLE, Buffer_Recv_Res, nBuffer_Scalar, MPI_DOUBLE, MASTER_NODE, MPI_COMM_WORLD);
+      SU2_MPI::Gather(Buffer_Send_Vol, nBuffer_Scalar, MPI_DOUBLE, Buffer_Recv_Vol, nBuffer_Scalar, MPI_DOUBLE, MASTER_NODE, MPI_COMM_WORLD);
 #else
       for (iPoint = 0; iPoint < nBuffer_Scalar; iPoint++) Buffer_Recv_Var[iPoint] = Buffer_Send_Var[iPoint];
       for (iPoint = 0; iPoint < nBuffer_Scalar; iPoint++) Buffer_Recv_Res[iPoint] = Buffer_Send_Res[iPoint];
@@ -3346,13 +3349,10 @@
           
           /*--- Adjust jPoint to index of next proc's data in the buffers. ---*/
           
->>>>>>> cca5334c
           jPoint = (iProcessor+1)*nBuffer_Scalar;
         }
       }
     }
-<<<<<<< HEAD
-=======
     
     /*--- Communicate the Linear elasticity stresses (3D) ---*/    
     
@@ -3360,7 +3360,7 @@
       
       /*--- Loop over this partition to collect the current variable ---*/
       
-      jPoint = 0; double **Stress;
+      jPoint = 0; su2double **Stress;
       for (iPoint = 0; iPoint < geometry->GetnPoint(); iPoint++) {
         
         /*--- Check for halos & write only if requested ---*/
@@ -3383,9 +3383,9 @@
       /*--- Gather the data on the master node. ---*/
       
 #ifdef HAVE_MPI
-      MPI_Gather(Buffer_Send_Var, nBuffer_Scalar, MPI_DOUBLE, Buffer_Recv_Var, nBuffer_Scalar, MPI_DOUBLE, MASTER_NODE, MPI_COMM_WORLD);
-      MPI_Gather(Buffer_Send_Res, nBuffer_Scalar, MPI_DOUBLE, Buffer_Recv_Res, nBuffer_Scalar, MPI_DOUBLE, MASTER_NODE, MPI_COMM_WORLD);
-      MPI_Gather(Buffer_Send_Vol, nBuffer_Scalar, MPI_DOUBLE, Buffer_Recv_Vol, nBuffer_Scalar, MPI_DOUBLE, MASTER_NODE, MPI_COMM_WORLD);
+      SU2_MPI::Gather(Buffer_Send_Var, nBuffer_Scalar, MPI_DOUBLE, Buffer_Recv_Var, nBuffer_Scalar, MPI_DOUBLE, MASTER_NODE, MPI_COMM_WORLD);
+      SU2_MPI::Gather(Buffer_Send_Res, nBuffer_Scalar, MPI_DOUBLE, Buffer_Recv_Res, nBuffer_Scalar, MPI_DOUBLE, MASTER_NODE, MPI_COMM_WORLD);
+      SU2_MPI::Gather(Buffer_Send_Vol, nBuffer_Scalar, MPI_DOUBLE, Buffer_Recv_Vol, nBuffer_Scalar, MPI_DOUBLE, MASTER_NODE, MPI_COMM_WORLD);
 #else
       for (iPoint = 0; iPoint < nBuffer_Scalar; iPoint++) Buffer_Recv_Var[iPoint] = Buffer_Send_Var[iPoint];
       for (iPoint = 0; iPoint < nBuffer_Scalar; iPoint++) Buffer_Recv_Res[iPoint] = Buffer_Send_Res[iPoint];
@@ -3416,7 +3416,6 @@
       }
     }    
 
->>>>>>> cca5334c
     
     /*--- Communicate the Linear elasticity ---*/
     
@@ -4306,17 +4305,9 @@
           (config[val_iZone]->GetMarker_All_KindBC(iMarker) == ISOTHERMAL_CATALYTIC) ||
           (config[val_iZone]->GetMarker_All_KindBC(iMarker) == ISOTHERMAL_NONCATALYTIC))
         isothermal = true;
-<<<<<<< HEAD
-    bool turbulent = ((config[val_iZone]->GetKind_Solver() == RANS) || (config[val_iZone]->GetKind_Solver() == ADJ_RANS) ||
-                      (config[val_iZone]->GetKind_Solver() == FLUID_STRUCTURE_RANS) || (config[val_iZone]->GetKind_Solver() == DISC_ADJ_RANS));
+    bool turbulent = ((config[val_iZone]->GetKind_Solver() == RANS) || (config[val_iZone]->GetKind_Solver() == ADJ_RANS));
     bool adjoint = config[val_iZone]->GetAdjoint() || config[val_iZone]->GetDiscrete_Adjoint();
-    bool fluid_structure = ((config[val_iZone]->GetKind_Solver() == FLUID_STRUCTURE_EULER) || (config[val_iZone]->GetKind_Solver() == FLUID_STRUCTURE_NAVIER_STOKES) ||
-                            (config[val_iZone]->GetKind_Solver() == FLUID_STRUCTURE_RANS));
-=======
-    bool turbulent = ((config[val_iZone]->GetKind_Solver() == RANS) || (config[val_iZone]->GetKind_Solver() == ADJ_RANS));
-    bool adjoint = config[val_iZone]->GetAdjoint();
     bool fluid_structure = (config[val_iZone]->GetFSI_Simulation());
->>>>>>> cca5334c
     bool wave = (config[val_iZone]->GetKind_Solver() == WAVE_EQUATION);
     bool heat = (config[val_iZone]->GetKind_Solver() == HEAT_EQUATION);
     bool fea = (config[val_iZone]->GetKind_Solver() == LINEAR_ELASTICITY);
@@ -4754,13 +4745,8 @@
         switch (config[val_iZone]->GetKind_Solver()) {
             
           case EULER : case NAVIER_STOKES: case RANS:
-<<<<<<< HEAD
-          case FLUID_STRUCTURE_EULER: case FLUID_STRUCTURE_NAVIER_STOKES: case FLUID_STRUCTURE_RANS:
           case ADJ_EULER: case ADJ_NAVIER_STOKES: case ADJ_RANS: case DISC_ADJ_EULER:
           case DISC_ADJ_NAVIER_STOKES: case DISC_ADJ_RANS:
-=======
-          case ADJ_EULER: case ADJ_NAVIER_STOKES: case ADJ_RANS:
->>>>>>> cca5334c
             
             /*--- Direct coefficients ---*/
             SPRINTF (direct_coeff, ", %12.10f, %12.10f, %12.10f, %12.10f, %12.10f, %12.10f, %12.10f, %12.10f, %12.10f, %12.10f",
@@ -4791,15 +4777,9 @@
               SPRINTF (direct_coeff, ", %12.10f, %12.10f, %12.10f, %12.10f, %12.10f, %12.10f, %12.10f, %12.10f, %12.10f, %12.10f, %12.10f", Total_CLift, Total_CDrag, Total_CSideForce, Total_CMx, Total_CMy, Total_CMz, Total_CFx, Total_CFy,
                        Total_CFz, Total_CEff, Total_CFreeSurface);
             }
-<<<<<<< HEAD
-            if (fluid_structure)
-              SPRINTF (direct_coeff, ", %12.10f, %12.10f, %12.10f, %12.10f, %12.10f, %12.10f, %12.10f, %12.10f, %12.10f, %12.10f, %12.10f", Total_CLift, Total_CDrag, Total_CSideForce, Total_CMx, Total_CMy, Total_CMz,
-                       Total_CFx, Total_CFy, Total_CFz, Total_CEff, Total_CFEA);
-=======
 //            if (fluid_structure)
-//              sprintf (direct_coeff, ", %12.10f, %12.10f, %12.10f, %12.10f, %12.10f, %12.10f, %12.10f, %12.10f, %12.10f, %12.10f, %12.10f", Total_CLift, Total_CDrag, Total_CSideForce, Total_CMx, Total_CMy, Total_CMz,
+//              SPRINTF (direct_coeff, ", %12.10f, %12.10f, %12.10f, %12.10f, %12.10f, %12.10f, %12.10f, %12.10f, %12.10f, %12.10f, %12.10f", Total_CLift, Total_CDrag, Total_CSideForce, Total_CMx, Total_CMy, Total_CMz,
 //                       Total_CFx, Total_CFy, Total_CFz, Total_CEff, Total_CFEA);
->>>>>>> cca5334c
             
             if (aeroelastic) {
               for (iMarker_Monitoring = 0; iMarker_Monitoring < config[ZONE_0]->GetnMarker_Monitoring(); iMarker_Monitoring++) {
@@ -4885,17 +4865,10 @@
             }
             
             /*--- Fluid structure residual ---*/
-<<<<<<< HEAD
-            if (fluid_structure) {
-              if (nDim == 2) SPRINTF (levelset_resid, ", %12.10f, %12.10f, 0.0", log10 (residual_fea[0]), log10 (residual_fea[1]));
-              else SPRINTF (levelset_resid, ", %12.10f, %12.10f, %12.10f", log10 (residual_fea[0]), log10 (residual_fea[1]), log10 (residual_fea[2]));
-            }
-=======
 //            if (fluid_structure) {
-//              if (nDim == 2) sprintf (levelset_resid, ", %12.10f, %12.10f, 0.0", log10 (residual_fea[0]), log10 (residual_fea[1]));
-//              else sprintf (levelset_resid, ", %12.10f, %12.10f, %12.10f", log10 (residual_fea[0]), log10 (residual_fea[1]), log10 (residual_fea[2]));
+//              if (nDim == 2) SPRINTF (levelset_resid, ", %12.10f, %12.10f, 0.0", log10 (residual_fea[0]), log10 (residual_fea[1]));
+//              else SPRINTF (levelset_resid, ", %12.10f, %12.10f, %12.10f", log10 (residual_fea[0]), log10 (residual_fea[1]), log10 (residual_fea[2]));
 //            }
->>>>>>> cca5334c
             
             if (adjoint) {
               
@@ -8277,4 +8250,3 @@
 #endif
   
 }
-
