/*!
 * \file variable_direct_mean.cpp
 * \brief Definition of the solution fields.
 * \author F. Palacios, T. Economon
 * \version 5.0.0 "Raven"
 *
 * SU2 Original Developers: Dr. Francisco D. Palacios.
 *                          Dr. Thomas D. Economon.
 *
 * SU2 Developers: Prof. Juan J. Alonso's group at Stanford University.
 *                 Prof. Piero Colonna's group at Delft University of Technology.
 *                 Prof. Nicolas R. Gauger's group at Kaiserslautern University of Technology.
 *                 Prof. Alberto Guardone's group at Polytechnic University of Milan.
 *                 Prof. Rafael Palacios' group at Imperial College London.
 *                 Prof. Edwin van der Weide's group at the University of Twente.
 *                 Prof. Vincent Terrapon's group at the University of Liege.
 *
 * Copyright (C) 2012-2017 SU2, the open-source CFD code.
 *
 * SU2 is free software; you can redistribute it and/or
 * modify it under the terms of the GNU Lesser General Public
 * License as published by the Free Software Foundation; either
 * version 2.1 of the License, or (at your option) any later version.
 *
 * SU2 is distributed in the hope that it will be useful,
 * but WITHOUT ANY WARRANTY; without even the implied warranty of
 * MERCHANTABILITY or FITNESS FOR A PARTICULAR PURPOSE. See the GNU
 * Lesser General Public License for more details.
 *
 * You should have received a copy of the GNU Lesser General Public
 * License along with SU2. If not, see <http://www.gnu.org/licenses/>.
 */

#include "../include/variable_structure.hpp"

CEulerVariable::CEulerVariable(void) : CVariable() {
  
  /*--- Array initialization ---*/
  
  HB_Source = NULL;
  Primitive = NULL;
  Secondary = NULL;
  
  Gradient_Primitive = NULL;
  Gradient_Secondary = NULL;
  
  Limiter_Primitive = NULL;
  Limiter_Secondary = NULL;
  
  WindGust    = NULL;
  WindGustDer = NULL;
  
  nPrimVar     = 0;
  nPrimVarGrad = 0;
  
  nSecondaryVar     = 0;
  nSecondaryVarGrad = 0;
  
  Undivided_Laplacian = NULL;
  
  Solution_New = NULL;

<<<<<<< HEAD
  Solution_BGS_k = NULL;
 
=======
>>>>>>> 447567d9
}

CEulerVariable::CEulerVariable(su2double val_density, su2double *val_velocity, su2double val_energy, unsigned short val_nDim,
                               unsigned short val_nvar, CConfig *config) : CVariable(val_nDim, val_nvar, config) {
    unsigned short iVar, iDim, iMesh, nMGSmooth = 0;
  
  bool dual_time = ((config->GetUnsteady_Simulation() == DT_STEPPING_1ST) ||
                    (config->GetUnsteady_Simulation() == DT_STEPPING_2ND));
  bool viscous = config->GetViscous();
  bool windgust = config->GetWind_Gust();
  bool classical_rk4 = (config->GetKind_TimeIntScheme_Flow() == CLASSICAL_RK4_EXPLICIT);
  bool fsi = config->GetFSI_Simulation();

  /*--- Array initialization ---*/
  
  HB_Source = NULL;
  Primitive = NULL;
  Secondary = NULL;
  
  Gradient_Primitive = NULL;
  Gradient_Secondary = NULL;
  
  Limiter_Primitive = NULL;
  Limiter_Secondary = NULL;
  
  WindGust    = NULL;
  WindGustDer = NULL;
  
  nPrimVar     = 0;
  nPrimVarGrad = 0;
  
  nSecondaryVar     = 0;
  nSecondaryVarGrad = 0;

  Undivided_Laplacian = NULL;

  Solution_New = NULL;

  /*--- Allocate and initialize the primitive variables and gradients ---*/
  nPrimVar = nDim+9; nPrimVarGrad = nDim+4;
  if (viscous) { nSecondaryVar = 8; nSecondaryVarGrad = 2; }
  else { nSecondaryVar = 2; nSecondaryVarGrad = 2; }


  /*--- Allocate residual structures ---*/
  
  Res_TruncError = new su2double [nVar];
  
  for (iVar = 0; iVar < nVar; iVar++) {
    Res_TruncError[iVar] = 0.0;
  }
  
  /*--- Only for residual smoothing (multigrid) ---*/
  
  for (iMesh = 0; iMesh <= config->GetnMGLevels(); iMesh++)
    nMGSmooth += config->GetMG_CorrecSmooth(iMesh);
  
  if (nMGSmooth > 0) {
    Residual_Sum = new su2double [nVar];
    Residual_Old = new su2double [nVar];
  }
  
  /*--- Allocate undivided laplacian (centered) and limiter (upwind)---*/
  
  if (config->GetKind_ConvNumScheme_Flow() == SPACE_CENTERED) {
    Undivided_Laplacian = new su2double [nVar];
  }
  
  /*--- Always allocate the slope limiter,
   and the auxiliar variables (check the logic - JST with 2nd order Turb model - ) ---*/
  
  Limiter_Primitive = new su2double [nPrimVarGrad];
  for (iVar = 0; iVar < nPrimVarGrad; iVar++)
    Limiter_Primitive[iVar] = 0.0;
  
  Limiter_Secondary = new su2double [nSecondaryVarGrad];
  for (iVar = 0; iVar < nSecondaryVarGrad; iVar++)
    Limiter_Secondary[iVar] = 0.0;

  Limiter = new su2double [nVar];
  for (iVar = 0; iVar < nVar; iVar++)
    Limiter[iVar] = 0.0;
  
  Solution_Max = new su2double [nPrimVarGrad];
  Solution_Min = new su2double [nPrimVarGrad];
  for (iVar = 0; iVar < nPrimVarGrad; iVar++) {
    Solution_Max[iVar] = 0.0;
    Solution_Min[iVar] = 0.0;
  }
  
  /*--- Solution and old solution initialization ---*/

  Solution[0] = val_density;
  Solution_Old[0] = val_density;
  for (iDim = 0; iDim < nDim; iDim++) {
    Solution[iDim+1] = val_density*val_velocity[iDim];
    Solution_Old[iDim+1] = val_density*val_velocity[iDim];
  }
  Solution[nVar-1] = val_density*val_energy;
  Solution_Old[nVar-1] = val_density*val_energy;

  /*--- New solution initialization for Classical RK4 ---*/

  if (classical_rk4) {
    Solution_New = new su2double[nVar];
    Solution_New[0] = val_density;
    for (iDim = 0; iDim < nDim; iDim++) {
      Solution_New[iDim+1] = val_density*val_velocity[iDim];
    }
    Solution_New[nVar-1] = val_density*val_energy;
  }

    /*--- Allocate and initialize solution for dual time strategy ---*/
  
  if (dual_time) {
    Solution_time_n[0] = val_density;
    Solution_time_n1[0] = val_density;
    for (iDim = 0; iDim < nDim; iDim++) {
      Solution_time_n[iDim+1] = val_density*val_velocity[iDim];
      Solution_time_n1[iDim+1] = val_density*val_velocity[iDim];
    }
    Solution_time_n[nVar-1] = val_density*val_energy;
    Solution_time_n1[nVar-1] = val_density*val_energy;
  }

  
  /*--- Allocate space for the harmonic balance source terms ---*/
  
  if (config->GetUnsteady_Simulation() == HARMONIC_BALANCE) {
    HB_Source = new su2double[nVar];
    for (iVar = 0; iVar < nVar; iVar++) HB_Source[iVar] = 0.0;
  }

  /*--- Allocate vector for wind gust and wind gust derivative field ---*/
  
  if (windgust) {
    WindGust = new su2double [nDim];
    WindGustDer = new su2double [nDim+1];
  }
  
  /*--- Incompressible flow, primitive variables nDim+3, (P, vx, vy, vz, rho, beta) ---*/
  
  Primitive = new su2double [nPrimVar];
  for (iVar = 0; iVar < nPrimVar; iVar++) Primitive[iVar] = 0.0;
  
  Secondary = new su2double [nSecondaryVar];
  for (iVar = 0; iVar < nSecondaryVar; iVar++) Secondary[iVar] = 0.0;

  /*--- Compressible flow, gradients primitive variables nDim+4, (T, vx, vy, vz, P, rho, h)
        We need P, and rho for running the adjoint problem ---*/
  
  Gradient_Primitive = new su2double* [nPrimVarGrad];
  for (iVar = 0; iVar < nPrimVarGrad; iVar++) {
    Gradient_Primitive[iVar] = new su2double [nDim];
    for (iDim = 0; iDim < nDim; iDim++)
      Gradient_Primitive[iVar][iDim] = 0.0;
  }

  Gradient_Secondary = new su2double* [nSecondaryVarGrad];
  for (iVar = 0; iVar < nSecondaryVarGrad; iVar++) {
    Gradient_Secondary[iVar] = new su2double [nDim];
    for (iDim = 0; iDim < nDim; iDim++)
      Gradient_Secondary[iVar][iDim] = 0.0;
  }

  Solution_BGS_k = NULL;
  if (fsi){
      Solution_BGS_k  = new su2double [nVar];
      Solution[0] = val_density;
      for (iDim = 0; iDim < nDim; iDim++) {
        Solution_BGS_k[iDim+1] = val_density*val_velocity[iDim];
      }
      Solution_BGS_k[nVar-1] = val_density*val_energy;
  }

}

CEulerVariable::CEulerVariable(su2double *val_solution, unsigned short val_nDim, unsigned short val_nvar, CConfig *config) : CVariable(val_nDim, val_nvar, config) {
    unsigned short iVar, iDim, iMesh, nMGSmooth = 0;
  
  bool dual_time = ((config->GetUnsteady_Simulation() == DT_STEPPING_1ST) ||
                    (config->GetUnsteady_Simulation() == DT_STEPPING_2ND));
  bool viscous = config->GetViscous();
  bool windgust = config->GetWind_Gust();
  bool classical_rk4 = (config->GetKind_TimeIntScheme_Flow() == CLASSICAL_RK4_EXPLICIT);
  bool fsi = config->GetFSI_Simulation();

  /*--- Array initialization ---*/
  
  HB_Source = NULL;
  Primitive = NULL;
  Secondary = NULL;
  
  Gradient_Primitive = NULL;
  Gradient_Secondary = NULL;
  
  Limiter_Primitive = NULL;
  Limiter_Secondary = NULL;
  
  WindGust    = NULL;
  WindGustDer = NULL;
  
  nPrimVar     = 0;
  nPrimVarGrad = 0;
  
  nSecondaryVar     = 0;
  nSecondaryVarGrad = 0;
 
  Undivided_Laplacian = NULL;

  Solution_New = NULL;
 
  /*--- Allocate and initialize the primitive variables and gradients ---*/
  
  nPrimVar = nDim+9; nPrimVarGrad = nDim+4;
  if (viscous) { nSecondaryVar = 8; nSecondaryVarGrad = 2; }
  else { nSecondaryVar = 2; nSecondaryVarGrad = 2; }

  
  /*--- Allocate residual structures ---*/
  
  Res_TruncError = new su2double [nVar];
  
  for (iVar = 0; iVar < nVar; iVar++) {
    Res_TruncError[iVar] = 0.0;
  }
  
  /*--- Only for residual smoothing (multigrid) ---*/
  
  for (iMesh = 0; iMesh <= config->GetnMGLevels(); iMesh++)
    nMGSmooth += config->GetMG_CorrecSmooth(iMesh);
  
  if (nMGSmooth > 0) {
    Residual_Sum = new su2double [nVar];
    Residual_Old = new su2double [nVar];
  }
  
  /*--- Allocate undivided laplacian (centered) and limiter (upwind)---*/
  
  if (config->GetKind_ConvNumScheme_Flow() == SPACE_CENTERED)
    Undivided_Laplacian = new su2double [nVar];
  
  /*--- Always allocate the slope limiter,
   and the auxiliar variables (check the logic - JST with 2nd order Turb model - ) ---*/

  Limiter_Primitive = new su2double [nPrimVarGrad];
  for (iVar = 0; iVar < nPrimVarGrad; iVar++)
    Limiter_Primitive[iVar] = 0.0;

  Limiter_Secondary = new su2double [nSecondaryVarGrad];
  for (iVar = 0; iVar < nSecondaryVarGrad; iVar++)
    Limiter_Secondary[iVar] = 0.0;

  Limiter = new su2double [nVar];
  for (iVar = 0; iVar < nVar; iVar++)
    Limiter[iVar] = 0.0;
  
  Solution_Max = new su2double [nPrimVarGrad];
  Solution_Min = new su2double [nPrimVarGrad];
  for (iVar = 0; iVar < nPrimVarGrad; iVar++) {
    Solution_Max[iVar] = 0.0;
    Solution_Min[iVar] = 0.0;
  }
  
  /*--- Solution initialization ---*/
  
  for (iVar = 0; iVar < nVar; iVar++) {
    Solution[iVar] = val_solution[iVar];
    Solution_Old[iVar] = val_solution[iVar];
  }

  /*--- New solution initialization for Classical RK4 ---*/

  if (classical_rk4) {
    Solution_New = new su2double[nVar];
    for (iVar = 0; iVar < nVar; iVar++) {
      Solution_New[iVar] = val_solution[iVar];
    }
  }

  /*--- Allocate and initializate solution for dual time strategy ---*/
  
  if (dual_time) {
    Solution_time_n = new su2double [nVar];
    Solution_time_n1 = new su2double [nVar];
    
    for (iVar = 0; iVar < nVar; iVar++) {
      Solution_time_n[iVar] = val_solution[iVar];
      Solution_time_n1[iVar] = val_solution[iVar];
    }
  }
  
  /*--- Allocate space for the harmonic balance source terms ---*/
  
  if (config->GetUnsteady_Simulation() == HARMONIC_BALANCE) {
    HB_Source = new su2double[nVar];
    for (iVar = 0; iVar < nVar; iVar++) HB_Source[iVar] = 0.0;
  }

  /*--- Allocate vector for wind gust and wind gust derivative field ---*/
  
  if (windgust) {
    WindGust = new su2double [nDim];
    WindGustDer = new su2double [nDim+1];
  }
  
  /*--- Compressible flow, primitive variables nDim+5, (T, vx, vy, vz, P, rho, h, c) ---*/
  
  Primitive = new su2double [nPrimVar];
  for (iVar = 0; iVar < nPrimVar; iVar++) Primitive[iVar] = 0.0;
  
  Secondary = new su2double [nSecondaryVar];
  for (iVar = 0; iVar < nSecondaryVar; iVar++) Secondary[iVar] = 0.0;


  /*--- Compressible flow, gradients primitive variables nDim+4, (T, vx, vy, vz, P, rho, h)
        We need P, and rho for running the adjoint problem ---*/
  
  Gradient_Primitive = new su2double* [nPrimVarGrad];
  for (iVar = 0; iVar < nPrimVarGrad; iVar++) {
    Gradient_Primitive[iVar] = new su2double [nDim];
    for (iDim = 0; iDim < nDim; iDim++)
      Gradient_Primitive[iVar][iDim] = 0.0;
  }

  Gradient_Secondary = new su2double* [nSecondaryVarGrad];
  for (iVar = 0; iVar < nSecondaryVarGrad; iVar++) {
    Gradient_Secondary[iVar] = new su2double [nDim];
    for (iDim = 0; iDim < nDim; iDim++)
      Gradient_Secondary[iVar][iDim] = 0.0;
  }
  
  Solution_BGS_k = NULL;
  if (fsi){
      Solution_BGS_k  = new su2double [nVar];
      for (iVar = 0; iVar < nVar; iVar++) {
        Solution_BGS_k[iVar] = val_solution[iVar];
      }
  }

}

CEulerVariable::~CEulerVariable(void) {
    unsigned short iVar;

  if (HB_Source         != NULL) delete [] HB_Source;
  if (Primitive         != NULL) delete [] Primitive;
  if (Secondary         != NULL) delete [] Secondary;
  if (Limiter_Primitive != NULL) delete [] Limiter_Primitive;
  if (Limiter_Secondary != NULL) delete [] Limiter_Secondary;
  if (WindGust          != NULL) delete [] WindGust;
  if (WindGustDer       != NULL) delete [] WindGustDer;

  if (Gradient_Primitive != NULL) {
    for (iVar = 0; iVar < nPrimVarGrad; iVar++)
      if (Gradient_Primitive[iVar] != NULL) delete [] Gradient_Primitive[iVar];
    delete [] Gradient_Primitive;
  }
  if (Gradient_Secondary != NULL) {
    for (iVar = 0; iVar < nSecondaryVarGrad; iVar++)
      if (Gradient_Secondary[iVar] != NULL) delete [] Gradient_Secondary[iVar];
    delete [] Gradient_Secondary;
  }

  if (Undivided_Laplacian != NULL) delete [] Undivided_Laplacian;

  if (Solution_New != NULL) delete [] Solution_New;
  
  if (Solution_BGS_k  != NULL) delete [] Solution_BGS_k;

}

void CEulerVariable::SetGradient_PrimitiveZero(unsigned short val_primvar) {
    unsigned short iVar, iDim;
  
    for (iVar = 0; iVar < val_primvar; iVar++)
        for (iDim = 0; iDim < nDim; iDim++)
            Gradient_Primitive[iVar][iDim] = 0.0;
}

void CEulerVariable::SetGradient_SecondaryZero(unsigned short val_secondaryvar) {
    unsigned short iVar, iDim;
  
    for (iVar = 0; iVar < val_secondaryvar; iVar++)
        for (iDim = 0; iDim < nDim; iDim++)
            Gradient_Secondary[iVar][iDim] = 0.0;
}

su2double CEulerVariable::GetProjVel(su2double *val_vector) {
    su2double ProjVel;
    unsigned short iDim;
  
    ProjVel = 0.0;
    for (iDim = 0; iDim < nDim; iDim++)
        ProjVel += Primitive[iDim+1]*val_vector[iDim];
  
    return ProjVel;
}

bool CEulerVariable::SetPrimVar(CFluidModel *FluidModel) {
  unsigned short iVar;
  bool check_dens = false, check_press = false, check_sos = false, check_temp = false, RightVol = true;
  

  SetVelocity();   // Computes velocity and velocity^2
  su2double density = GetDensity();
  su2double staticEnergy = GetEnergy()-0.5*Velocity2;
  
  /*--- Check will be moved inside fluid model plus error description strings ---*/
  
  FluidModel->SetTDState_rhoe(density, staticEnergy);
  
  check_dens = SetDensity();
  check_press = SetPressure(FluidModel->GetPressure());
  check_sos = SetSoundSpeed(FluidModel->GetSoundSpeed2());
  check_temp = SetTemperature(FluidModel->GetTemperature());
  
  /*--- Check that the solution has a physical meaning ---*/
  
  if (check_dens || check_press || check_sos || check_temp) {
    
    /*--- Copy the old solution ---*/
    
    for (iVar = 0; iVar < nVar; iVar++)
      Solution[iVar] = Solution_Old[iVar];
    
    /*--- Recompute the primitive variables ---*/
    
    SetVelocity();   // Computes velocity and velocity^2
    su2double density = GetDensity();
    su2double staticEnergy = GetEnergy()-0.5*Velocity2;
    /* check will be moved inside fluid model plus error description strings*/
    FluidModel->SetTDState_rhoe(density, staticEnergy);

    SetDensity();
    SetPressure(FluidModel->GetPressure());
    SetSoundSpeed(FluidModel->GetSoundSpeed2());
    SetTemperature(FluidModel->GetTemperature());
    
    RightVol = false;
    
  }
  
  /*--- Set enthalpy ---*/
  
  SetEnthalpy();                                // Requires pressure computation.
  
  return RightVol;
  
}

void CEulerVariable::SetSecondaryVar(CFluidModel *FluidModel) {

   /*--- Compute secondary thermo-physical properties (partial derivatives...) ---*/

   SetdPdrho_e(FluidModel->GetdPdrho_e());
   SetdPde_rho(FluidModel->GetdPde_rho());

}

CNSVariable::CNSVariable(void) : CEulerVariable() { }

CNSVariable::CNSVariable(su2double val_density, su2double *val_velocity, su2double val_energy,
                         unsigned short val_nDim, unsigned short val_nvar,
                         CConfig *config) : CEulerVariable(val_density, val_velocity, val_energy, val_nDim, val_nvar, config) {
  
    Temperature_Ref = config->GetTemperature_Ref();
    Viscosity_Ref   = config->GetViscosity_Ref();
    Viscosity_Inf   = config->GetViscosity_FreeStreamND();
    Prandtl_Lam     = config->GetPrandtl_Lam();
    Prandtl_Turb    = config->GetPrandtl_Turb();
  
}

CNSVariable::CNSVariable(su2double *val_solution, unsigned short val_nDim,
                         unsigned short val_nvar, CConfig *config) : CEulerVariable(val_solution, val_nDim, val_nvar, config) {
  
    Temperature_Ref = config->GetTemperature_Ref();
    Viscosity_Ref   = config->GetViscosity_Ref();
    Viscosity_Inf   = config->GetViscosity_FreeStreamND();
    Prandtl_Lam     = config->GetPrandtl_Lam();
    Prandtl_Turb    = config->GetPrandtl_Turb();
}

CNSVariable::~CNSVariable(void) { }

bool CNSVariable::SetVorticity(void) {
  
  Vorticity[0] = 0.0; Vorticity[1] = 0.0;
  
  Vorticity[2] = Gradient_Primitive[2][0]-Gradient_Primitive[1][1];
  
  if (nDim == 3) {
    Vorticity[0] = Gradient_Primitive[3][1]-Gradient_Primitive[2][2];
    Vorticity[1] = -(Gradient_Primitive[3][0]-Gradient_Primitive[1][2]);
  }
  
  return false;
  
}

bool CNSVariable::SetStrainMag(void) {
  
  su2double Div;
  unsigned short iDim;
  
  AD::StartPreacc();
  AD::SetPreaccIn(Gradient_Primitive, nDim+1, nDim);

  Div = 0.0;
  for (iDim = 0; iDim < nDim; iDim++) {
    Div += Gradient_Primitive[iDim+1][iDim];
  }
  
  StrainMag = 0.0;
  
  /*--- Add diagonal part ---*/
  
  for (iDim = 0; iDim < nDim; iDim++) {
    StrainMag += pow(Gradient_Primitive[iDim+1][iDim] - 1.0/3.0*Div, 2.0);
  }
  
  /*--- Add off diagonals ---*/

  StrainMag += 2.0*pow(0.5*(Gradient_Primitive[1][1] + Gradient_Primitive[2][0]), 2.0);

  if (nDim == 3) {
    StrainMag += 2.0*pow(0.5*(Gradient_Primitive[1][2] + Gradient_Primitive[3][0]), 2.0);
    StrainMag += 2.0*pow(0.5*(Gradient_Primitive[2][2] + Gradient_Primitive[3][1]), 2.0);
  }
  
  StrainMag = sqrt(2.0*StrainMag);

  AD::SetPreaccOut(StrainMag);
  AD::EndPreacc();

  return false;
  
}

bool CNSVariable::SetPrimVar(su2double eddy_visc, su2double turb_ke, CFluidModel *FluidModel) {
  
    unsigned short iVar;
  su2double density, staticEnergy;
  bool check_dens = false, check_press = false, check_sos = false,
  check_temp = false, RightVol = true;
  
  
  SetVelocity(); // Computes velocity and velocity^2
  density = GetDensity();
  staticEnergy = GetEnergy()-0.5*Velocity2 - turb_ke;

  /*--- Check will be moved inside fluid model plus error description strings ---*/
  
  FluidModel->SetTDState_rhoe(density, staticEnergy);

  check_dens  = SetDensity();
  check_press = SetPressure(FluidModel->GetPressure());
  check_sos   = SetSoundSpeed(FluidModel->GetSoundSpeed2());
  check_temp  = SetTemperature(FluidModel->GetTemperature());
  
  /*--- Check that the solution has a physical meaning ---*/
  
  if (check_dens || check_press || check_sos  || check_temp) {
    
    /*--- Copy the old solution ---*/
    
    for (iVar = 0; iVar < nVar; iVar++)
      Solution[iVar] = Solution_Old[iVar];
    
    /*--- Recompute the primitive variables ---*/
    
    SetVelocity(); // Computes velocity and velocity^2
    density = GetDensity();
    staticEnergy = GetEnergy()-0.5*Velocity2 - turb_ke;
    
    /*--- Check will be moved inside fluid model plus error description strings ---*/
    
    FluidModel->SetTDState_rhoe(density, staticEnergy);
    
    SetDensity();
    SetPressure(FluidModel->GetPressure());
    SetSoundSpeed(FluidModel->GetSoundSpeed2());
    SetTemperature(FluidModel->GetTemperature());
    
    RightVol = false;
    
  }
  
  /*--- Set enthalpy ---*/
  
  SetEnthalpy();                                  // Requires pressure computation.
  
  /*--- Set laminar viscosity ---*/
  
  SetLaminarViscosity(FluidModel->GetLaminarViscosity());
  
  /*--- Set eddy viscosity ---*/
  
  SetEddyViscosity(eddy_visc);

  /*--- Set thermal conductivity ---*/
  
  SetThermalConductivity(FluidModel->GetThermalConductivity());

  /*--- Set specific heat ---*/

  SetSpecificHeatCp(FluidModel->GetCp());
  
  return RightVol;
  
}

void CNSVariable::SetSecondaryVar(CFluidModel *FluidModel) {

    /*--- Compute secondary thermodynamic properties (partial derivatives...) ---*/

    SetdPdrho_e( FluidModel->GetdPdrho_e() );
    SetdPde_rho( FluidModel->GetdPde_rho() );

    SetdTdrho_e( FluidModel->GetdTdrho_e() );
    SetdTde_rho( FluidModel->GetdTde_rho() );

    /*--- Compute secondary thermo-physical properties (partial derivatives...) ---*/

    Setdmudrho_T( FluidModel->Getdmudrho_T() );
    SetdmudT_rho( FluidModel->GetdmudT_rho() );

    Setdktdrho_T( FluidModel->Getdktdrho_T() );
    SetdktdT_rho( FluidModel->GetdktdT_rho() );

}
<|MERGE_RESOLUTION|>--- conflicted
+++ resolved
@@ -60,11 +60,7 @@
   
   Solution_New = NULL;
 
-<<<<<<< HEAD
   Solution_BGS_k = NULL;
- 
-=======
->>>>>>> 447567d9
 }
 
 CEulerVariable::CEulerVariable(su2double val_density, su2double *val_velocity, su2double val_energy, unsigned short val_nDim,
