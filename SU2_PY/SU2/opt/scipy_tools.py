--- conflicted
+++ resolved
@@ -3,11 +3,7 @@
 ## \file scipy_tools.py
 #  \brief tools for interfacing with scipy
 #  \author T. Lukaczyk, F. Palacios
-<<<<<<< HEAD
-#  \version 4.2.0 "Cardinal"
-=======
 #  \version 5.0.0 "Raven"
->>>>>>> c7317ce0
 #
 # SU2 Lead Developers: Dr. Francisco Palacios (Francisco.D.Palacios@boeing.com).
 #                      Dr. Thomas D. Economon (economon@stanford.edu).
